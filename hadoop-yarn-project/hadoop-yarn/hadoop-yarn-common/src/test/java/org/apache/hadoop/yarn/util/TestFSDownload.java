--- conflicted
+++ resolved
@@ -435,31 +435,10 @@
     downloadWithFileType(TEST_FILE_TYPE.TAR);
   }
 
-<<<<<<< HEAD
-    try {
-      FileStatus[] filesstatus = files.getDefaultFileSystem().listLinkStatus(
-          basedir);
-      for (FileStatus filestatus : filesstatus) {
-        if (filestatus.isDirectory()) {
-          FileStatus[] childFiles = files.getDefaultFileSystem().listLinkStatus(
-              filestatus.getPath());
-          for (FileStatus childfile : childFiles) {
-            if (childfile.getPath().getName().equalsIgnoreCase("1.jar.tmp")) {
-              Assert.fail("Tmp File should not have been there "
-                  + childfile.getPath());
-            }
-          }
-        }
-      }
-    }catch (Exception e) {
-      throw new IOException("Failed exec", e);
-    }
-=======
   @Test (timeout=10000)
   public void testDownloadPatternJar() throws IOException, URISyntaxException,
       InterruptedException {
     downloadWithFileType(TEST_FILE_TYPE.JAR);
->>>>>>> 73598723
   }
 
   @Test (timeout=10000) 
@@ -468,31 +447,10 @@
     downloadWithFileType(TEST_FILE_TYPE.ZIP);
   }
 
-<<<<<<< HEAD
-    try {
-      FileStatus[] filesstatus = files.getDefaultFileSystem().listLinkStatus(
-          basedir);
-      for (FileStatus filestatus : filesstatus) {
-        if (filestatus.isDirectory()) {
-          FileStatus[] childFiles = files.getDefaultFileSystem().listLinkStatus(
-              filestatus.getPath());
-          for (FileStatus childfile : childFiles) {
-            if (childfile.getPath().getName().equalsIgnoreCase("1.gz.tmp")) {
-              Assert.fail("Tmp File should not have been there "
-                  + childfile.getPath());
-            }
-          }
-        }
-      }
-    }catch (Exception e) {
-      throw new IOException("Failed exec", e);
-    }
-=======
   @Test (timeout=10000)
   public void testDownloadArchiveTgz() throws IOException, URISyntaxException,
       InterruptedException {
     downloadWithFileType(TEST_FILE_TYPE.TGZ);
->>>>>>> 73598723
   }
 
   private void verifyPermsRecursively(FileSystem fs,
@@ -509,7 +467,7 @@
           FSDownload.PRIVATE_DIR_PERMS.toShort());
       }
       if (!status.isSymlink()) {
-        FileStatus[] statuses = fs.listStatus(p);
+        FileStatus[] statuses = fs.listLinkStatus(p);
         for (FileStatus stat : statuses) {
           verifyPermsRecursively(fs, files, stat.getPath(), vis);
         }
