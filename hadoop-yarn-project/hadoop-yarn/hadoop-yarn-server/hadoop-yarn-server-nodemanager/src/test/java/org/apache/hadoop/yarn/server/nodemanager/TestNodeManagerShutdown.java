/**
* Licensed to the Apache Software Foundation (ASF) under one
* or more contributor license agreements.  See the NOTICE file
* distributed with this work for additional information
* regarding copyright ownership.  The ASF licenses this file
* to you under the Apache License, Version 2.0 (the
* "License"); you may not use this file except in compliance
* with the License.  You may obtain a copy of the License at
*
*     http://www.apache.org/licenses/LICENSE-2.0
*
* Unless required by applicable law or agreed to in writing, software
* distributed under the License is distributed on an "AS IS" BASIS,
* WITHOUT WARRANTIES OR CONDITIONS OF ANY KIND, either express or implied.
* See the License for the specific language governing permissions and
* limitations under the License.
*/

package org.apache.hadoop.yarn.server.nodemanager;

import static org.mockito.Mockito.mock;
import static org.mockito.Mockito.when;

import java.io.BufferedReader;
import java.io.File;
import java.io.FileReader;
import java.io.FileWriter;
import java.io.IOException;
import java.io.PrintWriter;
import java.util.ArrayList;
import java.util.Arrays;
import java.util.HashMap;
import java.util.List;
import java.util.Map;
import java.util.concurrent.BrokenBarrierException;
import java.util.concurrent.ConcurrentMap;
import java.util.concurrent.CyclicBarrier;

import junit.framework.Assert;

import org.apache.hadoop.fs.FileContext;
import org.apache.hadoop.fs.Path;
import org.apache.hadoop.fs.UnsupportedFileSystemException;
import org.apache.hadoop.util.Shell;
import org.apache.hadoop.yarn.api.protocolrecords.GetContainerStatusRequest;
import org.apache.hadoop.yarn.api.protocolrecords.StartContainerRequest;
import org.apache.hadoop.yarn.api.records.ApplicationAttemptId;
import org.apache.hadoop.yarn.api.records.ApplicationId;
import org.apache.hadoop.yarn.api.records.Container;
import org.apache.hadoop.yarn.api.records.ContainerId;
import org.apache.hadoop.yarn.api.records.ContainerLaunchContext;
import org.apache.hadoop.yarn.api.records.ContainerState;
import org.apache.hadoop.yarn.api.records.ContainerStatus;
import org.apache.hadoop.yarn.api.records.LocalResource;
import org.apache.hadoop.yarn.api.records.LocalResourceType;
import org.apache.hadoop.yarn.api.records.LocalResourceVisibility;
import org.apache.hadoop.yarn.api.records.Resource;
import org.apache.hadoop.yarn.api.records.URL;
import org.apache.hadoop.yarn.conf.YarnConfiguration;
import org.apache.hadoop.yarn.event.Dispatcher;
import org.apache.hadoop.yarn.exceptions.YarnRemoteException;
import org.apache.hadoop.yarn.factories.RecordFactory;
import org.apache.hadoop.yarn.factory.providers.RecordFactoryProvider;
import org.apache.hadoop.yarn.server.nodemanager.DefaultContainerExecutor;
import org.apache.hadoop.yarn.server.nodemanager.containermanager.ContainerManagerImpl;
import org.apache.hadoop.yarn.server.nodemanager.metrics.NodeManagerMetrics;
import org.apache.hadoop.yarn.util.BuilderUtils;
import org.apache.hadoop.yarn.util.ConverterUtils;
import org.junit.After;
import org.junit.Before;
import org.junit.Test;

public class TestNodeManagerShutdown {
  static final File basedir =
      new File("target", TestNodeManagerShutdown.class.getName());
  static final File tmpDir = new File(basedir, "tmpDir");
  static final File logsDir = new File(basedir, "logs");
  static final File remoteLogsDir = new File(basedir, "remotelogs");
  static final File nmLocalDir = new File(basedir, "nm0");
  static final File processStartFile = new File(tmpDir, "start_file.txt")
    .getAbsoluteFile();

  static final RecordFactory recordFactory = RecordFactoryProvider
      .getRecordFactory(null);
  static final String user = "nobody";
  private FileContext localFS;
<<<<<<< HEAD
  private ContainerId cId;
=======
  private CyclicBarrier syncBarrier = new CyclicBarrier(2);
>>>>>>> 79748bbd

  @Before
  public void setup() throws UnsupportedFileSystemException {
    localFS = FileContext.getLocalFSFileContext();
    tmpDir.mkdirs();
    logsDir.mkdirs();
    remoteLogsDir.mkdirs();
    nmLocalDir.mkdirs();

    // Construct the Container-id
    cId = createContainerId();
  }
  
  @After
  public void tearDown() throws IOException, InterruptedException {
    localFS.delete(new Path(basedir.getPath()), true);
  }
  
  @Test
  public void testKillContainersOnShutdown() throws IOException {
    NodeManager nm = getNodeManager();
    nm.init(createNMConfig());
    nm.start();
    startContainers(nm);
    
    final int MAX_TRIES=20;
    int numTries = 0;
    while (!processStartFile.exists() && numTries < MAX_TRIES) {
      try {
        Thread.sleep(500);
      } catch (InterruptedException ex) {ex.printStackTrace();}
      numTries++;
    }
    
    nm.stop();
    
    // Now verify the contents of the file
    // Script generates a message when it receives a sigterm
    // so we look for that
    BufferedReader reader =
        new BufferedReader(new FileReader(processStartFile));

    boolean foundSigTermMessage = false;
    while (true) {
      String line = reader.readLine();
      if (line == null) {
        break;
      }
      if (line.contains("SIGTERM")) {
        foundSigTermMessage = true;
        break;
      }
    }
    Assert.assertTrue("Did not find sigterm message", foundSigTermMessage);
    reader.close();
  }
  
  @SuppressWarnings("unchecked")
  @Test
  public void testKillContainersOnResync() throws IOException, InterruptedException {
    NodeManager nm = new TestNodeManager();
    YarnConfiguration conf = createNMConfig();
    nm.init(conf);
    nm.start();
    startContainers(nm);

    assert ((TestNodeManager) nm).getNMRegistrationCount() == 1;
    nm.getNMDispatcher().getEventHandler().
        handle( new NodeManagerEvent(NodeManagerEventType.RESYNC));
    try {
      syncBarrier.await();
    } catch (BrokenBarrierException e) {
    }
    assert ((TestNodeManager) nm).getNMRegistrationCount() == 2;
  }

  private void startContainers(NodeManager nm) throws IOException {
    ContainerManagerImpl containerManager = nm.getContainerManager();
    File scriptFile = createUnhaltingScriptFile();
    
    ContainerLaunchContext containerLaunchContext =
        recordFactory.newRecordInstance(ContainerLaunchContext.class);
<<<<<<< HEAD

    containerLaunchContext.setContainerId(cId);
=======
    Container mockContainer = mock(Container.class);
    // Construct the Container-id
    ContainerId cId = createContainerId();
    when(mockContainer.getId()).thenReturn(cId);
>>>>>>> 79748bbd

    containerLaunchContext.setUser(user);

    URL localResourceUri =
        ConverterUtils.getYarnUrlFromPath(localFS
            .makeQualified(new Path(scriptFile.getAbsolutePath())));
    LocalResource localResource =
        recordFactory.newRecordInstance(LocalResource.class);
    localResource.setResource(localResourceUri);
    localResource.setSize(-1);
    localResource.setVisibility(LocalResourceVisibility.APPLICATION);
    localResource.setType(LocalResourceType.FILE);
    localResource.setTimestamp(scriptFile.lastModified());
    String destinationFile = "dest_file";
    Map<String, LocalResource> localResources = 
        new HashMap<String, LocalResource>();
    localResources.put(destinationFile, localResource);
    containerLaunchContext.setLocalResources(localResources);
    containerLaunchContext.setUser(containerLaunchContext.getUser());
    List<String> commands = Arrays.asList(Shell.getRunScriptCommand(scriptFile));
    containerLaunchContext.setCommands(commands);
    Resource resource = BuilderUtils.newResource(1024, 1);
    when(mockContainer.getResource()).thenReturn(resource);
    StartContainerRequest startRequest =
        recordFactory.newRecordInstance(StartContainerRequest.class);
    startRequest.setContainerLaunchContext(containerLaunchContext);
    startRequest.setContainer(mockContainer);
    containerManager.startContainer(startRequest);
    
    GetContainerStatusRequest request =
        recordFactory.newRecordInstance(GetContainerStatusRequest.class);
        request.setContainerId(cId);
    ContainerStatus containerStatus =
        containerManager.getContainerStatus(request).getStatus();
    Assert.assertEquals(ContainerState.RUNNING, containerStatus.getState());
<<<<<<< HEAD
    
    final int MAX_TRIES=20;
    int numTries = 0;
    while (!processStartFile.exists() && numTries < MAX_TRIES) {
      try {
        Thread.sleep(500);
      } catch (InterruptedException ex) {ex.printStackTrace();}
      numTries++;
    }
    
    nm.stop();
    
    // Now verify the contents of the file.  Script generates a message when it
    // receives a sigterm so we look for that.  We cannot perform this check on
    // Windows, because the process is not notified when killed by winutils.
    // There is no way for the process to trap and respond.  Instead, we can
    // verify that the job object with ID matching container ID no longer exists.
    if (Shell.WINDOWS) {
      Assert.assertFalse("Process is still alive!",
        DefaultContainerExecutor.containerIsAlive(cId.toString()));
    } else {
      BufferedReader reader =
          new BufferedReader(new FileReader(processStartFile));

      boolean foundSigTermMessage = false;
      while (true) {
        String line = reader.readLine();
        if (line == null) {
          break;
        }
        if (line.contains("SIGTERM")) {
          foundSigTermMessage = true;
          break;
        }
      }
      Assert.assertTrue("Did not find sigterm message", foundSigTermMessage);
      reader.close();
    }
=======
>>>>>>> 79748bbd
  }
  
  private ContainerId createContainerId() {
    ApplicationId appId = recordFactory.newRecordInstance(ApplicationId.class);
    appId.setClusterTimestamp(0);
    appId.setId(0);
    ApplicationAttemptId appAttemptId = 
        recordFactory.newRecordInstance(ApplicationAttemptId.class);
    appAttemptId.setApplicationId(appId);
    appAttemptId.setAttemptId(1);
    ContainerId containerId = 
        recordFactory.newRecordInstance(ContainerId.class);
    containerId.setApplicationAttemptId(appAttemptId);
    return containerId;
  }
  
  private YarnConfiguration createNMConfig() {
    YarnConfiguration conf = new YarnConfiguration();
    conf.setInt(YarnConfiguration.NM_PMEM_MB, 5*1024); // 5GB
    conf.set(YarnConfiguration.NM_ADDRESS, "127.0.0.1:12345");
    conf.set(YarnConfiguration.NM_LOCALIZER_ADDRESS, "127.0.0.1:12346");
    conf.set(YarnConfiguration.NM_LOG_DIRS, logsDir.getAbsolutePath());
    conf.set(YarnConfiguration.NM_REMOTE_APP_LOG_DIR, remoteLogsDir.getAbsolutePath());
    conf.set(YarnConfiguration.NM_LOCAL_DIRS, nmLocalDir.getAbsolutePath());
    return conf;
  }
  
  /**
   * Creates a script to run a container that will run forever unless
   * stopped by external means.
   */
  private File createUnhaltingScriptFile() throws IOException {
    File scriptFile = Shell.appendScriptExtension(tmpDir, "scriptFile");
    PrintWriter fileWriter = new PrintWriter(scriptFile);
    if (Shell.WINDOWS) {
      fileWriter.println("@echo \"Running testscript for delayed kill\"");
      fileWriter.println("@echo \"Writing pid to start file\"");
      fileWriter.println("@echo " + cId + ">> " + processStartFile);
      fileWriter.println("@pause");
    } else {
      fileWriter.write("#!/bin/bash\n\n");
      fileWriter.write("echo \"Running testscript for delayed kill\"\n");
      fileWriter.write("hello=\"Got SIGTERM\"\n");
      fileWriter.write("umask 0\n");
      fileWriter.write("trap \"echo $hello >> " + processStartFile +
        "\" SIGTERM\n");
      fileWriter.write("echo \"Writing pid to start file\"\n");
      fileWriter.write("echo $$ >> " + processStartFile + "\n");
      fileWriter.write("while true; do\ndate >> /dev/null;\n done\n");
    }

    fileWriter.close();
    return scriptFile;
  }

  private NodeManager getNodeManager() {
    return new NodeManager() {
      @Override
      protected NodeStatusUpdater createNodeStatusUpdater(Context context,
          Dispatcher dispatcher, NodeHealthCheckerService healthChecker) {
        MockNodeStatusUpdater myNodeStatusUpdater = new MockNodeStatusUpdater(
            context, dispatcher, healthChecker, metrics);
        return myNodeStatusUpdater;
      }
    };
  }

  class TestNodeManager extends NodeManager {

    private int registrationCount = 0;

    @Override
    protected NodeStatusUpdater createNodeStatusUpdater(Context context,
        Dispatcher dispatcher, NodeHealthCheckerService healthChecker) {
      return new TestNodeStatusUpdaterImpl(context, dispatcher,
          healthChecker, metrics);
    }

    public int getNMRegistrationCount() {
      return registrationCount;
    }

    class TestNodeStatusUpdaterImpl extends MockNodeStatusUpdater {

      public TestNodeStatusUpdaterImpl(Context context, Dispatcher dispatcher,
          NodeHealthCheckerService healthChecker, NodeManagerMetrics metrics) {
        super(context, dispatcher, healthChecker, metrics);
      }

      @Override
      protected void registerWithRM() throws YarnRemoteException {
        super.registerWithRM();
        registrationCount++;
      }

      @Override
      protected void rebootNodeStatusUpdater() {
        ConcurrentMap<ContainerId, org.apache.hadoop.yarn.server.nodemanager.containermanager.container.Container> containers =
            getNMContext().getContainers();
        // ensure that containers are empty before restart nodeStatusUpdater
        Assert.assertTrue(containers.isEmpty());
        super.rebootNodeStatusUpdater();
        try {
          syncBarrier.await();
        } catch (InterruptedException e) {
        } catch (BrokenBarrierException e) {
        }
      }
    }
  }
}<|MERGE_RESOLUTION|>--- conflicted
+++ resolved
@@ -84,11 +84,8 @@
       .getRecordFactory(null);
   static final String user = "nobody";
   private FileContext localFS;
-<<<<<<< HEAD
   private ContainerId cId;
-=======
   private CyclicBarrier syncBarrier = new CyclicBarrier(2);
->>>>>>> 79748bbd
 
   @Before
   public void setup() throws UnsupportedFileSystemException {
@@ -171,15 +168,8 @@
     
     ContainerLaunchContext containerLaunchContext =
         recordFactory.newRecordInstance(ContainerLaunchContext.class);
-<<<<<<< HEAD
-
-    containerLaunchContext.setContainerId(cId);
-=======
     Container mockContainer = mock(Container.class);
-    // Construct the Container-id
-    ContainerId cId = createContainerId();
     when(mockContainer.getId()).thenReturn(cId);
->>>>>>> 79748bbd
 
     containerLaunchContext.setUser(user);
 
@@ -215,7 +205,6 @@
     ContainerStatus containerStatus =
         containerManager.getContainerStatus(request).getStatus();
     Assert.assertEquals(ContainerState.RUNNING, containerStatus.getState());
-<<<<<<< HEAD
     
     final int MAX_TRIES=20;
     int numTries = 0;
@@ -254,8 +243,6 @@
       Assert.assertTrue("Did not find sigterm message", foundSigTermMessage);
       reader.close();
     }
-=======
->>>>>>> 79748bbd
   }
   
   private ContainerId createContainerId() {
