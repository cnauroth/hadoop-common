/**
* Licensed to the Apache Software Foundation (ASF) under one
* or more contributor license agreements.  See the NOTICE file
* distributed with this work for additional information
* regarding copyright ownership.  The ASF licenses this file
* to you under the Apache License, Version 2.0 (the
* "License"); you may not use this file except in compliance
* with the License.  You may obtain a copy of the License at
*
*     http://www.apache.org/licenses/LICENSE-2.0
*
* Unless required by applicable law or agreed to in writing, software
* distributed under the License is distributed on an "AS IS" BASIS,
* WITHOUT WARRANTIES OR CONDITIONS OF ANY KIND, either express or implied.
* See the License for the specific language governing permissions and
* limitations under the License.
*/

package org.apache.hadoop.yarn.server.nodemanager.containermanager;

import java.io.BufferedReader;
import java.io.File;
import java.io.FileReader;
import java.io.IOException;
import java.io.PrintWriter;
import java.util.ArrayList;
import java.util.Arrays;
import java.util.HashMap;
import java.util.List;
import java.util.Map;

import junit.framework.Assert;

import org.apache.commons.logging.LogFactory;
import org.apache.hadoop.fs.FileContext;
import org.apache.hadoop.fs.Path;
import org.apache.hadoop.fs.UnsupportedFileSystemException;
import org.apache.hadoop.util.Shell;
import org.apache.hadoop.yarn.api.protocolrecords.GetContainerStatusRequest;
import org.apache.hadoop.yarn.api.protocolrecords.StartContainerRequest;
import org.apache.hadoop.yarn.api.protocolrecords.StopContainerRequest;
import org.apache.hadoop.yarn.api.records.ApplicationAttemptId;
import org.apache.hadoop.yarn.api.records.ApplicationId;
import org.apache.hadoop.yarn.api.records.Container;
import org.apache.hadoop.yarn.api.records.ContainerId;
import org.apache.hadoop.yarn.api.records.ContainerLaunchContext;
import org.apache.hadoop.yarn.api.records.ContainerState;
import org.apache.hadoop.yarn.api.records.ContainerStatus;
import org.apache.hadoop.yarn.api.records.LocalResource;
import org.apache.hadoop.yarn.api.records.LocalResourceType;
import org.apache.hadoop.yarn.api.records.LocalResourceVisibility;
import org.apache.hadoop.yarn.api.records.URL;
import org.apache.hadoop.yarn.exceptions.YarnRemoteException;
import org.apache.hadoop.yarn.server.nodemanager.CMgrCompletedAppsEvent;
import org.apache.hadoop.yarn.server.nodemanager.ContainerExecutor.ExitCode;
import org.apache.hadoop.yarn.server.nodemanager.ContainerExecutor.Signal;
import org.apache.hadoop.yarn.server.nodemanager.DefaultContainerExecutor;
import org.apache.hadoop.yarn.server.nodemanager.DeletionService;
import org.apache.hadoop.yarn.server.nodemanager.containermanager.application.ApplicationState;
import org.apache.hadoop.yarn.server.nodemanager.containermanager.localizer.ContainerLocalizer;
import org.apache.hadoop.yarn.server.nodemanager.containermanager.localizer.ResourceLocalizationService;
import org.apache.hadoop.yarn.server.security.ApplicationACLsManager;
import org.apache.hadoop.yarn.util.BuilderUtils;
import org.apache.hadoop.yarn.util.ConverterUtils;
import org.junit.Test;
import static org.mockito.Mockito.*;

public class TestContainerManager extends BaseContainerManagerTest {

  public TestContainerManager() throws UnsupportedFileSystemException {
    super();
  }

  static {
    LOG = LogFactory.getLog(TestContainerManager.class);
  }

  private ContainerId createContainerId() {
    ApplicationId appId = recordFactory.newRecordInstance(ApplicationId.class);
    appId.setClusterTimestamp(0);
    appId.setId(0);
    ApplicationAttemptId appAttemptId = 
        recordFactory.newRecordInstance(ApplicationAttemptId.class);
    appAttemptId.setApplicationId(appId);
    appAttemptId.setAttemptId(1);
    ContainerId containerId = 
        recordFactory.newRecordInstance(ContainerId.class);
    containerId.setApplicationAttemptId(appAttemptId);
    return containerId;
  }
  
  @Test
  public void testContainerManagerInitialization() throws IOException {

    containerManager.start();

    // Just do a query for a non-existing container.
    boolean throwsException = false;
    try {
      GetContainerStatusRequest request = 
          recordFactory.newRecordInstance(GetContainerStatusRequest.class);
      ContainerId cId = createContainerId();
      request.setContainerId(cId);
      containerManager.getContainerStatus(request);
    } catch (YarnRemoteException e) {
      throwsException = true;
    }
    Assert.assertTrue(throwsException);
  }

  @Test
  public void testContainerSetup() throws IOException, InterruptedException {

    containerManager.start();

    // ////// Create the resources for the container
    File dir = new File(tmpDir, "dir");
    dir.mkdirs();
    File file = new File(dir, "file");
    PrintWriter fileWriter = new PrintWriter(file);
    fileWriter.write("Hello World!");
    fileWriter.close();

    ContainerLaunchContext container = recordFactory.newRecordInstance(ContainerLaunchContext.class);

    // ////// Construct the Container-id
    ContainerId cId = createContainerId();

    container.setUser(user);

    // ////// Construct the container-spec.
    ContainerLaunchContext containerLaunchContext = 
        recordFactory.newRecordInstance(ContainerLaunchContext.class);
    URL resource_alpha =
        ConverterUtils.getYarnUrlFromPath(localFS
            .makeQualified(new Path(file.getAbsolutePath())));
    LocalResource rsrc_alpha = recordFactory.newRecordInstance(LocalResource.class);    
    rsrc_alpha.setResource(resource_alpha);
    rsrc_alpha.setSize(-1);
    rsrc_alpha.setVisibility(LocalResourceVisibility.APPLICATION);
    rsrc_alpha.setType(LocalResourceType.FILE);
    rsrc_alpha.setTimestamp(file.lastModified());
    String destinationFile = "dest_file";
    Map<String, LocalResource> localResources = 
        new HashMap<String, LocalResource>();
    localResources.put(destinationFile, rsrc_alpha);
    containerLaunchContext.setLocalResources(localResources);
    containerLaunchContext.setUser(container.getUser());
    Container mockContainer = mock(Container.class);
    when(mockContainer.getId()).thenReturn(cId);
    when(mockContainer.getResource()).thenReturn(
        BuilderUtils.newResource(512, 1));

    StartContainerRequest startRequest = 
        recordFactory.newRecordInstance(StartContainerRequest.class);
    startRequest.setContainerLaunchContext(containerLaunchContext);
    startRequest.setContainer(mockContainer);

    containerManager.startContainer(startRequest);

    BaseContainerManagerTest.waitForContainerState(containerManager, cId,
        ContainerState.COMPLETE);

    // Now ascertain that the resources are localised correctly.
    ApplicationId appId = cId.getApplicationAttemptId().getApplicationId();
    String appIDStr = ConverterUtils.toString(appId);
    String containerIDStr = ConverterUtils.toString(cId);
    File userCacheDir = new File(localDir, ContainerLocalizer.USERCACHE);
    File userDir = new File(userCacheDir, user);
    File appCache = new File(userDir, ContainerLocalizer.APPCACHE);
    File appDir = new File(appCache, appIDStr);
    File containerDir = new File(appDir, containerIDStr);
    File targetFile = new File(containerDir, destinationFile);
    File sysDir =
        new File(localDir,
            ResourceLocalizationService.NM_PRIVATE_DIR);
    File appSysDir = new File(sysDir, appIDStr);
    File containerSysDir = new File(appSysDir, containerIDStr);

    for (File f : new File[] { localDir, sysDir, userCacheDir, appDir,
        appSysDir,
        containerDir, containerSysDir }) {
      Assert.assertTrue(f.getAbsolutePath() + " doesn't exist!!", f.exists());
      Assert.assertTrue(f.getAbsolutePath() + " is not a directory!!",
          f.isDirectory());
    }
    Assert.assertTrue(targetFile.getAbsolutePath() + " doesn't exist!!",
        targetFile.exists());

    // Now verify the contents of the file
    BufferedReader reader = new BufferedReader(new FileReader(targetFile));
    Assert.assertEquals("Hello World!", reader.readLine());
    Assert.assertEquals(null, reader.readLine());
  }

  @Test
  public void testContainerLaunchAndStop() throws IOException,
      InterruptedException {
    containerManager.start();

    File scriptFile = Shell.appendScriptExtension(tmpDir, "scriptFile");
    PrintWriter fileWriter = new PrintWriter(scriptFile);
    File processStartFile =
        new File(tmpDir, "start_file.txt").getAbsoluteFile();

    // ////// Construct the Container-id
    ContainerId cId = createContainerId();

    if (Shell.WINDOWS) {
      fileWriter.println("@echo Hello World!> " + processStartFile);
      fileWriter.println("@echo " + cId + ">> " + processStartFile);
      fileWriter.println("@ping -n 100 127.0.0.1 >nul");
    } else {
      fileWriter.write("\numask 0"); // So that start file is readable by the test
      fileWriter.write("\necho Hello World! > " + processStartFile);
      fileWriter.write("\necho $$ >> " + processStartFile);
      fileWriter.write("\nexec sleep 100");
    }
    fileWriter.close();

    ContainerLaunchContext containerLaunchContext = 
        recordFactory.newRecordInstance(ContainerLaunchContext.class);

<<<<<<< HEAD
    containerLaunchContext.setContainerId(cId);
=======
    // ////// Construct the Container-id
    ContainerId cId = createContainerId();
>>>>>>> 79748bbd

    containerLaunchContext.setUser(user);

    URL resource_alpha =
        ConverterUtils.getYarnUrlFromPath(localFS
            .makeQualified(new Path(scriptFile.getAbsolutePath())));
    LocalResource rsrc_alpha =
        recordFactory.newRecordInstance(LocalResource.class);
    rsrc_alpha.setResource(resource_alpha);
    rsrc_alpha.setSize(-1);
    rsrc_alpha.setVisibility(LocalResourceVisibility.APPLICATION);
    rsrc_alpha.setType(LocalResourceType.FILE);
    rsrc_alpha.setTimestamp(scriptFile.lastModified());
    String destinationFile = "dest_file";
    Map<String, LocalResource> localResources = 
        new HashMap<String, LocalResource>();
    localResources.put(destinationFile, rsrc_alpha);
    containerLaunchContext.setLocalResources(localResources);
    containerLaunchContext.setUser(containerLaunchContext.getUser());
    List<String> commands = Arrays.asList(Shell.getRunScriptCommand(scriptFile));
    containerLaunchContext.setCommands(commands);
<<<<<<< HEAD
    containerLaunchContext.setResource(recordFactory
        .newRecordInstance(Resource.class));
    containerLaunchContext.getResource().setMemory(100); // MB
=======
    Container mockContainer = mock(Container.class);
    when(mockContainer.getId()).thenReturn(cId);
    when(mockContainer.getResource()).thenReturn(
        BuilderUtils.newResource(100 * 1024 * 1024, 1));
>>>>>>> 79748bbd
    StartContainerRequest startRequest = recordFactory.newRecordInstance(StartContainerRequest.class);
    startRequest.setContainerLaunchContext(containerLaunchContext);
    startRequest.setContainer(mockContainer);
    containerManager.startContainer(startRequest);
 
    int timeoutSecs = 0;
    while (!processStartFile.exists() && timeoutSecs++ < 20) {
      Thread.sleep(1000);
      LOG.info("Waiting for process start-file to be created");
    }
    Assert.assertTrue("ProcessStartFile doesn't exist!",
        processStartFile.exists());
    
    // Now verify the contents of the file
    BufferedReader reader =
        new BufferedReader(new FileReader(processStartFile));
    Assert.assertEquals("Hello World!", reader.readLine());
    // Get the pid of the process
    String pid = reader.readLine().trim();
    // No more lines
    Assert.assertEquals(null, reader.readLine());

    // Now test the stop functionality.

    // Assert that the process is alive
    Assert.assertTrue("Process is not alive!",
      DefaultContainerExecutor.containerIsAlive(pid));
    // Once more
    Assert.assertTrue("Process is not alive!",
      DefaultContainerExecutor.containerIsAlive(pid));

    StopContainerRequest stopRequest = recordFactory.newRecordInstance(StopContainerRequest.class);
    stopRequest.setContainerId(cId);
    containerManager.stopContainer(stopRequest);

    BaseContainerManagerTest.waitForContainerState(containerManager, cId,
        ContainerState.COMPLETE);
    
    GetContainerStatusRequest gcsRequest = 
        recordFactory.newRecordInstance(GetContainerStatusRequest.class);
    gcsRequest.setContainerId(cId);
    ContainerStatus containerStatus = 
        containerManager.getContainerStatus(gcsRequest).getStatus();
    int expectedExitCode = Shell.WINDOWS ? ExitCode.FORCE_KILLED.getExitCode() :
      ExitCode.TERMINATED.getExitCode();
    Assert.assertEquals(expectedExitCode, containerStatus.getExitStatus());

    // Assert that the process is not alive anymore
    Assert.assertFalse("Process is still alive!",
      DefaultContainerExecutor.containerIsAlive(pid));
  }
  
  private void testContainerLaunchAndExit(int exitCode) throws IOException, InterruptedException {

	  File scriptFile = Shell.appendScriptExtension(tmpDir, "scriptFile");
	  PrintWriter fileWriter = new PrintWriter(scriptFile);
	  File processStartFile =
			  new File(tmpDir, "start_file.txt").getAbsoluteFile();

	  // ////// Construct the Container-id
	  ContainerId cId = createContainerId();

	  if (Shell.WINDOWS) {
	    fileWriter.println("@echo Hello World!> " + processStartFile);
	    fileWriter.println("@echo " + cId + ">> " + processStartFile);
	    if (exitCode != 0) {
	      fileWriter.println("@exit " + exitCode);
	    }
	  } else {
	    fileWriter.write("\numask 0"); // So that start file is readable by the test
	    fileWriter.write("\necho Hello World! > " + processStartFile);
	    fileWriter.write("\necho $$ >> " + processStartFile); 
	    // Have script throw an exit code at the end
	    if (exitCode != 0) {
	      fileWriter.write("\nexit "+exitCode);
	    }
	  }
	  
	  fileWriter.close();

	  ContainerLaunchContext containerLaunchContext = 
			  recordFactory.newRecordInstance(ContainerLaunchContext.class);

<<<<<<< HEAD
	  containerLaunchContext.setContainerId(cId);
=======
	  // ////// Construct the Container-id
	  ContainerId cId = createContainerId();
>>>>>>> 79748bbd

	  containerLaunchContext.setUser(user);

	  URL resource_alpha =
			  ConverterUtils.getYarnUrlFromPath(localFS
					  .makeQualified(new Path(scriptFile.getAbsolutePath())));
	  LocalResource rsrc_alpha =
			  recordFactory.newRecordInstance(LocalResource.class);
	  rsrc_alpha.setResource(resource_alpha);
	  rsrc_alpha.setSize(-1);
	  rsrc_alpha.setVisibility(LocalResourceVisibility.APPLICATION);
	  rsrc_alpha.setType(LocalResourceType.FILE);
	  rsrc_alpha.setTimestamp(scriptFile.lastModified());
	  String destinationFile = "dest_file";
	  Map<String, LocalResource> localResources = 
			  new HashMap<String, LocalResource>();
	  localResources.put(destinationFile, rsrc_alpha);
	  containerLaunchContext.setLocalResources(localResources);
	  containerLaunchContext.setUser(containerLaunchContext.getUser());
	  List<String> commands = Arrays.asList(Shell.getRunScriptCommand(scriptFile));
	  containerLaunchContext.setCommands(commands);
<<<<<<< HEAD
	  containerLaunchContext.setResource(recordFactory
			  .newRecordInstance(Resource.class));
	  containerLaunchContext.getResource().setMemory(100); // MB
=======
    Container mockContainer = mock(Container.class);
    when(mockContainer.getId()).thenReturn(cId);
    when(mockContainer.getResource()).thenReturn(
        BuilderUtils.newResource(100 * 1024 * 1024, 1));
>>>>>>> 79748bbd

	  StartContainerRequest startRequest = recordFactory.newRecordInstance(StartContainerRequest.class);
	  startRequest.setContainerLaunchContext(containerLaunchContext);
	  startRequest.setContainer(mockContainer);
	  containerManager.startContainer(startRequest);

	  BaseContainerManagerTest.waitForContainerState(containerManager, cId,
			  ContainerState.COMPLETE);

	  GetContainerStatusRequest gcsRequest = 
			  recordFactory.newRecordInstance(GetContainerStatusRequest.class);
	  gcsRequest.setContainerId(cId);
	  ContainerStatus containerStatus = 
			  containerManager.getContainerStatus(gcsRequest).getStatus();

	  // Verify exit status matches exit state of script
	  Assert.assertEquals(exitCode,
			  containerStatus.getExitStatus());	    
  }
  
  @Test
  public void testContainerLaunchAndExitSuccess() throws IOException, InterruptedException {
	  containerManager.start();
	  int exitCode = 0; 

	  // launch context for a command that will return exit code 0 
	  // and verify exit code returned 
	  testContainerLaunchAndExit(exitCode);	  
  }

  @Test
  public void testContainerLaunchAndExitFailure() throws IOException, InterruptedException {
	  containerManager.start();
	  int exitCode = 50; 

	  // launch context for a command that will return exit code 0 
	  // and verify exit code returned 
	  testContainerLaunchAndExit(exitCode);	  
  }
  
  @Test
  public void testLocalFilesCleanup() throws InterruptedException,
      IOException {
    // Real del service
    delSrvc = new DeletionService(exec);
    delSrvc.init(conf);

    containerManager =
        new ContainerManagerImpl(context, exec, delSrvc, nodeStatusUpdater,
          metrics, new ApplicationACLsManager(conf), dirsHandler);
    containerManager.init(conf);
    containerManager.start();

    // ////// Create the resources for the container
    File dir = new File(tmpDir, "dir");
    dir.mkdirs();
    File file = new File(dir, "file");
    PrintWriter fileWriter = new PrintWriter(file);
    fileWriter.write("Hello World!");
    fileWriter.close();

    ContainerLaunchContext container = recordFactory.newRecordInstance(ContainerLaunchContext.class);

    // ////// Construct the Container-id
    ContainerId cId = createContainerId();
    ApplicationId appId = cId.getApplicationAttemptId().getApplicationId();

    container.setUser(user);

    // ////// Construct the container-spec.
    ContainerLaunchContext containerLaunchContext = recordFactory.newRecordInstance(ContainerLaunchContext.class);
//    containerLaunchContext.resources =
//        new HashMap<CharSequence, LocalResource>();
    URL resource_alpha =
        ConverterUtils.getYarnUrlFromPath(FileContext.getLocalFSFileContext()
            .makeQualified(new Path(file.getAbsolutePath())));
    LocalResource rsrc_alpha = recordFactory.newRecordInstance(LocalResource.class);
    rsrc_alpha.setResource(resource_alpha);
    rsrc_alpha.setSize(-1);
    rsrc_alpha.setVisibility(LocalResourceVisibility.APPLICATION);
    rsrc_alpha.setType(LocalResourceType.FILE);
    rsrc_alpha.setTimestamp(file.lastModified());
    String destinationFile = "dest_file";
    Map<String, LocalResource> localResources = 
        new HashMap<String, LocalResource>();
    localResources.put(destinationFile, rsrc_alpha);
    containerLaunchContext.setLocalResources(localResources);
    containerLaunchContext.setUser(container.getUser());
    Container mockContainer = mock(Container.class);
    when(mockContainer.getId()).thenReturn(cId);
    when(mockContainer.getResource()).thenReturn(
        BuilderUtils.newResource(100, 1));

//    containerLaunchContext.command = new ArrayList<CharSequence>();

    StartContainerRequest request = recordFactory.newRecordInstance(StartContainerRequest.class);
    request.setContainerLaunchContext(containerLaunchContext);
    request.setContainer(mockContainer);
    containerManager.startContainer(request);

    BaseContainerManagerTest.waitForContainerState(containerManager, cId,
        ContainerState.COMPLETE);

    BaseContainerManagerTest.waitForApplicationState(containerManager, 
        cId.getApplicationAttemptId().getApplicationId(),
        ApplicationState.RUNNING);

    // Now ascertain that the resources are localised correctly.
    String appIDStr = ConverterUtils.toString(appId);
    String containerIDStr = ConverterUtils.toString(cId);
    File userCacheDir = new File(localDir, ContainerLocalizer.USERCACHE);
    File userDir = new File(userCacheDir, user);
    File appCache = new File(userDir, ContainerLocalizer.APPCACHE);
    File appDir = new File(appCache, appIDStr);
    File containerDir = new File(appDir, containerIDStr);
    File targetFile = new File(containerDir, destinationFile);
    File sysDir =
        new File(localDir,
            ResourceLocalizationService.NM_PRIVATE_DIR);
    File appSysDir = new File(sysDir, appIDStr);
    File containerSysDir = new File(appSysDir, containerIDStr);
    // AppDir should still exist
    Assert.assertTrue("AppDir " + appDir.getAbsolutePath()
        + " doesn't exist!!", appDir.exists());
    Assert.assertTrue("AppSysDir " + appSysDir.getAbsolutePath()
        + " doesn't exist!!", appSysDir.exists());
    for (File f : new File[] { containerDir, containerSysDir }) {
      Assert.assertFalse(f.getAbsolutePath() + " exists!!", f.exists());
    }
    Assert.assertFalse(targetFile.getAbsolutePath() + " exists!!",
        targetFile.exists());

    // Simulate RM sending an AppFinish event.
    containerManager.handle(new CMgrCompletedAppsEvent(Arrays
        .asList(new ApplicationId[] { appId })));

    BaseContainerManagerTest.waitForApplicationState(containerManager, 
        cId.getApplicationAttemptId().getApplicationId(),
        ApplicationState.FINISHED);

    // Now ascertain that the resources are localised correctly.
    for (File f : new File[] { appDir, containerDir, appSysDir,
        containerSysDir }) {
      // Wait for deletion. Deletion can happen long after AppFinish because of
      // the async DeletionService
      int timeout = 0;
      while (f.exists() && timeout++ < 15) {
        Thread.sleep(1000);
      }
      Assert.assertFalse(f.getAbsolutePath() + " exists!!", f.exists());
    }
    // Wait for deletion
    int timeout = 0;
    while (targetFile.exists() && timeout++ < 15) {
      Thread.sleep(1000);
    }
    Assert.assertFalse(targetFile.getAbsolutePath() + " exists!!",
        targetFile.exists());
  }
}<|MERGE_RESOLUTION|>--- conflicted
+++ resolved
@@ -221,13 +221,6 @@
     ContainerLaunchContext containerLaunchContext = 
         recordFactory.newRecordInstance(ContainerLaunchContext.class);
 
-<<<<<<< HEAD
-    containerLaunchContext.setContainerId(cId);
-=======
-    // ////// Construct the Container-id
-    ContainerId cId = createContainerId();
->>>>>>> 79748bbd
-
     containerLaunchContext.setUser(user);
 
     URL resource_alpha =
@@ -248,16 +241,10 @@
     containerLaunchContext.setUser(containerLaunchContext.getUser());
     List<String> commands = Arrays.asList(Shell.getRunScriptCommand(scriptFile));
     containerLaunchContext.setCommands(commands);
-<<<<<<< HEAD
-    containerLaunchContext.setResource(recordFactory
-        .newRecordInstance(Resource.class));
-    containerLaunchContext.getResource().setMemory(100); // MB
-=======
     Container mockContainer = mock(Container.class);
     when(mockContainer.getId()).thenReturn(cId);
     when(mockContainer.getResource()).thenReturn(
-        BuilderUtils.newResource(100 * 1024 * 1024, 1));
->>>>>>> 79748bbd
+        BuilderUtils.newResource(100, 1)); // MB
     StartContainerRequest startRequest = recordFactory.newRecordInstance(StartContainerRequest.class);
     startRequest.setContainerLaunchContext(containerLaunchContext);
     startRequest.setContainer(mockContainer);
@@ -340,13 +327,6 @@
 
 	  ContainerLaunchContext containerLaunchContext = 
 			  recordFactory.newRecordInstance(ContainerLaunchContext.class);
-
-<<<<<<< HEAD
-	  containerLaunchContext.setContainerId(cId);
-=======
-	  // ////// Construct the Container-id
-	  ContainerId cId = createContainerId();
->>>>>>> 79748bbd
 
 	  containerLaunchContext.setUser(user);
 
@@ -368,16 +348,10 @@
 	  containerLaunchContext.setUser(containerLaunchContext.getUser());
 	  List<String> commands = Arrays.asList(Shell.getRunScriptCommand(scriptFile));
 	  containerLaunchContext.setCommands(commands);
-<<<<<<< HEAD
-	  containerLaunchContext.setResource(recordFactory
-			  .newRecordInstance(Resource.class));
-	  containerLaunchContext.getResource().setMemory(100); // MB
-=======
     Container mockContainer = mock(Container.class);
     when(mockContainer.getId()).thenReturn(cId);
     when(mockContainer.getResource()).thenReturn(
-        BuilderUtils.newResource(100 * 1024 * 1024, 1));
->>>>>>> 79748bbd
+        BuilderUtils.newResource(100, 1)); // MB
 
 	  StartContainerRequest startRequest = recordFactory.newRecordInstance(StartContainerRequest.class);
 	  startRequest.setContainerLaunchContext(containerLaunchContext);
