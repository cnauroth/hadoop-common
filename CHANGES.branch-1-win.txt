Branch-hadoop-1-win (branched from branch-1 at r1293509 on 2012-02-24 17:46:42)

    HADOOP-8223 Initial patch for branch-1-win. (David Lao via Sanjay)

    HADOOP-8234 Enable user group mappings on Windows. (Bikas Saha via Sanjay)

    MAPREDUCE-4201 Getting PID not working on Windows. Termination of 
    Task/TaskJVM's not working. (Bikas Saha via Sanjay)

    MAPREDUCE-4204 Refactor ProcfsBasedProcessTree to make the resource 
    collection object pluggable. (Bikas Saha via Sanjay)

    HADOOP-8412 TestModTime, TestDelegationToken and TestAuthenticationToken fail
    intermittently on Windows. (Ivan Mitic via Sanjay Radia)

    HADOOP-8235 Support file permissions and ownership on Windows for 
    RawLocalFileSystem. (Chuan Liu via sanjay)

    HADOOP-8411 TestStorageDirecotyFailure, TestTaskLogsTruncater, 
    TestWebHdfsUrl and TestSecurityUtil fail on Windows.
    (Ivan Mitic via Sanjay Radia)

    HADOOP-8440 HarFileSystem.decodeHarURI fails for URIs whose host contains 
    numbers. (Ivan Mitic via Sanjay Radia)

    HADOOP-8374 Improve support for hard link manipulation on Windows.
    (Bikas Saha via Sanjay)

    HDFS-3424 TestDatanodeBlockScanner and TestReplication fail intermittently 
    on Windows (Bikas Saha via Sanjay)

    HADOOP-8424. Fix classpath so that web-ui works on Windows. (Bikas Saha
    via acmurthy) 

    MAPREDUCE-4321. Fix both DCE & LCE to use File.getAbsolutePath of the
    taskjvm.(sh,cmd) to ensure it works on Windows. (Ivan Mitic via acmurthy)

    MAPREDUCE-4260 Use JobObject to spawn tasks on Windows (Bikas Saha via Sanjay)

    HADOOP-8440 HarFileSystem.decodeHarURI 2nd patch.
    (Ivan Mitic via Sanjay Radia)

    HADOOP-8409 Fix TestCommandLineJobSubmission and TestGenericOptionsParser
    to work for windows (Ivan Mitic via Sanjay Radia) 

    HADOOP-8454 Fix the ‘chmod =[perm]’ bug in winutils. (Chuan Liu via sanjay)

    MAPREDUCE-4203. Added an implementation of the process tree for Windows.
    (Bikas Saha via acmurthy) 

    HADOOP-8486 Resource leak ... SequenceFile. (Kanna Karanam via Sanjay)

    HADOOP-8534 Some tests leave a config file open causing failure on windows.
    (Ivan Mitic via Sanjay Radia)

    HADOOP-8487 Many HDFS tests use a test path intended for local file system
    tests. (Ivan Mitic via Sanjay Radia)

    MAPREDUCE-4332 Fix command-length abort issues on Windows. (Ivan Mitic via
    acmurthy)

    MAPREDUCE-4369. Fix streaming test failures caused by
    WindowsResourceCalculatorPlugin. (Bikas Saha via acmurthy) 

    MAPREDUCE-4368. Fix TaskRunner to deal with java.library.path with a
    quoted path on Windows. (John Gordon via acmurthy) 

    HADOOP-8414 Address problems related to localhost resolving to 127.0.0.1 
    on Windows. (Ivan Mitic via Sanjay Radia)
<<<<<<< HEAD

    HADOOP-8544 Move an assertion location in 'winutils chmod'.
    (Chuan Liu via sanjay)

    MAPREDUCE-4598. Add support for NodeHealthCheck script for Windows.
    (Bikas Saha via acmurthy)

    MAPREDUCE-4510. Fix needless check/logging of getconf in Windows.
    (Bikas Saha via acmurthy)

    HADOOP-8453. Added unit tests for winutils. (Chuan Liu via acmurthy)

    MAPREDUCE-4374. Completed support for configurable environment for child
    map/reduce tasks. (Chuan Liu via acmurthy)

    HADOOP-8734. Modify LocalJobRunner to support private distributed cache.
    (Ivan Mitic via vinodkv)

    HDFS-3564. Improve BlockPlacementPolicy interface and change
    BlockPlacementPolicyDefault to make it more extendible.  (Sumadhur Reddy
    Bolli via szetszwo)

    HDFS-3566. Add AzureBlockPlacementPolicy to handle fault and upgrade
    domains in Azure.  (Sumadhur Reddy Bolli via szetszwo)

=======

    HADOOP-8544 Move an assertion location in 'winutils chmod'.
    (Chuan Liu via sanjay)

    MAPREDUCE-4598. Add support for NodeHealthCheck script for Windows. (Bikas
    Saha via acmurthy)

    HDFS-3564. Improve BlockPlacementPolicy interface and change
    BlockPlacementPolicyDefault to make it more extendible.  (Sumadhur Reddy
    Bolli via szetszwo)

    HDFS-3566. Add AzureBlockPlacementPolicy to handle fault and upgrade
    domains in Azure.  (Sumadhur Reddy Bolli via szetszwo)

>>>>>>> d30e8ed0
    HADOOP-8911. CRLF characters in source and text files.

    HDFS-6527. Backport HADOOP-7389: Use of TestingGroups by tests causes
    subsequent tests to fail.  (Ivan Mitic via szetszwo)

    HADOOP-8618. Fix build failures due to release 1.0.3 merge.
    (Bikas Saha via suresh)

    HDFS-3763. TestNameNodeMXBean fails on Windows. (Brandon Li via suresh)

    HADOOP-8739. Fix command line parsing on Windows. (Bikas Saha via
    acmurthy)

    HDFS-3766. Fix TestStorageRestore on Windows. (Brandon Li via suresh)

    HADOOP-8657. Fix TestCLI to not hardcode file length since it's
    encoding/platform dependent. (Bikas Saha via acmurthy) 

    MAPREDUCE-4597. Fix intermittent failures in TestKillSubProcesses.
    (Bikas Saha via acmurthy)

    HADOOP-8732. Fix intermittent failures in tests by serializing process
    creation to get around a bug in MS Windows. (Ivan Mitic via acmurthy)

    HDFS-3833. TestDFSShell fails on windows due to concurrent file 
    read/write. (Brandon Li via suresh)
<<<<<<< HEAD
=======
    
    HADOOP-8836. UGI should throw exception in case winutils.exe cannot be
    loaded. (Bikas Saha via suresh)

    MAPREDUCE-4567. WindowsResourceCalculatorPlugin has NPE.
    (Bikas Saha via suresh)

    HADOOP-8879. TestUserGroupInformation fails on Windows when run as
    Administrator. (Bikas Saha via suresh)

    HADOOP-8911. CRLF characters in source and text files.
    (Raja Aluri via suresh)

    HADOOP-8912. Add .gitattributes file to prevent CRLF and LF mismatches 
    for source and text files. (Raja Aluri via suresh)

    HADOOP-4093. Fix a bug that AzureBlockPlacementPolicy#chooseTarget only
    returns one DN when replication factor is greater than 3.  (Jing Zhao via
    szetszwo)
>>>>>>> d30e8ed0

    HADOOP-8664. hadoop streaming job need the full path to commands even 
    when they are in the path. (Bikas Saha via suresh)

    MAPREDUCE-4564. Fix issues with timing out shell processes. (Bikas Saha
    via acmurthy)

    HADOOP-8457. Address file ownership issue for users in Admin group on
    windows. (Ivan Mitic via suresh)

    MAPREDUCE-4400. Avoid task finish sleep to improve small job/workflow
    latency. (llu)

    HADOOP-8733. Fix the tests TestStreamingTaskLog, TestJvmManager
    and TestLinuxTaskControllerLaunchArgs to not fail on Windows. (Ivan Mitic via
    vinodkv)

<<<<<<< HEAD
    HADOOP-8694. Add support for windows native symbolic links.
    (Chuan Liu via suresh)
    
    HADOOP-8836. UGI should throw exception in case winutils.exe cannot be
    loaded. (Bikas Saha via suresh)

    MAPREDUCE-4657. WindowsResourceCalculatorPlugin has NPE.
    (Bikas Saha via suresh)

    HADOOP-8879. TestUserGroupInformation fails on Windows when run as
    Administrator. (Bikas Saha via suresh)

=======
>>>>>>> d30e8ed0
    HADOOP-8880. Missing jersey jars as dependency in the pom causes 
    hive tests to fail. (gkesavan via suresh)

    HADOOP-8903. support HADOOP_USER_CLASSPATH_FIRST in windows hadoop cmd.
    (Thejas Nair via suresh)

<<<<<<< HEAD
    HADOOP-8908. Refactor winutil.exe related code. (Chuan Liu via suresh)

    HADOOP-8911. CRLF characters in source and text files.
    (Raja Aluri via suresh)

    HADOOP-8912. Add .gitattributes file to prevent CRLF and LF mismatches 
    for source and text files. (Raja Aluri via suresh)

=======
>>>>>>> d30e8ed0
    HADOOP-8868. FileUtil#chmod should normalize the path before calling 
    into shell APIs. (Ivan Mitic via suresh)

    HADOOP-8936. Local users should be able to query a domain user's 
    groups on Windows. (Chuan Liu via suresh)

    HADOOP-8869. Links at the bottom of the jobdetails page do not render 
    correctly in IE9. (Ivan Mitic via suresh)

    HADOOP-8935. Make 'winutils ls' show the SID if the owner does not 
    exist on the system. (Chuan Liu via suresh)

    HDFS-4065. TestDFSShell.testGet sporadically fails attempting to corrupt 
    block files due to race condition. (Chris Nauroth via suresh)

<<<<<<< HEAD
    HADOOP-8899. Classpath exceeds maximum Windows command limit.
    (Ahmed El Baz via suresh)

    HADOOP-8763. Implement set-group-owner for Windows correctly. (Chuan Liu via
    vinodkv)

    HADOOP-8902. Enable Gridmix v1 & v2 benchmarks on Windows platform.
    (Mike Liddell via suresh)

    HADOOP-8564. Port and extend Hadoop native libraries for Windows to address
    datanode concurrent reading and writing issue. (Chuan Liu via suresh)

    HADOOP-4093. Fix a bug that AzureBlockPlacementPolicy#chooseTarget only
    returns one DN when replication factor is greater than 3.  (Jing Zhao via
    szetszwo)

=======
>>>>>>> d30e8ed0
    HADOOP-8907. Provide means to look for zlib1.dll next to hadoop.dll 
    on Windows. (Ivan Mitic via suresh)

    HADOOP-8872. FileSystem#length returns zero for symlinks on 
    windows+java6. (Ivan Mitic via suresh)

    HADOOP-8949. Remove FileUtil.CygPathCommand dead code. (Chris Nauroth via 
    suresh)

    HADOOP-8420. Hadoop Common creating package-info.java must not depend on sh.
    (Bikas Saha via suresh)

<<<<<<< HEAD
    HADOOP-8972. Move winutils tests from bat to Java. (Ivan Mitic via suresh)

=======
>>>>>>> d30e8ed0
    HADOOP-8983. Minor fixes to windows batch scripts to accept alternate 
    config directory location. (Ramya Bharathi Nimmagadda via suresh)

    HADOOP-9007. TestJobStatusPersistency.testJobStoreDisablingWithInvalidPath
    failure. (Chuan Liu via suresh)

    HADOOP-9006. Winutils should keep Administrators privileges intact.
    (Chuan Liu via suresh)

    HADOOP-9026. Hadoop.cmd fails to initialize if user's %path% variable has
    parenthesis. (Ivan Mitic via suresh)

<<<<<<< HEAD
    HADOOP-9027. Build fails on Windows without sh/sed/echo in the path.
    (Ivan Mitic via suresh)

=======
>>>>>>> d30e8ed0
    HADOOP-8847. Change untar to use Java API on Windows instead of spawning
    tar process. (Bikas Saha via suresh)

    HADOOP-8456. Support spaces in user names and group names in results 
    returned via winutils. (Ivan Mitic via suresh)

    HADOOP-9050. Remove java5 dependencies from build. (Raja Aluri via suresh)

    HADOOP-9062. hadoop-env.cmd overwrites the value of *_OPTS set before
    install. (Ganeshan Iyer via suresh)

<<<<<<< HEAD
    HADOOP-9074. Hadoop install scripts for Windows. (Steve Maine,
    Ramya Nimmagadda, Chuan Liu, Brad Sarsfield and Ivan Mitic via suresh)

=======
>>>>>>> d30e8ed0
    HADOOP-9110. HADOOP-9110. winutils ls off-by-one error indexing MONTHS array
    can cause access violation. (Chris Nauroth via suresh)

    HADOOP-9102. winutils task isAlive does not return a non-zero exit code if
    the requested task is not alive. (Chris Nauroth via suresh)

<<<<<<< HEAD
    HADOOP-9061. Java6+Windows does not work well with symlinks.
    (Ivan Mitic via suresh)

    HADOOP-8645. HADOOP_HOME and -Dhadoop.home (from hadoop wrapper script) are
    not uniformly handled. (John Gordon via suresh)

=======
>>>>>>> d30e8ed0
    HADOOP-9185. TestFileCreation.testFsClose should clean up on exit.
    (Arpit Agarwal via suresh)

  Merged from branch-1

    HDFS-385. Backport: Add support for an experimental API that allows a
    module external to HDFS to specify how HDFS blocks should be placed.
    (Sumadhur Reddy Bolli via szetszwo)

    HADOOP-8820. Backport HADOOP-8469 and HADOOP-8470: Make NetworkTopology
    class pluggable and add NetworkTopologyWithNodeGroup, a 4-layer
    implementation of NetworkTopology.  (Junping Du and Jing Zhao via szetszwo)

    HDFS-3941. Backport HDFS-3498 and HDFS-3601: Support replica removal in
    BlockPlacementPolicy and make BlockPlacementPolicyDefault extensible for
    reusing code in subclasses, and add BlockPlacementPolicyWithNodeGroup to
    support block placement with 4-layer network topology.  (Junping Du and
    Jing Zhao via szetszwo)

    HADOOP-7868. Hadoop native fails to compile when default linker
    option is -Wl,--as-needed. (Trevor Robinson via eli)

    HADOOP-6496. HttpServer sends wrong content-type for CSS files.
    (Todd Lipcon, Backport by Ivan Mitic via suresh).

    HADOOP-7827. jsp pages missing DOCTYPE tags. (Dave Vronay, Backport by
    Ivan Mitic via suresh)

    HADOOP-8900. BuiltInGzipDecompressor throws IOException - stored gzip size
    doesn't match decompressed size. (Andy Isaacson via suresh)

    HADOOP-9036. Fix racy test case TestSinkQueue (Backport HADOOP-7292).
    (Luke Lu backport by suresh)

    HADOOP-9095. Backport HADOOP-8372: NetUtils.normalizeHostName() incorrectly
    handles hostname starting with a numeric character.  (Jing Zhao via
    szetszwo)

    HADOOP-9099. TestNetUtils fails if "UnknownHost" is resolved as a valid
    hostname.  (Ivan Mitic via szetszwo)

    HADOOP-9111. Change some JUnit 3 tests to JUnit 4 so that @Ignore tests can
    be run with ant 1.8.x.  (Jing Zhao via szetszwo)
    HADOOP-9090. Support on-demand publish of metrics. (Mostafa Elhemali via
    suresh)

    HADOOP-8617. Backport HADOOP-6148, HADOOP-6166 and HADOOP-7333 for a pure
    Java CRC32 calculator implementation.  (Brandon Li via szetszwo)

    HADOOP-7096. Allow setting of end-of-record delimiter for TextInputFormat
    (Ahmed Radwan, backported by suresh)

<<<<<<< HEAD
=======
    HDFS-496. Backport: Use PureJavaCrc32 in HDFS.  (Brandon Li via szetszwo)

    MAPREDUCE-782. Use PureJavaCrc32 in mapreduce spills.
    (Todd Lipcon, backport by Brandon Li via sseth)

>>>>>>> d30e8ed0
    HDFS-3942. Backport HDFS-3495 and HDFS-4234: Update Balancer to support new
    NetworkTopology with NodeGroup and use generic code for choosing datanode
    in Balancer.  (Junping Du via szetszwo)

    HDFS-4320. Add a separate configuration for namenode rpc address instead
    of using fs.default.name. (Mostafa Elhemali via suresh)

    HDFS-4341. Set default data dir permission in MiniDFSClusterWithNodeGroup.
    (Ivan Mitic via szetszwo)

    HDFS-4337. Backport HDFS-4240: For nodegroup-aware block placement, when a
    node is excluded, the nodes in the same nodegroup should also be excluded.
    (Meng Gong via szetszwo)

    HADOOP-9174. TestSecurityUtil fails with Open JDK 7. (Arpit Agarwal via
    suresh)

    HADOOP-9175. TestWritableName fails with Open JDK 7. (Arpit Agarwal via
    suresh)

    MAPREDUCE-4909. TestKeyValueTextInputFormat fails with Open JDK 7 on
    Windows. (Arpit Agarwal via suresh)

    HDFS-4355. TestNameNodeMetrics.testCorruptBlock fails with open JDK7.
    (Brandon Li via suresh)

    HDFS-4358. TestCheckpoint failure with JDK7. (Arpit Agarwal via suresh)

    HADOOP-9179. TestFileSystem fails with open JDK7. (Brandon Li via suresh)

    MAPREDUCE-4914. TestMiniMRDFSSort fails with openJDK7. (Brandon Li via
    suresh)

    MAPREDUCE-4915. TestShuffleExceptionCount fails with open JDK7.
    (Brandon Li via suresh)

    HADOOP-9191. TestAccessControlList and TestJobHistoryConfig fail with
<<<<<<< HEAD
    JDK7. (Arpit Agarwal via suresh)

    HADOOP-9177. Address issues that reported by static code analysis on
    winutils. (Ivan Mitic via suresh)
=======
    JDK7. (Arpit Agarwal via suresh)
>>>>>>> d30e8ed0
<|MERGE_RESOLUTION|>--- conflicted
+++ resolved
@@ -67,24 +67,12 @@
 
     HADOOP-8414 Address problems related to localhost resolving to 127.0.0.1 
     on Windows. (Ivan Mitic via Sanjay Radia)
-<<<<<<< HEAD
 
     HADOOP-8544 Move an assertion location in 'winutils chmod'.
     (Chuan Liu via sanjay)
 
-    MAPREDUCE-4598. Add support for NodeHealthCheck script for Windows.
-    (Bikas Saha via acmurthy)
-
-    MAPREDUCE-4510. Fix needless check/logging of getconf in Windows.
-    (Bikas Saha via acmurthy)
-
-    HADOOP-8453. Added unit tests for winutils. (Chuan Liu via acmurthy)
-
-    MAPREDUCE-4374. Completed support for configurable environment for child
-    map/reduce tasks. (Chuan Liu via acmurthy)
-
-    HADOOP-8734. Modify LocalJobRunner to support private distributed cache.
-    (Ivan Mitic via vinodkv)
+    MAPREDUCE-4598. Add support for NodeHealthCheck script for Windows. (Bikas
+    Saha via acmurthy)
 
     HDFS-3564. Improve BlockPlacementPolicy interface and change
     BlockPlacementPolicyDefault to make it more extendible.  (Sumadhur Reddy
@@ -93,22 +81,6 @@
     HDFS-3566. Add AzureBlockPlacementPolicy to handle fault and upgrade
     domains in Azure.  (Sumadhur Reddy Bolli via szetszwo)
 
-=======
-
-    HADOOP-8544 Move an assertion location in 'winutils chmod'.
-    (Chuan Liu via sanjay)
-
-    MAPREDUCE-4598. Add support for NodeHealthCheck script for Windows. (Bikas
-    Saha via acmurthy)
-
-    HDFS-3564. Improve BlockPlacementPolicy interface and change
-    BlockPlacementPolicyDefault to make it more extendible.  (Sumadhur Reddy
-    Bolli via szetszwo)
-
-    HDFS-3566. Add AzureBlockPlacementPolicy to handle fault and upgrade
-    domains in Azure.  (Sumadhur Reddy Bolli via szetszwo)
-
->>>>>>> d30e8ed0
     HADOOP-8911. CRLF characters in source and text files.
 
     HDFS-6527. Backport HADOOP-7389: Use of TestingGroups by tests causes
@@ -135,8 +107,6 @@
 
     HDFS-3833. TestDFSShell fails on windows due to concurrent file 
     read/write. (Brandon Li via suresh)
-<<<<<<< HEAD
-=======
     
     HADOOP-8836. UGI should throw exception in case winutils.exe cannot be
     loaded. (Bikas Saha via suresh)
@@ -156,7 +126,6 @@
     HADOOP-4093. Fix a bug that AzureBlockPlacementPolicy#chooseTarget only
     returns one DN when replication factor is greater than 3.  (Jing Zhao via
     szetszwo)
->>>>>>> d30e8ed0
 
     HADOOP-8664. hadoop streaming job need the full path to commands even 
     when they are in the path. (Bikas Saha via suresh)
@@ -174,38 +143,12 @@
     and TestLinuxTaskControllerLaunchArgs to not fail on Windows. (Ivan Mitic via
     vinodkv)
 
-<<<<<<< HEAD
-    HADOOP-8694. Add support for windows native symbolic links.
-    (Chuan Liu via suresh)
-    
-    HADOOP-8836. UGI should throw exception in case winutils.exe cannot be
-    loaded. (Bikas Saha via suresh)
-
-    MAPREDUCE-4657. WindowsResourceCalculatorPlugin has NPE.
-    (Bikas Saha via suresh)
-
-    HADOOP-8879. TestUserGroupInformation fails on Windows when run as
-    Administrator. (Bikas Saha via suresh)
-
-=======
->>>>>>> d30e8ed0
     HADOOP-8880. Missing jersey jars as dependency in the pom causes 
     hive tests to fail. (gkesavan via suresh)
 
     HADOOP-8903. support HADOOP_USER_CLASSPATH_FIRST in windows hadoop cmd.
     (Thejas Nair via suresh)
 
-<<<<<<< HEAD
-    HADOOP-8908. Refactor winutil.exe related code. (Chuan Liu via suresh)
-
-    HADOOP-8911. CRLF characters in source and text files.
-    (Raja Aluri via suresh)
-
-    HADOOP-8912. Add .gitattributes file to prevent CRLF and LF mismatches 
-    for source and text files. (Raja Aluri via suresh)
-
-=======
->>>>>>> d30e8ed0
     HADOOP-8868. FileUtil#chmod should normalize the path before calling 
     into shell APIs. (Ivan Mitic via suresh)
 
@@ -221,25 +164,6 @@
     HDFS-4065. TestDFSShell.testGet sporadically fails attempting to corrupt 
     block files due to race condition. (Chris Nauroth via suresh)
 
-<<<<<<< HEAD
-    HADOOP-8899. Classpath exceeds maximum Windows command limit.
-    (Ahmed El Baz via suresh)
-
-    HADOOP-8763. Implement set-group-owner for Windows correctly. (Chuan Liu via
-    vinodkv)
-
-    HADOOP-8902. Enable Gridmix v1 & v2 benchmarks on Windows platform.
-    (Mike Liddell via suresh)
-
-    HADOOP-8564. Port and extend Hadoop native libraries for Windows to address
-    datanode concurrent reading and writing issue. (Chuan Liu via suresh)
-
-    HADOOP-4093. Fix a bug that AzureBlockPlacementPolicy#chooseTarget only
-    returns one DN when replication factor is greater than 3.  (Jing Zhao via
-    szetszwo)
-
-=======
->>>>>>> d30e8ed0
     HADOOP-8907. Provide means to look for zlib1.dll next to hadoop.dll 
     on Windows. (Ivan Mitic via suresh)
 
@@ -252,11 +176,6 @@
     HADOOP-8420. Hadoop Common creating package-info.java must not depend on sh.
     (Bikas Saha via suresh)
 
-<<<<<<< HEAD
-    HADOOP-8972. Move winutils tests from bat to Java. (Ivan Mitic via suresh)
-
-=======
->>>>>>> d30e8ed0
     HADOOP-8983. Minor fixes to windows batch scripts to accept alternate 
     config directory location. (Ramya Bharathi Nimmagadda via suresh)
 
@@ -269,12 +188,6 @@
     HADOOP-9026. Hadoop.cmd fails to initialize if user's %path% variable has
     parenthesis. (Ivan Mitic via suresh)
 
-<<<<<<< HEAD
-    HADOOP-9027. Build fails on Windows without sh/sed/echo in the path.
-    (Ivan Mitic via suresh)
-
-=======
->>>>>>> d30e8ed0
     HADOOP-8847. Change untar to use Java API on Windows instead of spawning
     tar process. (Bikas Saha via suresh)
 
@@ -286,27 +199,12 @@
     HADOOP-9062. hadoop-env.cmd overwrites the value of *_OPTS set before
     install. (Ganeshan Iyer via suresh)
 
-<<<<<<< HEAD
-    HADOOP-9074. Hadoop install scripts for Windows. (Steve Maine,
-    Ramya Nimmagadda, Chuan Liu, Brad Sarsfield and Ivan Mitic via suresh)
-
-=======
->>>>>>> d30e8ed0
     HADOOP-9110. HADOOP-9110. winutils ls off-by-one error indexing MONTHS array
     can cause access violation. (Chris Nauroth via suresh)
 
     HADOOP-9102. winutils task isAlive does not return a non-zero exit code if
     the requested task is not alive. (Chris Nauroth via suresh)
 
-<<<<<<< HEAD
-    HADOOP-9061. Java6+Windows does not work well with symlinks.
-    (Ivan Mitic via suresh)
-
-    HADOOP-8645. HADOOP_HOME and -Dhadoop.home (from hadoop wrapper script) are
-    not uniformly handled. (John Gordon via suresh)
-
-=======
->>>>>>> d30e8ed0
     HADOOP-9185. TestFileCreation.testFsClose should clean up on exit.
     (Arpit Agarwal via suresh)
 
@@ -359,14 +257,11 @@
     HADOOP-7096. Allow setting of end-of-record delimiter for TextInputFormat
     (Ahmed Radwan, backported by suresh)
 
-<<<<<<< HEAD
-=======
     HDFS-496. Backport: Use PureJavaCrc32 in HDFS.  (Brandon Li via szetszwo)
 
     MAPREDUCE-782. Use PureJavaCrc32 in mapreduce spills.
     (Todd Lipcon, backport by Brandon Li via sseth)
 
->>>>>>> d30e8ed0
     HDFS-3942. Backport HDFS-3495 and HDFS-4234: Update Balancer to support new
     NetworkTopology with NodeGroup and use generic code for choosing datanode
     in Balancer.  (Junping Du via szetszwo)
@@ -404,11 +299,4 @@
     (Brandon Li via suresh)
 
     HADOOP-9191. TestAccessControlList and TestJobHistoryConfig fail with
-<<<<<<< HEAD
-    JDK7. (Arpit Agarwal via suresh)
-
-    HADOOP-9177. Address issues that reported by static code analysis on
-    winutils. (Ivan Mitic via suresh)
-=======
-    JDK7. (Arpit Agarwal via suresh)
->>>>>>> d30e8ed0
+    JDK7. (Arpit Agarwal via suresh)