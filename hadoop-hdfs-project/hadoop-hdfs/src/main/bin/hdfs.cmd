--- conflicted
+++ resolved
@@ -47,11 +47,7 @@
       goto print_usage
   )
 
-<<<<<<< HEAD
-  set hdfscommands=dfs namenode secondarynamenode zkfc datanode dfsadmin fsck balancer jmxget oiv oev fetchdt getconf groups snapshotDiff lsSnapshottableDir
-=======
   set hdfscommands=dfs namenode secondarynamenode journalnode zkfc datanode dfsadmin haadmin fsck balancer jmxget oiv oev fetchdt getconf groups snapshotDiff lsSnapshottableDir
->>>>>>> 1f3b888a
   for %%i in ( %hdfscommands% ) do (
     if %hdfs-command% == %%i set hdfscommand=true
   )
