--- conflicted
+++ resolved
@@ -82,17 +82,6 @@
   <name>dfs.namenode.lifeline.rpc-address</name>
   <value></value>
   <description>
-<<<<<<< HEAD
-    NameNode RPC address that handles the DataNode Lifeline Protocol.  The
-    DataNode Lifeline Protocol reports liveness of DataNodes to the NameNode in
-    the event that normal heartbeat processing gets delayed unexpectedly.  In
-    the case of HA/Federation where multiple NameNodes exist, the name service
-    ID is added to the name e.g. dfs.namenode.lifeline.rpc-address.ns1.  The
-    value of this property will take the form of nn-host1:rpc-port.  If this
-    property is not defined, then the NameNode will not start an RPC server to
-    respond to DataNode lifeline messages, and the DataNode will not attempt to
-    send lifeline messages.  By default, the property is not defined.
-=======
     NameNode RPC lifeline address.  This is an optional separate RPC address
     that can be used to isolate health checks and liveness to protect against
     resource exhaustion in the main RPC handler pool.  In the case of
@@ -101,7 +90,6 @@
     property will take the form of nn-host1:rpc-port.  If this property is not
     defined, then the NameNode will not start a lifeline RPC server.  By
     default, the property is not defined.
->>>>>>> 41d3f889
   </description>
 </property>
 
@@ -745,23 +733,21 @@
 </property>
 
 <property>
-<<<<<<< HEAD
   <name>dfs.namenode.lifeline.handler.ratio</name>
   <value>0.10</value>
   <description>
     A ratio applied to the value of dfs.namenode.handler.count, which then
     provides the number of RPC server threads the NameNode runs for handling the
-    DataNode Lifeline Protocol.  For example, if dfs.namenode.handler.count is
-    100, and dfs.namenode.lifeline.handler.factor is 0.10, then the NameNode
-    starts 100 * 0.10 = 10 threads for handling the DataNode Lifeline Protocol.
-    It is common to tune the value of dfs.namenode.handler.count as a function
-    of the number of DataNodes in a cluster.  Using this property allows for the
-    DataNode Lifeline Protocol handler threads to be tuned automatically without
-    needing to touch a separate property.  Lifeline message processing is
-    lightweight, so it is expected to require many fewer threads than the main
-    NameNode RPC server.  This property is not used if
-    dfs.namenode.lifeline.handler.count is defined, which sets an absolute
-    thread count.  This property has no effect if
+    lifeline RPC server.  For example, if dfs.namenode.handler.count is 100, and
+    dfs.namenode.lifeline.handler.factor is 0.10, then the NameNode starts
+    100 * 0.10 = 10 threads for handling the lifeline RPC server.  It is common
+    to tune the value of dfs.namenode.handler.count as a function of the number
+    of DataNodes in a cluster.  Using this property allows for the lifeline RPC
+    server handler threads to be tuned automatically without needing to touch a
+    separate property.  Lifeline message processing is lightweight, so it is
+    expected to require many fewer threads than the main NameNode RPC server.
+    This property is not used if dfs.namenode.lifeline.handler.count is defined,
+    which sets an absolute thread count.  This property has no effect if
     dfs.namenode.lifeline.rpc-address is not defined.
   </description>
 </property>
@@ -769,22 +755,12 @@
 <property>
   <name>dfs.namenode.lifeline.handler.count</name>
   <value></value>
-  <description>
-    Sets an absolute number of RPC server threads the NameNode runs for handling
-    the DataNode Lifeline Protocol.  If this property is defined, then it
-    overrides the behavior of dfs.namenode.lifeline.handler.ratio.  By default,
-    it is not defined.  This property has no effect if
-    dfs.namenode.lifeline.rpc-address is not defined.
-=======
-  <name>dfs.namenode.lifeline.handler.count</name>
-  <value>1</value>
   <description>
     Sets number of RPC server threads the NameNode runs for handling the
     lifeline RPC server.  The default value is 1, because this RPC server
     handles only HA health check requests from ZKFC.  These are lightweight
     requests that run single-threaded from the ZKFC client side.  This property
     has no effect if dfs.namenode.lifeline.rpc-address is not defined.
->>>>>>> 41d3f889
   </description>
 </property>
 
