/**
 * Licensed to the Apache Software Foundation (ASF) under one
 * or more contributor license agreements.  See the NOTICE file
 * distributed with this work for additional information
 * regarding copyright ownership.  The ASF licenses this file
 * to you under the Apache License, Version 2.0 (the
 * "License"); you may not use this file except in compliance
 * with the License.  You may obtain a copy of the License at
 *
 *     http://www.apache.org/licenses/LICENSE-2.0
 *
 * Unless required by applicable law or agreed to in writing, software
 * distributed under the License is distributed on an "AS IS" BASIS,
 * WITHOUT WARRANTIES OR CONDITIONS OF ANY KIND, either express or implied.
 * See the License for the specific language governing permissions and
 * limitations under the License.
 */
package org.apache.hadoop.hdfs.server.datanode.fsdataset.impl;

import java.io.BufferedOutputStream;
import java.io.DataOutputStream;
import java.io.EOFException;
import java.io.File;
import java.io.FileDescriptor;
import java.io.FileInputStream;
import java.io.FileNotFoundException;
import java.io.FileOutputStream;
import java.io.IOException;
import java.io.InputStream;
import java.io.RandomAccessFile;
import java.nio.ByteBuffer;
import java.nio.channels.ClosedChannelException;
import java.nio.channels.FileChannel;
import java.util.ArrayList;
import java.util.Arrays;
import java.util.Collection;
import java.util.HashMap;
import java.util.HashSet;
import java.util.Iterator;
import java.util.List;
import java.util.Map;
import java.util.Set;
import java.util.concurrent.ConcurrentHashMap;
import java.util.concurrent.Executor;

import javax.management.NotCompliantMBeanException;
import javax.management.ObjectName;
import javax.management.StandardMBean;

import com.google.common.base.Preconditions;
import com.google.common.collect.Lists;
import com.google.common.collect.Sets;
import org.apache.commons.logging.Log;
import org.apache.commons.logging.LogFactory;
import org.apache.hadoop.classification.InterfaceAudience;
import org.apache.hadoop.conf.Configuration;
import org.apache.hadoop.fs.Path;
import org.apache.hadoop.hdfs.ExtendedBlockId;
import org.apache.hadoop.hdfs.DFSConfigKeys;
import org.apache.hadoop.hdfs.StorageType;
import org.apache.hadoop.hdfs.protocol.Block;
import org.apache.hadoop.hdfs.protocol.BlockListAsLongs;
import org.apache.hadoop.hdfs.protocol.BlockLocalPathInfo;
import org.apache.hadoop.hdfs.protocol.ExtendedBlock;
import org.apache.hadoop.hdfs.protocol.HdfsBlocksMetadata;
import org.apache.hadoop.hdfs.protocol.HdfsConstants;
import org.apache.hadoop.hdfs.protocol.RecoveryInProgressException;
import org.apache.hadoop.hdfs.server.common.GenerationStamp;
import org.apache.hadoop.hdfs.server.common.HdfsServerConstants.ReplicaState;
import org.apache.hadoop.hdfs.server.common.Storage;
import org.apache.hadoop.hdfs.server.datanode.BlockMetadataHeader;
import org.apache.hadoop.hdfs.server.datanode.BlockScanner;
import org.apache.hadoop.hdfs.server.datanode.DataNode;
import org.apache.hadoop.hdfs.server.datanode.DataStorage;
import org.apache.hadoop.hdfs.server.datanode.DatanodeUtil;
import org.apache.hadoop.hdfs.server.datanode.FinalizedReplica;
import org.apache.hadoop.hdfs.server.datanode.Replica;
import org.apache.hadoop.hdfs.server.datanode.ReplicaAlreadyExistsException;
import org.apache.hadoop.hdfs.server.datanode.ReplicaBeingWritten;
import org.apache.hadoop.hdfs.server.datanode.ReplicaInPipeline;
import org.apache.hadoop.hdfs.server.datanode.ReplicaHandler;
import org.apache.hadoop.hdfs.server.datanode.ReplicaInfo;
import org.apache.hadoop.hdfs.server.datanode.ReplicaNotFoundException;
import org.apache.hadoop.hdfs.server.datanode.ReplicaUnderRecovery;
import org.apache.hadoop.hdfs.server.datanode.ReplicaWaitingToBeRecovered;
import org.apache.hadoop.hdfs.server.datanode.StorageLocation;
import org.apache.hadoop.hdfs.server.datanode.UnexpectedReplicaStateException;
import org.apache.hadoop.hdfs.server.datanode.fsdataset.FsDatasetSpi;
import org.apache.hadoop.hdfs.server.datanode.fsdataset.FsVolumeReference;
import org.apache.hadoop.hdfs.server.datanode.fsdataset.FsVolumeSpi;
import org.apache.hadoop.hdfs.server.datanode.fsdataset.LengthInputStream;
import org.apache.hadoop.hdfs.server.datanode.fsdataset.ReplicaInputStreams;
import org.apache.hadoop.hdfs.server.datanode.fsdataset.ReplicaOutputStreams;
import org.apache.hadoop.hdfs.server.datanode.fsdataset.RoundRobinVolumeChoosingPolicy;
import org.apache.hadoop.hdfs.server.datanode.fsdataset.VolumeChoosingPolicy;
import static org.apache.hadoop.hdfs.server.datanode.fsdataset.impl.RamDiskReplicaTracker.RamDiskReplica;
import org.apache.hadoop.hdfs.server.datanode.metrics.FSDatasetMBean;
import org.apache.hadoop.hdfs.server.protocol.BlockRecoveryCommand.RecoveringBlock;
import org.apache.hadoop.hdfs.server.protocol.DatanodeStorage;
import org.apache.hadoop.hdfs.server.protocol.NamespaceInfo;
import org.apache.hadoop.hdfs.server.protocol.ReplicaRecoveryInfo;
import org.apache.hadoop.hdfs.server.protocol.StorageReport;
import org.apache.hadoop.io.IOUtils;
import org.apache.hadoop.io.MultipleIOException;
import org.apache.hadoop.io.nativeio.NativeIO;
import org.apache.hadoop.metrics2.util.MBeans;
import org.apache.hadoop.util.Daemon;
import org.apache.hadoop.util.DataChecksum;
import org.apache.hadoop.util.DiskChecker.DiskErrorException;
import org.apache.hadoop.util.DiskChecker.DiskOutOfSpaceException;
import org.apache.hadoop.util.ReflectionUtils;
import org.apache.hadoop.util.Time;

/**************************************************
 * FSDataset manages a set of data blocks.  Each block
 * has a unique name and an extent on disk.
 *
 ***************************************************/
@InterfaceAudience.Private
class FsDatasetImpl implements FsDatasetSpi<FsVolumeImpl> {
  static final Log LOG = LogFactory.getLog(FsDatasetImpl.class);
  private final static boolean isNativeIOAvailable;
  static {
    isNativeIOAvailable = NativeIO.isAvailable();
    if (Path.WINDOWS && !isNativeIOAvailable) {
      LOG.warn("Data node cannot fully support concurrent reading"
          + " and writing without native code extensions on Windows.");
    }
  }

  @Override // FsDatasetSpi
  public List<FsVolumeImpl> getVolumes() {
    return volumes.getVolumes();
  }

  @Override
  public DatanodeStorage getStorage(final String storageUuid) {
    return storageMap.get(storageUuid);
  }

  @Override // FsDatasetSpi
  public StorageReport[] getStorageReports(String bpid)
      throws IOException {
    List<StorageReport> reports;
    synchronized (statsLock) {
      List<FsVolumeImpl> curVolumes = getVolumes();
      reports = new ArrayList<>(curVolumes.size());
      for (FsVolumeImpl volume : curVolumes) {
        try (FsVolumeReference ref = volume.obtainReference()) {
          StorageReport sr = new StorageReport(volume.toDatanodeStorage(),
              false,
              volume.getCapacity(),
              volume.getDfsUsed(),
              volume.getAvailable(),
              volume.getBlockPoolUsed(bpid));
          reports.add(sr);
        } catch (ClosedChannelException e) {
          continue;
        }
      }
    }

    return reports.toArray(new StorageReport[reports.size()]);
  }

  @Override
  public synchronized FsVolumeImpl getVolume(final ExtendedBlock b) {
    final ReplicaInfo r =  volumeMap.get(b.getBlockPoolId(), b.getLocalBlock());
    return r != null? (FsVolumeImpl)r.getVolume(): null;
  }

  @Override // FsDatasetSpi
  public synchronized Block getStoredBlock(String bpid, long blkid)
      throws IOException {
    File blockfile = getFile(bpid, blkid, false);
    if (blockfile == null) {
      return null;
    }
    final File metafile = FsDatasetUtil.findMetaFile(blockfile);
    final long gs = FsDatasetUtil.parseGenerationStamp(blockfile, metafile);
    return new Block(blkid, blockfile.length(), gs);
  }


  /**
   * This should be primarily used for testing.
   * @return clone of replica store in datanode memory
   */
  ReplicaInfo fetchReplicaInfo(String bpid, long blockId) {
    ReplicaInfo r = volumeMap.get(bpid, blockId);
    if(r == null)
      return null;
    switch(r.getState()) {
    case FINALIZED:
      return new FinalizedReplica((FinalizedReplica)r);
    case RBW:
      return new ReplicaBeingWritten((ReplicaBeingWritten)r);
    case RWR:
      return new ReplicaWaitingToBeRecovered((ReplicaWaitingToBeRecovered)r);
    case RUR:
      return new ReplicaUnderRecovery((ReplicaUnderRecovery)r);
    case TEMPORARY:
      return new ReplicaInPipeline((ReplicaInPipeline)r);
    }
    return null;
  }
  
  @Override // FsDatasetSpi
  public LengthInputStream getMetaDataInputStream(ExtendedBlock b)
      throws IOException {
    File meta = FsDatasetUtil.getMetaFile(getBlockFile(b), b.getGenerationStamp());
    if (meta == null || !meta.exists()) {
      return null;
    }
    if (isNativeIOAvailable) {
      return new LengthInputStream(
          NativeIO.getShareDeleteFileInputStream(meta),
          meta.length());
    }
    return new LengthInputStream(new FileInputStream(meta), meta.length());
  }
    
  final DataNode datanode;
  final DataStorage dataStorage;
  final FsVolumeList volumes;
  final Map<String, DatanodeStorage> storageMap;
  final FsDatasetAsyncDiskService asyncDiskService;
  final Daemon lazyWriter;
  final FsDatasetCache cacheManager;
  private final Configuration conf;
  private final int validVolsRequired;
  private volatile boolean fsRunning;

  final ReplicaMap volumeMap;
  final RamDiskReplicaTracker ramDiskReplicaTracker;
  final RamDiskAsyncLazyPersistService asyncLazyPersistService;

  private static final int MAX_BLOCK_EVICTIONS_PER_ITERATION = 3;


  // Used for synchronizing access to usage stats
  private final Object statsLock = new Object();

  /**
   * An FSDataset has a directory where it loads its data files.
   */
  FsDatasetImpl(DataNode datanode, DataStorage storage, Configuration conf
      ) throws IOException {
    this.fsRunning = true;
    this.datanode = datanode;
    this.dataStorage = storage;
    this.conf = conf;
    // The number of volumes required for operation is the total number 
    // of volumes minus the number of failed volumes we can tolerate.
    final int volFailuresTolerated =
      conf.getInt(DFSConfigKeys.DFS_DATANODE_FAILED_VOLUMES_TOLERATED_KEY,
                  DFSConfigKeys.DFS_DATANODE_FAILED_VOLUMES_TOLERATED_DEFAULT);

    String[] dataDirs = conf.getTrimmedStrings(DFSConfigKeys.DFS_DATANODE_DATA_DIR_KEY);
    Collection<StorageLocation> dataLocations = DataNode.getStorageLocations(conf);

    int volsConfigured = (dataDirs == null) ? 0 : dataDirs.length;
    int volsFailed = volsConfigured - storage.getNumStorageDirs();
    this.validVolsRequired = volsConfigured - volFailuresTolerated;

    if (volFailuresTolerated < 0 || volFailuresTolerated >= volsConfigured) {
      throw new DiskErrorException("Invalid volume failure "
          + " config value: " + volFailuresTolerated);
    }
    if (volsFailed > volFailuresTolerated) {
      throw new DiskErrorException("Too many failed volumes - "
          + "current valid volumes: " + storage.getNumStorageDirs() 
          + ", volumes configured: " + volsConfigured 
          + ", volumes failed: " + volsFailed
          + ", volume failures tolerated: " + volFailuresTolerated);
    }

    storageMap = new ConcurrentHashMap<String, DatanodeStorage>();
    volumeMap = new ReplicaMap(this);
    ramDiskReplicaTracker = RamDiskReplicaTracker.getInstance(conf, this);

    @SuppressWarnings("unchecked")
    final VolumeChoosingPolicy<FsVolumeImpl> blockChooserImpl =
        ReflectionUtils.newInstance(conf.getClass(
            DFSConfigKeys.DFS_DATANODE_FSDATASET_VOLUME_CHOOSING_POLICY_KEY,
            RoundRobinVolumeChoosingPolicy.class,
            VolumeChoosingPolicy.class), conf);
<<<<<<< HEAD
    volumes = new FsVolumeList(blockChooserImpl);
=======
    volumes = new FsVolumeList(volsFailed, datanode.getBlockScanner(),
        blockChooserImpl);
>>>>>>> 951b3608
    asyncDiskService = new FsDatasetAsyncDiskService(datanode);
    asyncLazyPersistService = new RamDiskAsyncLazyPersistService(datanode);

    for (int idx = 0; idx < storage.getNumStorageDirs(); idx++) {
      addVolume(dataLocations, storage.getStorageDir(idx));
    }
    setupAsyncLazyPersistThreads();

    cacheManager = new FsDatasetCache(this);

    // Start the lazy writer once we have built the replica maps.
    lazyWriter = new Daemon(new LazyWriter(conf));
    lazyWriter.start();
    registerMBean(datanode.getDatanodeUuid());
  }

  private void addVolume(Collection<StorageLocation> dataLocations,
      Storage.StorageDirectory sd) throws IOException {
    final File dir = sd.getCurrentDir();
    final StorageType storageType =
        getStorageTypeFromLocations(dataLocations, sd.getRoot());

    // If IOException raises from FsVolumeImpl() or getVolumeMap(), there is
    // nothing needed to be rolled back to make various data structures, e.g.,
    // storageMap and asyncDiskService, consistent.
    FsVolumeImpl fsVolume = new FsVolumeImpl(
        this, sd.getStorageUuid(), dir, this.conf, storageType);
    FsVolumeReference ref = fsVolume.obtainReference();
    ReplicaMap tempVolumeMap = new ReplicaMap(this);
    fsVolume.getVolumeMap(tempVolumeMap, ramDiskReplicaTracker);

    synchronized (this) {
      volumeMap.addAll(tempVolumeMap);
      storageMap.put(sd.getStorageUuid(),
          new DatanodeStorage(sd.getStorageUuid(),
              DatanodeStorage.State.NORMAL,
              storageType));
      asyncDiskService.addVolume(sd.getCurrentDir());
      volumes.addVolume(ref);
    }

    LOG.info("Added volume - " + dir + ", StorageType: " + storageType);
  }

  @Override
  public void addVolume(final StorageLocation location,
      final List<NamespaceInfo> nsInfos)
      throws IOException {
    final File dir = location.getFile();

    // Prepare volume in DataStorage
    DataStorage.VolumeBuilder builder =
        dataStorage.prepareVolume(datanode, location.getFile(), nsInfos);

    final Storage.StorageDirectory sd = builder.getStorageDirectory();

    StorageType storageType = location.getStorageType();
    final FsVolumeImpl fsVolume = new FsVolumeImpl(
        this, sd.getStorageUuid(), sd.getCurrentDir(), this.conf, storageType);
    final ReplicaMap tempVolumeMap = new ReplicaMap(fsVolume);
    ArrayList<IOException> exceptions = Lists.newArrayList();

    for (final NamespaceInfo nsInfo : nsInfos) {
      String bpid = nsInfo.getBlockPoolID();
      try {
        fsVolume.addBlockPool(bpid, this.conf);
        fsVolume.getVolumeMap(bpid, tempVolumeMap, ramDiskReplicaTracker);
      } catch (IOException e) {
        LOG.warn("Caught exception when adding " + fsVolume +
            ". Will throw later.", e);
        exceptions.add(e);
      }
    }
    if (!exceptions.isEmpty()) {
      throw MultipleIOException.createIOException(exceptions);
    }

    final FsVolumeReference ref = fsVolume.obtainReference();
    setupAsyncLazyPersistThread(fsVolume);

    builder.build();
    synchronized (this) {
      volumeMap.addAll(tempVolumeMap);
      storageMap.put(sd.getStorageUuid(),
          new DatanodeStorage(sd.getStorageUuid(),
              DatanodeStorage.State.NORMAL,
              storageType));
      asyncDiskService.addVolume(sd.getCurrentDir());
      volumes.addVolume(ref);
    }
    LOG.info("Added volume - " + dir + ", StorageType: " + storageType);
  }

  /**
   * Removes a collection of volumes from FsDataset.
   * @param volumes the root directories of the volumes.
   *
   * DataNode should call this function before calling
   * {@link DataStorage#removeVolumes(java.util.Collection)}.
   */
  @Override
  public synchronized void removeVolumes(Collection<StorageLocation> volumes) {
    Set<String> volumeSet = new HashSet<>();
    for (StorageLocation sl : volumes) {
      volumeSet.add(sl.getFile().getAbsolutePath());
    }
    for (int idx = 0; idx < dataStorage.getNumStorageDirs(); idx++) {
      Storage.StorageDirectory sd = dataStorage.getStorageDir(idx);
      String volume = sd.getRoot().getAbsolutePath();
      if (volumeSet.contains(volume)) {
        LOG.info("Removing " + volume + " from FsDataset.");

        // Disable the volume from the service.
        asyncDiskService.removeVolume(sd.getCurrentDir());
        this.volumes.removeVolume(sd.getRoot());

        // Removed all replica information for the blocks on the volume. Unlike
        // updating the volumeMap in addVolume(), this operation does not scan
        // disks.
        for (String bpid : volumeMap.getBlockPoolList()) {
          List<Block> blocks = new ArrayList<Block>();
          for (Iterator<ReplicaInfo> it = volumeMap.replicas(bpid).iterator();
              it.hasNext(); ) {
            ReplicaInfo block = it.next();
            String absBasePath =
                  new File(block.getVolume().getBasePath()).getAbsolutePath();
            if (absBasePath.equals(volume)) {
              invalidate(bpid, block);
              blocks.add(block);
              it.remove();
            }
          }
        }

        storageMap.remove(sd.getStorageUuid());
      }
    }
    setupAsyncLazyPersistThreads();
  }

  private StorageType getStorageTypeFromLocations(
      Collection<StorageLocation> dataLocations, File dir) {
    for (StorageLocation dataLocation : dataLocations) {
      if (dataLocation.getFile().equals(dir)) {
        return dataLocation.getStorageType();
      }
    }
    return StorageType.DEFAULT;
  }

  /**
   * Return the total space used by dfs datanode
   */
  @Override // FSDatasetMBean
  public long getDfsUsed() throws IOException {
    synchronized(statsLock) {
      return volumes.getDfsUsed();
    }
  }

  /**
   * Return the total space used by dfs datanode
   */
  @Override // FSDatasetMBean
  public long getBlockPoolUsed(String bpid) throws IOException {
    synchronized(statsLock) {
      return volumes.getBlockPoolUsed(bpid);
    }
  }
  
  /**
   * Return true - if there are still valid volumes on the DataNode. 
   */
  @Override // FsDatasetSpi
  public boolean hasEnoughResource() {
    return getVolumes().size() >= validVolsRequired; 
  }

  /**
   * Return total capacity, used and unused
   */
  @Override // FSDatasetMBean
  public long getCapacity() throws IOException {
    synchronized(statsLock) {
      return volumes.getCapacity();
    }
  }

  /**
   * Return how many bytes can still be stored in the FSDataset
   */
  @Override // FSDatasetMBean
  public long getRemaining() throws IOException {
    synchronized(statsLock) {
      return volumes.getRemaining();
    }
  }

  /**
   * Return the number of failed volumes in the FSDataset.
   */
  @Override // FSDatasetMBean
  public int getNumFailedVolumes() {
    return getFailedStorageLocations().length;
  }

  @Override // FSDatasetMBean
  public String[] getFailedStorageLocations() {
    List<StorageLocation> confLocationList = datanode.getStorageLocations();
    Set<String> failedLocationSet = Sets.newHashSetWithExpectedSize(
        confLocationList.size());
    for (StorageLocation location: confLocationList) {
      failedLocationSet.add(location.getFile().getPath());
    }
    for (FsVolumeSpi vol: getVolumes()) {
      failedLocationSet.remove(vol.getBasePath());
    }
    String[] failedLocations =  failedLocationSet.toArray(
        new String[failedLocationSet.size()]);
    Arrays.sort(failedLocations);
    if (LOG.isDebugEnabled()) {
      LOG.debug("failedLocations + " + Arrays.toString(failedLocations));
    }
    return failedLocations;
  }

  @Override // FSDatasetMBean
  public long getCacheUsed() {
    return cacheManager.getCacheUsed();
  }

  @Override // FSDatasetMBean
  public long getCacheCapacity() {
    return cacheManager.getCacheCapacity();
  }

  @Override // FSDatasetMBean
  public long getNumBlocksFailedToCache() {
    return cacheManager.getNumBlocksFailedToCache();
  }

  @Override // FSDatasetMBean
  public long getNumBlocksFailedToUncache() {
    return cacheManager.getNumBlocksFailedToUncache();
  }

  @Override // FSDatasetMBean
  public long getNumBlocksCached() {
    return cacheManager.getNumBlocksCached();
  }

  /**
   * Find the block's on-disk length
   */
  @Override // FsDatasetSpi
  public long getLength(ExtendedBlock b) throws IOException {
    return getBlockFile(b).length();
  }

  /**
   * Get File name for a given block.
   */
  private File getBlockFile(ExtendedBlock b) throws IOException {
    return getBlockFile(b.getBlockPoolId(), b.getBlockId());
  }
  
  /**
   * Get File name for a given block.
   */
  File getBlockFile(String bpid, long blockId) throws IOException {
    File f = validateBlockFile(bpid, blockId);
    if(f == null) {
      throw new IOException("BlockId " + blockId + " is not valid.");
    }
    return f;
  }
  
  /**
   * Return the File associated with a block, without first
   * checking that it exists. This should be used when the
   * next operation is going to open the file for read anyway,
   * and thus the exists check is redundant.
   *
   * @param touch if true then update the last access timestamp of the
   *              block. Currently used for blocks on transient storage.
   */
  private File getBlockFileNoExistsCheck(ExtendedBlock b,
                                         boolean touch)
      throws IOException {
    final File f;
    synchronized(this) {
      f = getFile(b.getBlockPoolId(), b.getLocalBlock().getBlockId(), touch);
    }
    if (f == null) {
      throw new IOException("Block " + b + " is not valid");
    }
    return f;
  }

  @Override // FsDatasetSpi
  public InputStream getBlockInputStream(ExtendedBlock b,
      long seekOffset) throws IOException {
    File blockFile = getBlockFileNoExistsCheck(b, true);
    if (isNativeIOAvailable) {
      return NativeIO.getShareDeleteFileInputStream(blockFile, seekOffset);
    } else {
      RandomAccessFile blockInFile;
      try {
        blockInFile = new RandomAccessFile(blockFile, "r");
      } catch (FileNotFoundException fnfe) {
        throw new IOException("Block " + b + " is not valid. " +
            "Expected block file at " + blockFile + " does not exist.");
      }

      if (seekOffset > 0) {
        blockInFile.seek(seekOffset);
      }
      return new FileInputStream(blockInFile.getFD());
    }
  }

  /**
   * Get the meta info of a block stored in volumeMap. To find a block,
   * block pool Id, block Id and generation stamp must match.
   * @param b extended block
   * @return the meta replica information
   * @throws ReplicaNotFoundException if no entry is in the map or 
   *                        there is a generation stamp mismatch
   */
  ReplicaInfo getReplicaInfo(ExtendedBlock b)
      throws ReplicaNotFoundException {
    ReplicaInfo info = volumeMap.get(b.getBlockPoolId(), b.getLocalBlock());
    if (info == null) {
      throw new ReplicaNotFoundException(
          ReplicaNotFoundException.NON_EXISTENT_REPLICA + b);
    }
    return info;
  }
  
  /**
   * Get the meta info of a block stored in volumeMap. Block is looked up
   * without matching the generation stamp.
   * @param bpid block pool Id
   * @param blkid block Id
   * @return the meta replica information; null if block was not found
   * @throws ReplicaNotFoundException if no entry is in the map or 
   *                        there is a generation stamp mismatch
   */
  private ReplicaInfo getReplicaInfo(String bpid, long blkid)
      throws ReplicaNotFoundException {
    ReplicaInfo info = volumeMap.get(bpid, blkid);
    if (info == null) {
      throw new ReplicaNotFoundException(
          ReplicaNotFoundException.NON_EXISTENT_REPLICA + bpid + ":" + blkid);
    }
    return info;
  }
  
  /**
   * Returns handles to the block file and its metadata file
   */
  @Override // FsDatasetSpi
  public synchronized ReplicaInputStreams getTmpInputStreams(ExtendedBlock b, 
                          long blkOffset, long ckoff) throws IOException {
    ReplicaInfo info = getReplicaInfo(b);
    FsVolumeReference ref = info.getVolume().obtainReference();
    try {
      File blockFile = info.getBlockFile();
      RandomAccessFile blockInFile = new RandomAccessFile(blockFile, "r");
      if (blkOffset > 0) {
        blockInFile.seek(blkOffset);
      }
      File metaFile = info.getMetaFile();
      RandomAccessFile metaInFile = new RandomAccessFile(metaFile, "r");
      if (ckoff > 0) {
        metaInFile.seek(ckoff);
      }
      InputStream blockInStream = new FileInputStream(blockInFile.getFD());
      try {
        InputStream metaInStream = new FileInputStream(metaInFile.getFD());
        return new ReplicaInputStreams(blockInStream, metaInStream, ref);
      } catch (IOException e) {
        IOUtils.cleanup(null, blockInStream);
        throw e;
      }
    } catch (IOException e) {
      IOUtils.cleanup(null, ref);
      throw e;
    }
  }

  static File moveBlockFiles(Block b, File srcfile, File destdir)
      throws IOException {
    final File dstfile = new File(destdir, b.getBlockName());
    final File srcmeta = FsDatasetUtil.getMetaFile(srcfile, b.getGenerationStamp());
    final File dstmeta = FsDatasetUtil.getMetaFile(dstfile, b.getGenerationStamp());
    try {
      NativeIO.renameTo(srcmeta, dstmeta);
    } catch (IOException e) {
      throw new IOException("Failed to move meta file for " + b
          + " from " + srcmeta + " to " + dstmeta, e);
    }
    try {
      NativeIO.renameTo(srcfile, dstfile);
    } catch (IOException e) {
      throw new IOException("Failed to move block file for " + b
          + " from " + srcfile + " to " + dstfile.getAbsolutePath(), e);
    }
    if (LOG.isDebugEnabled()) {
      LOG.debug("addFinalizedBlock: Moved " + srcmeta + " to " + dstmeta
          + " and " + srcfile + " to " + dstfile);
    }
    return dstfile;
  }

  /**
   * Copy the block and meta files for the given block to the given destination.
   * @return the new meta and block files.
   * @throws IOException
   */
  static File[] copyBlockFiles(long blockId, long genStamp, File srcMeta,
      File srcFile, File destRoot, boolean calculateChecksum)
      throws IOException {
    final File destDir = DatanodeUtil.idToBlockDir(destRoot, blockId);
    final File dstFile = new File(destDir, srcFile.getName());
    final File dstMeta = FsDatasetUtil.getMetaFile(dstFile, genStamp);
    return copyBlockFiles(srcMeta, srcFile, dstMeta, dstFile, calculateChecksum);
  }

  static File[] copyBlockFiles(File srcMeta, File srcFile, File dstMeta,
                               File dstFile, boolean calculateChecksum)
      throws IOException {
    if (calculateChecksum) {
      computeChecksum(srcMeta, dstMeta, srcFile);
    } else {
      try {
        Storage.nativeCopyFileUnbuffered(srcMeta, dstMeta, true);
      } catch (IOException e) {
        throw new IOException("Failed to copy " + srcMeta + " to " + dstMeta, e);
      }
    }

    try {
      Storage.nativeCopyFileUnbuffered(srcFile, dstFile, true);
    } catch (IOException e) {
      throw new IOException("Failed to copy " + srcFile + " to " + dstFile, e);
    }
    if (LOG.isDebugEnabled()) {
      if (calculateChecksum) {
        LOG.debug("Copied " + srcMeta + " to " + dstMeta
            + " and calculated checksum");
      } else {
        LOG.debug("Copied " + srcFile + " to " + dstFile);
      }
    }
    return new File[] {dstMeta, dstFile};
  }

  /**
   * Move block files from one storage to another storage.
   * @return Returns the Old replicaInfo
   * @throws IOException
   */
  @Override
  public ReplicaInfo moveBlockAcrossStorage(ExtendedBlock block,
      StorageType targetStorageType) throws IOException {
    ReplicaInfo replicaInfo = getReplicaInfo(block);
    if (replicaInfo.getState() != ReplicaState.FINALIZED) {
      throw new ReplicaNotFoundException(
          ReplicaNotFoundException.UNFINALIZED_REPLICA + block);
    }
    if (replicaInfo.getNumBytes() != block.getNumBytes()) {
      throw new IOException("Corrupted replica " + replicaInfo
          + " with a length of " + replicaInfo.getNumBytes()
          + " expected length is " + block.getNumBytes());
    }
    if (replicaInfo.getVolume().getStorageType() == targetStorageType) {
      throw new ReplicaAlreadyExistsException("Replica " + replicaInfo
          + " already exists on storage " + targetStorageType);
    }

    if (replicaInfo.isOnTransientStorage()) {
      // Block movement from RAM_DISK will be done by LazyPersist mechanism
      throw new IOException("Replica " + replicaInfo
          + " cannot be moved from storageType : "
          + replicaInfo.getVolume().getStorageType());
    }

    try (FsVolumeReference volumeRef = volumes.getNextVolume(
        targetStorageType, block.getNumBytes())) {
      File oldBlockFile = replicaInfo.getBlockFile();
      File oldMetaFile = replicaInfo.getMetaFile();
      FsVolumeImpl targetVolume = (FsVolumeImpl) volumeRef.getVolume();
      // Copy files to temp dir first
      File[] blockFiles = copyBlockFiles(block.getBlockId(),
          block.getGenerationStamp(), oldMetaFile, oldBlockFile,
          targetVolume.getTmpDir(block.getBlockPoolId()),
          replicaInfo.isOnTransientStorage());

      ReplicaInfo newReplicaInfo = new ReplicaInPipeline(
          replicaInfo.getBlockId(), replicaInfo.getGenerationStamp(),
          targetVolume, blockFiles[0].getParentFile(), 0);
      newReplicaInfo.setNumBytes(blockFiles[1].length());
      // Finalize the copied files
      newReplicaInfo = finalizeReplica(block.getBlockPoolId(), newReplicaInfo);

      removeOldReplica(replicaInfo, newReplicaInfo, oldBlockFile, oldMetaFile,
          oldBlockFile.length(), oldMetaFile.length(), block.getBlockPoolId());
    }

    // Replace the old block if any to reschedule the scanning.
    return replicaInfo;
  }

  /**
   * Compute and store the checksum for a block file that does not already have
   * its checksum computed.
   *
   * @param srcMeta source meta file, containing only the checksum header, not a
   *     calculated checksum
   * @param dstMeta destination meta file, into which this method will write a
   *     full computed checksum
   * @param blockFile block file for which the checksum will be computed
   * @throws IOException
   */
  private static void computeChecksum(File srcMeta, File dstMeta, File blockFile)
      throws IOException {
    final DataChecksum checksum = BlockMetadataHeader.readDataChecksum(srcMeta);
    final byte[] data = new byte[1 << 16];
    final byte[] crcs = new byte[checksum.getChecksumSize(data.length)];

    DataOutputStream metaOut = null;
    try {
      File parentFile = dstMeta.getParentFile();
      if (parentFile != null) {
        if (!parentFile.mkdirs() && !parentFile.isDirectory()) {
          throw new IOException("Destination '" + parentFile
              + "' directory cannot be created");
        }
      }
      metaOut = new DataOutputStream(new BufferedOutputStream(
          new FileOutputStream(dstMeta), HdfsConstants.SMALL_BUFFER_SIZE));
      BlockMetadataHeader.writeHeader(metaOut, checksum);

      int offset = 0;
      try (InputStream dataIn = isNativeIOAvailable ?
          NativeIO.getShareDeleteFileInputStream(blockFile) :
          new FileInputStream(blockFile)) {

        for (int n; (n = dataIn.read(data, offset, data.length - offset)) != -1; ) {
          if (n > 0) {
            n += offset;
            offset = n % checksum.getBytesPerChecksum();
            final int length = n - offset;

            if (length > 0) {
              checksum.calculateChunkedSums(data, 0, length, crcs, 0);
              metaOut.write(crcs, 0, checksum.getChecksumSize(length));

              System.arraycopy(data, length, data, 0, offset);
            }
          }
        }
      }

      // calculate and write the last crc
      checksum.calculateChunkedSums(data, 0, offset, crcs, 0);
      metaOut.write(crcs, 0, 4);
    } finally {
      IOUtils.cleanup(LOG, metaOut);
    }
  }

  static private void truncateBlock(File blockFile, File metaFile,
      long oldlen, long newlen) throws IOException {
    LOG.info("truncateBlock: blockFile=" + blockFile
        + ", metaFile=" + metaFile
        + ", oldlen=" + oldlen
        + ", newlen=" + newlen);

    if (newlen == oldlen) {
      return;
    }
    if (newlen > oldlen) {
      throw new IOException("Cannot truncate block to from oldlen (=" + oldlen
          + ") to newlen (=" + newlen + ")");
    }

    DataChecksum dcs = BlockMetadataHeader.readHeader(metaFile).getChecksum(); 
    int checksumsize = dcs.getChecksumSize();
    int bpc = dcs.getBytesPerChecksum();
    long n = (newlen - 1)/bpc + 1;
    long newmetalen = BlockMetadataHeader.getHeaderSize() + n*checksumsize;
    long lastchunkoffset = (n - 1)*bpc;
    int lastchunksize = (int)(newlen - lastchunkoffset); 
    byte[] b = new byte[Math.max(lastchunksize, checksumsize)]; 

    RandomAccessFile blockRAF = new RandomAccessFile(blockFile, "rw");
    try {
      //truncate blockFile 
      blockRAF.setLength(newlen);
 
      //read last chunk
      blockRAF.seek(lastchunkoffset);
      blockRAF.readFully(b, 0, lastchunksize);
    } finally {
      blockRAF.close();
    }

    //compute checksum
    dcs.update(b, 0, lastchunksize);
    dcs.writeValue(b, 0, false);

    //update metaFile 
    RandomAccessFile metaRAF = new RandomAccessFile(metaFile, "rw");
    try {
      metaRAF.setLength(newmetalen);
      metaRAF.seek(newmetalen - checksumsize);
      metaRAF.write(b, 0, checksumsize);
    } finally {
      metaRAF.close();
    }
  }


  @Override  // FsDatasetSpi
  public synchronized ReplicaHandler append(ExtendedBlock b,
      long newGS, long expectedBlockLen) throws IOException {
    // If the block was successfully finalized because all packets
    // were successfully processed at the Datanode but the ack for
    // some of the packets were not received by the client. The client 
    // re-opens the connection and retries sending those packets.
    // The other reason is that an "append" is occurring to this block.
    
    // check the validity of the parameter
    if (newGS < b.getGenerationStamp()) {
      throw new IOException("The new generation stamp " + newGS + 
          " should be greater than the replica " + b + "'s generation stamp");
    }
    ReplicaInfo replicaInfo = getReplicaInfo(b);
    LOG.info("Appending to " + replicaInfo);
    if (replicaInfo.getState() != ReplicaState.FINALIZED) {
      throw new ReplicaNotFoundException(
          ReplicaNotFoundException.UNFINALIZED_REPLICA + b);
    }
    if (replicaInfo.getNumBytes() != expectedBlockLen) {
      throw new IOException("Corrupted replica " + replicaInfo + 
          " with a length of " + replicaInfo.getNumBytes() + 
          " expected length is " + expectedBlockLen);
    }

    FsVolumeReference ref = replicaInfo.getVolume().obtainReference();
    ReplicaBeingWritten replica = null;
    try {
      replica = append(b.getBlockPoolId(), (FinalizedReplica)replicaInfo, newGS,
          b.getNumBytes());
    } catch (IOException e) {
      IOUtils.cleanup(null, ref);
      throw e;
    }
    return new ReplicaHandler(replica, ref);
  }
  
  /** Append to a finalized replica
   * Change a finalized replica to be a RBW replica and 
   * bump its generation stamp to be the newGS
   * 
   * @param bpid block pool Id
   * @param replicaInfo a finalized replica
   * @param newGS new generation stamp
   * @param estimateBlockLen estimate block length
   * @return a RBW replica
   * @throws IOException if moving the replica from finalized directory 
   *         to rbw directory fails
   */
  private synchronized ReplicaBeingWritten append(String bpid,
      FinalizedReplica replicaInfo, long newGS, long estimateBlockLen)
      throws IOException {
    // If the block is cached, start uncaching it.
    cacheManager.uncacheBlock(bpid, replicaInfo.getBlockId());
    // unlink the finalized replica
    replicaInfo.unlinkBlock(1);
    
    // construct a RBW replica with the new GS
    File blkfile = replicaInfo.getBlockFile();
    FsVolumeImpl v = (FsVolumeImpl)replicaInfo.getVolume();
    if (v.getAvailable() < estimateBlockLen - replicaInfo.getNumBytes()) {
      throw new DiskOutOfSpaceException("Insufficient space for appending to "
          + replicaInfo);
    }
    File newBlkFile = new File(v.getRbwDir(bpid), replicaInfo.getBlockName());
    File oldmeta = replicaInfo.getMetaFile();
    ReplicaBeingWritten newReplicaInfo = new ReplicaBeingWritten(
        replicaInfo.getBlockId(), replicaInfo.getNumBytes(), newGS,
        v, newBlkFile.getParentFile(), Thread.currentThread(), estimateBlockLen);
    File newmeta = newReplicaInfo.getMetaFile();

    // rename meta file to rbw directory
    if (LOG.isDebugEnabled()) {
      LOG.debug("Renaming " + oldmeta + " to " + newmeta);
    }
    try {
      NativeIO.renameTo(oldmeta, newmeta);
    } catch (IOException e) {
      throw new IOException("Block " + replicaInfo + " reopen failed. " +
                            " Unable to move meta file  " + oldmeta +
                            " to rbw dir " + newmeta, e);
    }

    // rename block file to rbw directory
    if (LOG.isDebugEnabled()) {
      LOG.debug("Renaming " + blkfile + " to " + newBlkFile
          + ", file length=" + blkfile.length());
    }
    try {
      NativeIO.renameTo(blkfile, newBlkFile);
    } catch (IOException e) {
      try {
        NativeIO.renameTo(newmeta, oldmeta);
      } catch (IOException ex) {
        LOG.warn("Cannot move meta file " + newmeta + 
            "back to the finalized directory " + oldmeta, ex);
      }
      throw new IOException("Block " + replicaInfo + " reopen failed. " +
                              " Unable to move block file " + blkfile +
                              " to rbw dir " + newBlkFile, e);
    }
    
    // Replace finalized replica by a RBW replica in replicas map
    volumeMap.add(bpid, newReplicaInfo);
    v.reserveSpaceForRbw(estimateBlockLen - replicaInfo.getNumBytes());
    return newReplicaInfo;
  }

  private ReplicaInfo recoverCheck(ExtendedBlock b, long newGS, 
      long expectedBlockLen) throws IOException {
    ReplicaInfo replicaInfo = getReplicaInfo(b.getBlockPoolId(), b.getBlockId());
    
    // check state
    if (replicaInfo.getState() != ReplicaState.FINALIZED &&
        replicaInfo.getState() != ReplicaState.RBW) {
      throw new ReplicaNotFoundException(
          ReplicaNotFoundException.UNFINALIZED_AND_NONRBW_REPLICA + replicaInfo);
    }

    // check generation stamp
    long replicaGenerationStamp = replicaInfo.getGenerationStamp();
    if (replicaGenerationStamp < b.getGenerationStamp() ||
        replicaGenerationStamp > newGS) {
      throw new ReplicaNotFoundException(
          ReplicaNotFoundException.UNEXPECTED_GS_REPLICA + replicaGenerationStamp
          + ". Expected GS range is [" + b.getGenerationStamp() + ", " + 
          newGS + "].");
    }
    
    // stop the previous writer before check a replica's length
    long replicaLen = replicaInfo.getNumBytes();
    if (replicaInfo.getState() == ReplicaState.RBW) {
      ReplicaBeingWritten rbw = (ReplicaBeingWritten)replicaInfo;
      // kill the previous writer
      rbw.stopWriter(datanode.getDnConf().getXceiverStopTimeout());
      rbw.setWriter(Thread.currentThread());
      // check length: bytesRcvd, bytesOnDisk, and bytesAcked should be the same
      if (replicaLen != rbw.getBytesOnDisk() 
          || replicaLen != rbw.getBytesAcked()) {
        throw new ReplicaAlreadyExistsException("RBW replica " + replicaInfo + 
            "bytesRcvd(" + rbw.getNumBytes() + "), bytesOnDisk(" + 
            rbw.getBytesOnDisk() + "), and bytesAcked(" + rbw.getBytesAcked() +
            ") are not the same.");
      }
    }
    
    // check block length
    if (replicaLen != expectedBlockLen) {
      throw new IOException("Corrupted replica " + replicaInfo + 
          " with a length of " + replicaLen + 
          " expected length is " + expectedBlockLen);
    }
    
    return replicaInfo;
  }

  @Override  // FsDatasetSpi
  public synchronized ReplicaHandler recoverAppend(
      ExtendedBlock b, long newGS, long expectedBlockLen) throws IOException {
    LOG.info("Recover failed append to " + b);

    ReplicaInfo replicaInfo = recoverCheck(b, newGS, expectedBlockLen);

    FsVolumeReference ref = replicaInfo.getVolume().obtainReference();
    ReplicaBeingWritten replica;
    try {
      // change the replica's state/gs etc.
      if (replicaInfo.getState() == ReplicaState.FINALIZED) {
        replica = append(b.getBlockPoolId(), (FinalizedReplica) replicaInfo,
                         newGS, b.getNumBytes());
      } else { //RBW
        bumpReplicaGS(replicaInfo, newGS);
        replica = (ReplicaBeingWritten) replicaInfo;
      }
    } catch (IOException e) {
      IOUtils.cleanup(null, ref);
      throw e;
    }
    return new ReplicaHandler(replica, ref);
  }

  @Override // FsDatasetSpi
  public synchronized String recoverClose(ExtendedBlock b, long newGS,
      long expectedBlockLen) throws IOException {
    LOG.info("Recover failed close " + b);
    // check replica's state
    ReplicaInfo replicaInfo = recoverCheck(b, newGS, expectedBlockLen);
    // bump the replica's GS
    bumpReplicaGS(replicaInfo, newGS);
    // finalize the replica if RBW
    if (replicaInfo.getState() == ReplicaState.RBW) {
      finalizeReplica(b.getBlockPoolId(), replicaInfo);
    }
    return replicaInfo.getStorageUuid();
  }
  
  /**
   * Bump a replica's generation stamp to a new one.
   * Its on-disk meta file name is renamed to be the new one too.
   * 
   * @param replicaInfo a replica
   * @param newGS new generation stamp
   * @throws IOException if rename fails
   */
  private void bumpReplicaGS(ReplicaInfo replicaInfo, 
      long newGS) throws IOException { 
    long oldGS = replicaInfo.getGenerationStamp();
    File oldmeta = replicaInfo.getMetaFile();
    replicaInfo.setGenerationStamp(newGS);
    File newmeta = replicaInfo.getMetaFile();

    // rename meta file to new GS
    if (LOG.isDebugEnabled()) {
      LOG.debug("Renaming " + oldmeta + " to " + newmeta);
    }
    try {
      NativeIO.renameTo(oldmeta, newmeta);
    } catch (IOException e) {
      replicaInfo.setGenerationStamp(oldGS); // restore old GS
      throw new IOException("Block " + replicaInfo + " reopen failed. " +
                            " Unable to move meta file  " + oldmeta +
                            " to " + newmeta, e);
    }
  }

  @Override // FsDatasetSpi
  public synchronized ReplicaHandler createRbw(
      StorageType storageType, ExtendedBlock b, boolean allowLazyPersist)
      throws IOException {
    ReplicaInfo replicaInfo = volumeMap.get(b.getBlockPoolId(),
        b.getBlockId());
    if (replicaInfo != null) {
      throw new ReplicaAlreadyExistsException("Block " + b +
      " already exists in state " + replicaInfo.getState() +
      " and thus cannot be created.");
    }
    // create a new block
    FsVolumeReference ref;
    while (true) {
      try {
        if (allowLazyPersist) {
          // First try to place the block on a transient volume.
          ref = volumes.getNextTransientVolume(b.getNumBytes());
          datanode.getMetrics().incrRamDiskBlocksWrite();
        } else {
          ref = volumes.getNextVolume(storageType, b.getNumBytes());
        }
      } catch (DiskOutOfSpaceException de) {
        if (allowLazyPersist) {
          datanode.getMetrics().incrRamDiskBlocksWriteFallback();
          allowLazyPersist = false;
          continue;
        }
        throw de;
      }
      break;
    }
    FsVolumeImpl v = (FsVolumeImpl) ref.getVolume();
    // create an rbw file to hold block in the designated volume
    File f;
    try {
      f = v.createRbwFile(b.getBlockPoolId(), b.getLocalBlock());
    } catch (IOException e) {
      IOUtils.cleanup(null, ref);
      throw e;
    }

    ReplicaBeingWritten newReplicaInfo = new ReplicaBeingWritten(b.getBlockId(), 
        b.getGenerationStamp(), v, f.getParentFile(), b.getNumBytes());
    volumeMap.add(b.getBlockPoolId(), newReplicaInfo);
    return new ReplicaHandler(newReplicaInfo, ref);
  }

  @Override // FsDatasetSpi
  public synchronized ReplicaHandler recoverRbw(
      ExtendedBlock b, long newGS, long minBytesRcvd, long maxBytesRcvd)
      throws IOException {
    LOG.info("Recover RBW replica " + b);

    ReplicaInfo replicaInfo = getReplicaInfo(b.getBlockPoolId(), b.getBlockId());
    
    // check the replica's state
    if (replicaInfo.getState() != ReplicaState.RBW) {
      throw new ReplicaNotFoundException(
          ReplicaNotFoundException.NON_RBW_REPLICA + replicaInfo);
    }
    ReplicaBeingWritten rbw = (ReplicaBeingWritten)replicaInfo;
    
    LOG.info("Recovering " + rbw);

    // Stop the previous writer
    rbw.stopWriter(datanode.getDnConf().getXceiverStopTimeout());
    rbw.setWriter(Thread.currentThread());

    // check generation stamp
    long replicaGenerationStamp = rbw.getGenerationStamp();
    if (replicaGenerationStamp < b.getGenerationStamp() ||
        replicaGenerationStamp > newGS) {
      throw new ReplicaNotFoundException(
          ReplicaNotFoundException.UNEXPECTED_GS_REPLICA + b +
          ". Expected GS range is [" + b.getGenerationStamp() + ", " + 
          newGS + "].");
    }
    
    // check replica length
    long bytesAcked = rbw.getBytesAcked();
    long numBytes = rbw.getNumBytes();
    if (bytesAcked < minBytesRcvd || numBytes > maxBytesRcvd){
      throw new ReplicaNotFoundException("Unmatched length replica " + 
          replicaInfo + ": BytesAcked = " + bytesAcked + 
          " BytesRcvd = " + numBytes + " are not in the range of [" + 
          minBytesRcvd + ", " + maxBytesRcvd + "].");
    }

    FsVolumeReference ref = rbw.getVolume().obtainReference();
    try {
      // Truncate the potentially corrupt portion.
      // If the source was client and the last node in the pipeline was lost,
      // any corrupt data written after the acked length can go unnoticed.
      if (numBytes > bytesAcked) {
        final File replicafile = rbw.getBlockFile();
        truncateBlock(replicafile, rbw.getMetaFile(), numBytes, bytesAcked);
        rbw.setNumBytes(bytesAcked);
        rbw.setLastChecksumAndDataLen(bytesAcked, null);
      }

      // bump the replica's generation stamp to newGS
      bumpReplicaGS(rbw, newGS);
    } catch (IOException e) {
      IOUtils.cleanup(null, ref);
      throw e;
    }
    return new ReplicaHandler(rbw, ref);
  }
  
  @Override // FsDatasetSpi
  public synchronized ReplicaInPipeline convertTemporaryToRbw(
      final ExtendedBlock b) throws IOException {
    final long blockId = b.getBlockId();
    final long expectedGs = b.getGenerationStamp();
    final long visible = b.getNumBytes();
    LOG.info("Convert " + b + " from Temporary to RBW, visible length="
        + visible);

    final ReplicaInPipeline temp;
    {
      // get replica
      final ReplicaInfo r = volumeMap.get(b.getBlockPoolId(), blockId);
      if (r == null) {
        throw new ReplicaNotFoundException(
            ReplicaNotFoundException.NON_EXISTENT_REPLICA + b);
      }
      // check the replica's state
      if (r.getState() != ReplicaState.TEMPORARY) {
        throw new ReplicaAlreadyExistsException(
            "r.getState() != ReplicaState.TEMPORARY, r=" + r);
      }
      temp = (ReplicaInPipeline)r;
    }
    // check generation stamp
    if (temp.getGenerationStamp() != expectedGs) {
      throw new ReplicaAlreadyExistsException(
          "temp.getGenerationStamp() != expectedGs = " + expectedGs
          + ", temp=" + temp);
    }

    // TODO: check writer?
    // set writer to the current thread
    // temp.setWriter(Thread.currentThread());

    // check length
    final long numBytes = temp.getNumBytes();
    if (numBytes < visible) {
      throw new IOException(numBytes + " = numBytes < visible = "
          + visible + ", temp=" + temp);
    }
    // check volume
    final FsVolumeImpl v = (FsVolumeImpl)temp.getVolume();
    if (v == null) {
      throw new IOException("r.getVolume() = null, temp="  + temp);
    }
    
    // move block files to the rbw directory
    BlockPoolSlice bpslice = v.getBlockPoolSlice(b.getBlockPoolId());
    final File dest = moveBlockFiles(b.getLocalBlock(), temp.getBlockFile(), 
        bpslice.getRbwDir());
    // create RBW
    final ReplicaBeingWritten rbw = new ReplicaBeingWritten(
        blockId, numBytes, expectedGs,
        v, dest.getParentFile(), Thread.currentThread(), 0);
    rbw.setBytesAcked(visible);
    // overwrite the RBW in the volume map
    volumeMap.add(b.getBlockPoolId(), rbw);
    return rbw;
  }

  @Override // FsDatasetSpi
  public synchronized ReplicaHandler createTemporary(
      StorageType storageType, ExtendedBlock b) throws IOException {
    ReplicaInfo replicaInfo = volumeMap.get(b.getBlockPoolId(), b.getBlockId());
    if (replicaInfo != null) {
      if (replicaInfo.getGenerationStamp() < b.getGenerationStamp()
          && replicaInfo instanceof ReplicaInPipeline) {
        // Stop the previous writer
        ((ReplicaInPipeline)replicaInfo)
                      .stopWriter(datanode.getDnConf().getXceiverStopTimeout());
        invalidate(b.getBlockPoolId(), new Block[]{replicaInfo});
      } else {
        throw new ReplicaAlreadyExistsException("Block " + b +
            " already exists in state " + replicaInfo.getState() +
            " and thus cannot be created.");
      }
    }

    FsVolumeReference ref = volumes.getNextVolume(storageType, b.getNumBytes());
    FsVolumeImpl v = (FsVolumeImpl) ref.getVolume();
    // create a temporary file to hold block in the designated volume
    File f;
    try {
      f = v.createTmpFile(b.getBlockPoolId(), b.getLocalBlock());
    } catch (IOException e) {
      IOUtils.cleanup(null, ref);
      throw e;
    }

    ReplicaInPipeline newReplicaInfo = new ReplicaInPipeline(b.getBlockId(), 
        b.getGenerationStamp(), v, f.getParentFile(), 0);
    volumeMap.add(b.getBlockPoolId(), newReplicaInfo);
    return new ReplicaHandler(newReplicaInfo, ref);
  }

  /**
   * Sets the offset in the meta file so that the
   * last checksum will be overwritten.
   */
  @Override // FsDatasetSpi
  public void adjustCrcChannelPosition(ExtendedBlock b, ReplicaOutputStreams streams, 
      int checksumSize) throws IOException {
    FileOutputStream file = (FileOutputStream)streams.getChecksumOut();
    FileChannel channel = file.getChannel();
    long oldPos = channel.position();
    long newPos = oldPos - checksumSize;
    if (LOG.isDebugEnabled()) {
      LOG.debug("Changing meta file offset of block " + b + " from " +
          oldPos + " to " + newPos);
    }
    channel.position(newPos);
  }

  //
  // REMIND - mjc - eventually we should have a timeout system
  // in place to clean up block files left by abandoned clients.
  // We should have some timer in place, so that if a blockfile
  // is created but non-valid, and has been idle for >48 hours,
  // we can GC it safely.
  //

  /**
   * Complete the block write!
   */
  @Override // FsDatasetSpi
  public synchronized void finalizeBlock(ExtendedBlock b) throws IOException {
    if (Thread.interrupted()) {
      // Don't allow data modifications from interrupted threads
      throw new IOException("Cannot finalize block from Interrupted Thread");
    }
    ReplicaInfo replicaInfo = getReplicaInfo(b);
    if (replicaInfo.getState() == ReplicaState.FINALIZED) {
      // this is legal, when recovery happens on a file that has
      // been opened for append but never modified
      return;
    }
    finalizeReplica(b.getBlockPoolId(), replicaInfo);
  }
  
  private synchronized FinalizedReplica finalizeReplica(String bpid,
      ReplicaInfo replicaInfo) throws IOException {
    FinalizedReplica newReplicaInfo = null;
    if (replicaInfo.getState() == ReplicaState.RUR &&
       ((ReplicaUnderRecovery)replicaInfo).getOriginalReplica().getState() == 
         ReplicaState.FINALIZED) {
      newReplicaInfo = (FinalizedReplica)
             ((ReplicaUnderRecovery)replicaInfo).getOriginalReplica();
    } else {
      FsVolumeImpl v = (FsVolumeImpl)replicaInfo.getVolume();
      File f = replicaInfo.getBlockFile();
      if (v == null) {
        throw new IOException("No volume for temporary file " + f + 
            " for block " + replicaInfo);
      }

      File dest = v.addFinalizedBlock(
          bpid, replicaInfo, f, replicaInfo.getBytesReserved());
      newReplicaInfo = new FinalizedReplica(replicaInfo, v, dest.getParentFile());

      if (v.isTransientStorage()) {
        ramDiskReplicaTracker.addReplica(bpid, replicaInfo.getBlockId(), v);
        datanode.getMetrics().addRamDiskBytesWrite(replicaInfo.getNumBytes());
      }
    }
    volumeMap.add(bpid, newReplicaInfo);

    return newReplicaInfo;
  }

  /**
   * Remove the temporary block file (if any)
   */
  @Override // FsDatasetSpi
  public synchronized void unfinalizeBlock(ExtendedBlock b) throws IOException {
    ReplicaInfo replicaInfo = volumeMap.get(b.getBlockPoolId(), 
        b.getLocalBlock());
    if (replicaInfo != null && replicaInfo.getState() == ReplicaState.TEMPORARY) {
      // remove from volumeMap
      volumeMap.remove(b.getBlockPoolId(), b.getLocalBlock());
      
      // delete the on-disk temp file
      if (delBlockFromDisk(replicaInfo.getBlockFile(), 
          replicaInfo.getMetaFile(), b.getLocalBlock())) {
        LOG.warn("Block " + b + " unfinalized and removed. " );
      }
      if (replicaInfo.getVolume().isTransientStorage()) {
        ramDiskReplicaTracker.discardReplica(b.getBlockPoolId(), b.getBlockId(), true);
      }
    }
  }

  /**
   * Remove a block from disk
   * @param blockFile block file
   * @param metaFile block meta file
   * @param b a block
   * @return true if on-disk files are deleted; false otherwise
   */
  private boolean delBlockFromDisk(File blockFile, File metaFile, Block b) {
    if (blockFile == null) {
      LOG.warn("No file exists for block: " + b);
      return true;
    }
    
    if (!blockFile.delete()) {
      LOG.warn("Not able to delete the block file: " + blockFile);
      return false;
    } else { // remove the meta file
      if (metaFile != null && !metaFile.delete()) {
        LOG.warn("Not able to delete the meta block file: " + metaFile);
        return false;
      }
    }
    return true;
  }

  @Override // FsDatasetSpi
  public List<Long> getCacheReport(String bpid) {
    return cacheManager.getCachedBlocks(bpid);
  }

  @Override
  public Map<DatanodeStorage, BlockListAsLongs> getBlockReports(String bpid) {
    Map<DatanodeStorage, BlockListAsLongs> blockReportsMap =
        new HashMap<DatanodeStorage, BlockListAsLongs>();

    Map<String, ArrayList<ReplicaInfo>> finalized =
        new HashMap<String, ArrayList<ReplicaInfo>>();
    Map<String, ArrayList<ReplicaInfo>> uc =
        new HashMap<String, ArrayList<ReplicaInfo>>();

    List<FsVolumeImpl> curVolumes = getVolumes();
    for (FsVolumeSpi v : curVolumes) {
      finalized.put(v.getStorageID(), new ArrayList<ReplicaInfo>());
      uc.put(v.getStorageID(), new ArrayList<ReplicaInfo>());
    }

    synchronized(this) {
      for (ReplicaInfo b : volumeMap.replicas(bpid)) {
        switch(b.getState()) {
          case FINALIZED:
            finalized.get(b.getVolume().getStorageID()).add(b);
            break;
          case RBW:
          case RWR:
            uc.get(b.getVolume().getStorageID()).add(b);
            break;
          case RUR:
            ReplicaUnderRecovery rur = (ReplicaUnderRecovery)b;
            uc.get(rur.getVolume().getStorageID()).add(rur.getOriginalReplica());
            break;
          case TEMPORARY:
            break;
          default:
            assert false : "Illegal ReplicaInfo state.";
        }
      }
    }

    for (FsVolumeImpl v : curVolumes) {
      ArrayList<ReplicaInfo> finalizedList = finalized.get(v.getStorageID());
      ArrayList<ReplicaInfo> ucList = uc.get(v.getStorageID());
      blockReportsMap.put(v.toDatanodeStorage(),
                          new BlockListAsLongs(finalizedList, ucList));
    }

    return blockReportsMap;
  }

  /**
   * Get the list of finalized blocks from in-memory blockmap for a block pool.
   */
  @Override
  public synchronized List<FinalizedReplica> getFinalizedBlocks(String bpid) {
    ArrayList<FinalizedReplica> finalized =
        new ArrayList<FinalizedReplica>(volumeMap.size(bpid));
    for (ReplicaInfo b : volumeMap.replicas(bpid)) {
      if(b.getState() == ReplicaState.FINALIZED) {
        finalized.add(new FinalizedReplica((FinalizedReplica)b));
      }
    }
    return finalized;
  }

  /**
   * Get the list of finalized blocks from in-memory blockmap for a block pool.
   */
  @Override
  public synchronized List<FinalizedReplica> getFinalizedBlocksOnPersistentStorage(String bpid) {
    ArrayList<FinalizedReplica> finalized =
        new ArrayList<FinalizedReplica>(volumeMap.size(bpid));
    for (ReplicaInfo b : volumeMap.replicas(bpid)) {
      if(!b.getVolume().isTransientStorage() &&
         b.getState() == ReplicaState.FINALIZED) {
        finalized.add(new FinalizedReplica((FinalizedReplica)b));
      }
    }
    return finalized;
  }

  /**
   * Check if a block is valid.
   *
   * @param b           The block to check.
   * @param minLength   The minimum length that the block must have.  May be 0.
   * @param state       If this is null, it is ignored.  If it is non-null, we
   *                        will check that the replica has this state.
   *
   * @throws ReplicaNotFoundException          If the replica is not found 
   *
   * @throws UnexpectedReplicaStateException   If the replica is not in the 
   *                                             expected state.
   * @throws FileNotFoundException             If the block file is not found or there
   *                                              was an error locating it.
   * @throws EOFException                      If the replica length is too short.
   * 
   * @throws IOException                       May be thrown from the methods called. 
   */
  public void checkBlock(ExtendedBlock b, long minLength, ReplicaState state)
      throws ReplicaNotFoundException, UnexpectedReplicaStateException,
      FileNotFoundException, EOFException, IOException {
    final ReplicaInfo replicaInfo = volumeMap.get(b.getBlockPoolId(), 
        b.getLocalBlock());
    if (replicaInfo == null) {
      throw new ReplicaNotFoundException(b);
    }
    if (replicaInfo.getState() != state) {
      throw new UnexpectedReplicaStateException(b,state);
    }
    if (!replicaInfo.getBlockFile().exists()) {
      throw new FileNotFoundException(replicaInfo.getBlockFile().getPath());
    }
    long onDiskLength = getLength(b);
    if (onDiskLength < minLength) {
      throw new EOFException(b + "'s on-disk length " + onDiskLength
          + " is shorter than minLength " + minLength);
    }
  }

  /**
   * Check whether the given block is a valid one.
   * valid means finalized
   */
  @Override // FsDatasetSpi
  public boolean isValidBlock(ExtendedBlock b) {
    return isValid(b, ReplicaState.FINALIZED);
  }
  
  /**
   * Check whether the given block is a valid RBW.
   */
  @Override // {@link FsDatasetSpi}
  public boolean isValidRbw(final ExtendedBlock b) {
    return isValid(b, ReplicaState.RBW);
  }

  /** Does the block exist and have the given state? */
  private boolean isValid(final ExtendedBlock b, final ReplicaState state) {
    try {
      checkBlock(b, 0, state);
    } catch (IOException e) {
      return false;
    }
    return true;
  }

  /**
   * Find the file corresponding to the block and return it if it exists.
   */
  File validateBlockFile(String bpid, long blockId) {
    //Should we check for metadata file too?
    final File f;
    synchronized(this) {
      f = getFile(bpid, blockId, false);
    }
    
    if(f != null ) {
      if(f.exists())
        return f;
   
      // if file is not null, but doesn't exist - possibly disk failed
      datanode.checkDiskErrorAsync();
    }
    
    if (LOG.isDebugEnabled()) {
      LOG.debug("blockId=" + blockId + ", f=" + f);
    }
    return null;
  }

  /** Check the files of a replica. */
  static void checkReplicaFiles(final ReplicaInfo r) throws IOException {
    //check replica's file
    final File f = r.getBlockFile();
    if (!f.exists()) {
      throw new FileNotFoundException("File " + f + " not found, r=" + r);
    }
    if (r.getBytesOnDisk() != f.length()) {
      throw new IOException("File length mismatched.  The length of "
          + f + " is " + f.length() + " but r=" + r);
    }

    //check replica's meta file
    final File metafile = FsDatasetUtil.getMetaFile(f, r.getGenerationStamp());
    if (!metafile.exists()) {
      throw new IOException("Metafile " + metafile + " does not exist, r=" + r);
    }
    if (metafile.length() == 0) {
      throw new IOException("Metafile " + metafile + " is empty, r=" + r);
    }
  }

  /**
   * We're informed that a block is no longer valid.  We
   * could lazily garbage-collect the block, but why bother?
   * just get rid of it.
   */
  @Override // FsDatasetSpi
  public void invalidate(String bpid, Block invalidBlks[]) throws IOException {
    final List<String> errors = new ArrayList<String>();
    for (int i = 0; i < invalidBlks.length; i++) {
      final File f;
      final FsVolumeImpl v;
      synchronized (this) {
        final ReplicaInfo info = volumeMap.get(bpid, invalidBlks[i]);
        if (info == null) {
          // It is okay if the block is not found -- it may be deleted earlier.
          LOG.info("Failed to delete replica " + invalidBlks[i]
              + ": ReplicaInfo not found.");
          continue;
        }
        if (info.getGenerationStamp() != invalidBlks[i].getGenerationStamp()) {
          errors.add("Failed to delete replica " + invalidBlks[i]
              + ": GenerationStamp not matched, info=" + info);
          continue;
        }
        f = info.getBlockFile();
        v = (FsVolumeImpl)info.getVolume();
        if (v == null) {
          errors.add("Failed to delete replica " + invalidBlks[i]
              +  ". No volume for this replica, file=" + f);
          continue;
        }
        File parent = f.getParentFile();
        if (parent == null) {
          errors.add("Failed to delete replica " + invalidBlks[i]
              +  ". Parent not found for file " + f);
          continue;
        }
        volumeMap.remove(bpid, invalidBlks[i]);
      }

      if (v.isTransientStorage()) {
        RamDiskReplica replicaInfo =
          ramDiskReplicaTracker.getReplica(bpid, invalidBlks[i].getBlockId());
        if (replicaInfo != null) {
          if (!replicaInfo.getIsPersisted()) {
            datanode.getMetrics().incrRamDiskBlocksDeletedBeforeLazyPersisted();
          }
          ramDiskReplicaTracker.discardReplica(replicaInfo.getBlockPoolId(),
            replicaInfo.getBlockId(), true);
        }
      }

      // If a DFSClient has the replica in its cache of short-circuit file
      // descriptors (and the client is using ShortCircuitShm), invalidate it.
      datanode.getShortCircuitRegistry().processBlockInvalidation(
                new ExtendedBlockId(invalidBlks[i].getBlockId(), bpid));

      // If the block is cached, start uncaching it.
      cacheManager.uncacheBlock(bpid, invalidBlks[i].getBlockId());

      // Delete the block asynchronously to make sure we can do it fast enough.
      // It's ok to unlink the block file before the uncache operation
      // finishes.
      try {
        asyncDiskService.deleteAsync(v.obtainReference(), f,
            FsDatasetUtil.getMetaFile(f, invalidBlks[i].getGenerationStamp()),
            new ExtendedBlock(bpid, invalidBlks[i]),
            dataStorage.getTrashDirectoryForBlockFile(bpid, f));
      } catch (ClosedChannelException e) {
        LOG.warn("Volume " + v + " is closed, ignore the deletion task for " +
            "block " + invalidBlks[i]);
      }
    }
    if (!errors.isEmpty()) {
      StringBuilder b = new StringBuilder("Failed to delete ")
        .append(errors.size()).append(" (out of ").append(invalidBlks.length)
        .append(") replica(s):");
      for(int i = 0; i < errors.size(); i++) {
        b.append("\n").append(i).append(") ").append(errors.get(i));
      }
      throw new IOException(b.toString());
    }
  }

  /**
   * Invalidate a block but does not delete the actual on-disk block file.
   *
   * It should only be used when deactivating disks.
   *
   * @param bpid the block pool ID.
   * @param block The block to be invalidated.
   */
  public void invalidate(String bpid, ReplicaInfo block) {
    // If a DFSClient has the replica in its cache of short-circuit file
    // descriptors (and the client is using ShortCircuitShm), invalidate it.
    // The short-circuit registry is null in the unit tests, because the
    // datanode is mock object.
    if (datanode.getShortCircuitRegistry() != null) {
      datanode.getShortCircuitRegistry().processBlockInvalidation(
          new ExtendedBlockId(block.getBlockId(), bpid));

      // If the block is cached, start uncaching it.
      cacheManager.uncacheBlock(bpid, block.getBlockId());
    }

    datanode.notifyNamenodeDeletedBlock(new ExtendedBlock(bpid, block),
        block.getStorageUuid());
  }

  /**
   * Asynchronously attempts to cache a single block via {@link FsDatasetCache}.
   */
  private void cacheBlock(String bpid, long blockId) {
    FsVolumeImpl volume;
    String blockFileName;
    long length, genstamp;
    Executor volumeExecutor;

    synchronized (this) {
      ReplicaInfo info = volumeMap.get(bpid, blockId);
      boolean success = false;
      try {
        if (info == null) {
          LOG.warn("Failed to cache block with id " + blockId + ", pool " +
              bpid + ": ReplicaInfo not found.");
          return;
        }
        if (info.getState() != ReplicaState.FINALIZED) {
          LOG.warn("Failed to cache block with id " + blockId + ", pool " +
              bpid + ": replica is not finalized; it is in state " +
              info.getState());
          return;
        }
        try {
          volume = (FsVolumeImpl)info.getVolume();
          if (volume == null) {
            LOG.warn("Failed to cache block with id " + blockId + ", pool " +
                bpid + ": volume not found.");
            return;
          }
        } catch (ClassCastException e) {
          LOG.warn("Failed to cache block with id " + blockId +
              ": volume was not an instance of FsVolumeImpl.");
          return;
        }
        if (volume.isTransientStorage()) {
          LOG.warn("Caching not supported on block with id " + blockId +
              " since the volume is backed by RAM.");
          return;
        }
        success = true;
      } finally {
        if (!success) {
          cacheManager.numBlocksFailedToCache.incrementAndGet();
        }
      }
      blockFileName = info.getBlockFile().getAbsolutePath();
      length = info.getVisibleLength();
      genstamp = info.getGenerationStamp();
      volumeExecutor = volume.getCacheExecutor();
    }
    cacheManager.cacheBlock(blockId, bpid, 
        blockFileName, length, genstamp, volumeExecutor);
  }

  @Override // FsDatasetSpi
  public void cache(String bpid, long[] blockIds) {
    for (int i=0; i < blockIds.length; i++) {
      cacheBlock(bpid, blockIds[i]);
    }
  }

  @Override // FsDatasetSpi
  public void uncache(String bpid, long[] blockIds) {
    for (int i=0; i < blockIds.length; i++) {
      cacheManager.uncacheBlock(bpid, blockIds[i]);
    }
  }

  @Override
  public boolean isCached(String bpid, long blockId) {
    return cacheManager.isCached(bpid, blockId);
  }

  @Override // FsDatasetSpi
  public synchronized boolean contains(final ExtendedBlock block) {
    final long blockId = block.getLocalBlock().getBlockId();
    return getFile(block.getBlockPoolId(), blockId, false) != null;
  }

  /**
   * Turn the block identifier into a filename
   * @param bpid Block pool Id
   * @param blockId a block's id
   * @return on disk data file path; null if the replica does not exist
   */
  File getFile(final String bpid, final long blockId, boolean touch) {
    ReplicaInfo info = volumeMap.get(bpid, blockId);
    if (info != null) {
      if (touch && info.getVolume().isTransientStorage()) {
        ramDiskReplicaTracker.touch(bpid, blockId);
        datanode.getMetrics().incrRamDiskBlocksReadHits();
      }
      return info.getBlockFile();
    }
    return null;    
  }

  /**
   * check if a data directory is healthy
   * if some volumes failed - make sure to remove all the blocks that belong
   * to these volumes
   * @throws DiskErrorException
   */
  @Override // FsDatasetSpi
  public void checkDataDir() throws DiskErrorException {
    long totalBlocks=0, removedBlocks=0;
    List<FsVolumeImpl> failedVols =  volumes.checkDirs();
    
    // If there no failed volumes return
    if (failedVols == null) { 
      return;
    }
    
    // Otherwise remove blocks for the failed volumes
    long mlsec = Time.now();
    synchronized (this) {
      for (FsVolumeImpl fv: failedVols) {
        for (String bpid : fv.getBlockPoolList()) {
          Iterator<ReplicaInfo> ib = volumeMap.replicas(bpid).iterator();
          while(ib.hasNext()) {
            ReplicaInfo b = ib.next();
            totalBlocks++;
            // check if the volume block belongs to still valid
            if(b.getVolume() == fv) {
              LOG.warn("Removing replica " + bpid + ":" + b.getBlockId()
                  + " on failed volume " + fv.getCurrentDir().getAbsolutePath());
              ib.remove();
              removedBlocks++;
            }
          }
        }
      }
    } // end of sync
    mlsec = Time.now() - mlsec;
    LOG.warn("Removed " + removedBlocks + " out of " + totalBlocks +
        "(took " + mlsec + " millisecs)");

    // report the error
    StringBuilder sb = new StringBuilder();
    for (FsVolumeImpl fv : failedVols) {
      sb.append(fv.getCurrentDir().getAbsolutePath() + ";");
    }
    throw new DiskErrorException("DataNode failed volumes:" + sb);
  }
    

  @Override // FsDatasetSpi
  public String toString() {
    return "FSDataset{dirpath='"+volumes+"'}";
  }

  private ObjectName mbeanName;
  
  /**
   * Register the FSDataset MBean using the name
   *        "hadoop:service=DataNode,name=FSDatasetState-<datanodeUuid>"
   */
  void registerMBean(final String datanodeUuid) {
    // We wrap to bypass standard mbean naming convetion.
    // This wraping can be removed in java 6 as it is more flexible in 
    // package naming for mbeans and their impl.
    try {
      StandardMBean bean = new StandardMBean(this,FSDatasetMBean.class);
      mbeanName = MBeans.register("DataNode", "FSDatasetState-" + datanodeUuid, bean);
    } catch (NotCompliantMBeanException e) {
      LOG.warn("Error registering FSDatasetState MBean", e);
    }
    LOG.info("Registered FSDatasetState MBean");
  }

  @Override // FsDatasetSpi
  public void shutdown() {
    fsRunning = false;

    ((LazyWriter) lazyWriter.getRunnable()).stop();
    lazyWriter.interrupt();

    if (mbeanName != null) {
      MBeans.unregister(mbeanName);
    }
    
    if (asyncDiskService != null) {
      asyncDiskService.shutdown();
    }

    if (asyncLazyPersistService != null) {
      asyncLazyPersistService.shutdown();
    }
    
    if(volumes != null) {
      volumes.shutdown();
    }

    try {
      lazyWriter.join();
    } catch (InterruptedException ie) {
      LOG.warn("FsDatasetImpl.shutdown ignoring InterruptedException " +
               "from LazyWriter.join");
    }
  }

  @Override // FSDatasetMBean
  public String getStorageInfo() {
    return toString();
  }

  /**
   * Reconcile the difference between blocks on the disk and blocks in
   * volumeMap
   *
   * Check the given block for inconsistencies. Look at the
   * current state of the block and reconcile the differences as follows:
   * <ul>
   * <li>If the block file is missing, delete the block from volumeMap</li>
   * <li>If the block file exists and the block is missing in volumeMap,
   * add the block to volumeMap <li>
   * <li>If generation stamp does not match, then update the block with right
   * generation stamp</li>
   * <li>If the block length in memory does not match the actual block file length
   * then mark the block as corrupt and update the block length in memory</li>
   * <li>If the file in {@link ReplicaInfo} does not match the file on
   * the disk, update {@link ReplicaInfo} with the correct file</li>
   * </ul>
   *
   * @param blockId Block that differs
   * @param diskFile Block file on the disk
   * @param diskMetaFile Metadata file from on the disk
   * @param vol Volume of the block file
   */
  @Override
  public void checkAndUpdate(String bpid, long blockId, File diskFile,
      File diskMetaFile, FsVolumeSpi vol) throws IOException {
    Block corruptBlock = null;
    ReplicaInfo memBlockInfo;
    synchronized (this) {
      memBlockInfo = volumeMap.get(bpid, blockId);
      if (memBlockInfo != null && memBlockInfo.getState() != ReplicaState.FINALIZED) {
        // Block is not finalized - ignore the difference
        return;
      }

      final long diskGS = diskMetaFile != null && diskMetaFile.exists() ?
          Block.getGenerationStamp(diskMetaFile.getName()) :
            GenerationStamp.GRANDFATHER_GENERATION_STAMP;

      if (diskFile == null || !diskFile.exists()) {
        if (memBlockInfo == null) {
          // Block file does not exist and block does not exist in memory
          // If metadata file exists then delete it
          if (diskMetaFile != null && diskMetaFile.exists()
              && diskMetaFile.delete()) {
            LOG.warn("Deleted a metadata file without a block "
                + diskMetaFile.getAbsolutePath());
          }
          return;
        }
        if (!memBlockInfo.getBlockFile().exists()) {
          // Block is in memory and not on the disk
          // Remove the block from volumeMap
          volumeMap.remove(bpid, blockId);
          if (vol.isTransientStorage()) {
            ramDiskReplicaTracker.discardReplica(bpid, blockId, true);
          }
          LOG.warn("Removed block " + blockId
              + " from memory with missing block file on the disk");
          // Finally remove the metadata file
          if (diskMetaFile != null && diskMetaFile.exists()
              && diskMetaFile.delete()) {
            LOG.warn("Deleted a metadata file for the deleted block "
                + diskMetaFile.getAbsolutePath());
          }
        }
        return;
      }
      /*
       * Block file exists on the disk
       */
      if (memBlockInfo == null) {
        // Block is missing in memory - add the block to volumeMap
        ReplicaInfo diskBlockInfo = new FinalizedReplica(blockId, 
            diskFile.length(), diskGS, vol, diskFile.getParentFile());
        volumeMap.add(bpid, diskBlockInfo);
        if (vol.isTransientStorage()) {
          ramDiskReplicaTracker.addReplica(bpid, blockId, (FsVolumeImpl) vol);
        }
        LOG.warn("Added missing block to memory " + diskBlockInfo);
        return;
      }
      /*
       * Block exists in volumeMap and the block file exists on the disk
       */
      // Compare block files
      File memFile = memBlockInfo.getBlockFile();
      if (memFile.exists()) {
        if (memFile.compareTo(diskFile) != 0) {
          if (diskMetaFile.exists()) {
            if (memBlockInfo.getMetaFile().exists()) {
              // We have two sets of block+meta files. Decide which one to
              // keep.
              ReplicaInfo diskBlockInfo = new FinalizedReplica(
                  blockId, diskFile.length(), diskGS, vol, diskFile.getParentFile());
              ((FsVolumeImpl) vol).getBlockPoolSlice(bpid).resolveDuplicateReplicas(
                  memBlockInfo, diskBlockInfo, volumeMap);
            }
          } else {
            if (!diskFile.delete()) {
              LOG.warn("Failed to delete " + diskFile + ". Will retry on next scan");
            }
          }
        }
      } else {
        // Block refers to a block file that does not exist.
        // Update the block with the file found on the disk. Since the block
        // file and metadata file are found as a pair on the disk, update
        // the block based on the metadata file found on the disk
        LOG.warn("Block file in volumeMap "
            + memFile.getAbsolutePath()
            + " does not exist. Updating it to the file found during scan "
            + diskFile.getAbsolutePath());
        memBlockInfo.setDir(diskFile.getParentFile());
        memFile = diskFile;

        LOG.warn("Updating generation stamp for block " + blockId
            + " from " + memBlockInfo.getGenerationStamp() + " to " + diskGS);
        memBlockInfo.setGenerationStamp(diskGS);
      }

      // Compare generation stamp
      if (memBlockInfo.getGenerationStamp() != diskGS) {
        File memMetaFile = FsDatasetUtil.getMetaFile(diskFile, 
            memBlockInfo.getGenerationStamp());
        if (memMetaFile.exists()) {
          if (memMetaFile.compareTo(diskMetaFile) != 0) {
            LOG.warn("Metadata file in memory "
                + memMetaFile.getAbsolutePath()
                + " does not match file found by scan "
                + (diskMetaFile == null? null: diskMetaFile.getAbsolutePath()));
          }
        } else {
          // Metadata file corresponding to block in memory is missing
          // If metadata file found during the scan is on the same directory
          // as the block file, then use the generation stamp from it
          long gs = diskMetaFile != null && diskMetaFile.exists()
              && diskMetaFile.getParent().equals(memFile.getParent()) ? diskGS
              : GenerationStamp.GRANDFATHER_GENERATION_STAMP;

          LOG.warn("Updating generation stamp for block " + blockId
              + " from " + memBlockInfo.getGenerationStamp() + " to " + gs);

          memBlockInfo.setGenerationStamp(gs);
        }
      }

      // Compare block size
      if (memBlockInfo.getNumBytes() != memFile.length()) {
        // Update the length based on the block file
        corruptBlock = new Block(memBlockInfo);
        LOG.warn("Updating size of block " + blockId + " from "
            + memBlockInfo.getNumBytes() + " to " + memFile.length());
        memBlockInfo.setNumBytes(memFile.length());
      }
    }

    // Send corrupt block report outside the lock
    if (corruptBlock != null) {
      LOG.warn("Reporting the block " + corruptBlock
          + " as corrupt due to length mismatch");
      try {
        datanode.reportBadBlocks(new ExtendedBlock(bpid, corruptBlock));  
      } catch (IOException e) {
        LOG.warn("Failed to repot bad block " + corruptBlock, e);
      }
    }
  }

  /**
   * @deprecated use {@link #fetchReplicaInfo(String, long)} instead.
   */
  @Override // FsDatasetSpi
  @Deprecated
  public ReplicaInfo getReplica(String bpid, long blockId) {
    return volumeMap.get(bpid, blockId);
  }

  @Override 
  public synchronized String getReplicaString(String bpid, long blockId) {
    final Replica r = volumeMap.get(bpid, blockId);
    return r == null? "null": r.toString();
  }

  @Override // FsDatasetSpi
  public synchronized ReplicaRecoveryInfo initReplicaRecovery(
      RecoveringBlock rBlock) throws IOException {
    return initReplicaRecovery(rBlock.getBlock().getBlockPoolId(), volumeMap,
        rBlock.getBlock().getLocalBlock(), rBlock.getNewGenerationStamp(),
        datanode.getDnConf().getXceiverStopTimeout());
  }

  /** static version of {@link #initReplicaRecovery(RecoveringBlock)}. */
  static ReplicaRecoveryInfo initReplicaRecovery(String bpid, ReplicaMap map,
      Block block, long recoveryId, long xceiverStopTimeout) throws IOException {
    final ReplicaInfo replica = map.get(bpid, block.getBlockId());
    LOG.info("initReplicaRecovery: " + block + ", recoveryId=" + recoveryId
        + ", replica=" + replica);

    //check replica
    if (replica == null) {
      return null;
    }

    //stop writer if there is any
    if (replica instanceof ReplicaInPipeline) {
      final ReplicaInPipeline rip = (ReplicaInPipeline)replica;
      rip.stopWriter(xceiverStopTimeout);

      //check replica bytes on disk.
      if (rip.getBytesOnDisk() < rip.getVisibleLength()) {
        throw new IOException("THIS IS NOT SUPPOSED TO HAPPEN:"
            + " getBytesOnDisk() < getVisibleLength(), rip=" + rip);
      }

      //check the replica's files
      checkReplicaFiles(rip);
    }

    //check generation stamp
    if (replica.getGenerationStamp() < block.getGenerationStamp()) {
      throw new IOException(
          "replica.getGenerationStamp() < block.getGenerationStamp(), block="
          + block + ", replica=" + replica);
    }

    //check recovery id
    if (replica.getGenerationStamp() >= recoveryId) {
      throw new IOException("THIS IS NOT SUPPOSED TO HAPPEN:"
          + " replica.getGenerationStamp() >= recoveryId = " + recoveryId
          + ", block=" + block + ", replica=" + replica);
    }

    //check RUR
    final ReplicaUnderRecovery rur;
    if (replica.getState() == ReplicaState.RUR) {
      rur = (ReplicaUnderRecovery)replica;
      if (rur.getRecoveryID() >= recoveryId) {
        throw new RecoveryInProgressException(
            "rur.getRecoveryID() >= recoveryId = " + recoveryId
            + ", block=" + block + ", rur=" + rur);
      }
      final long oldRecoveryID = rur.getRecoveryID();
      rur.setRecoveryID(recoveryId);
      LOG.info("initReplicaRecovery: update recovery id for " + block
          + " from " + oldRecoveryID + " to " + recoveryId);
    }
    else {
      rur = new ReplicaUnderRecovery(replica, recoveryId);
      map.add(bpid, rur);
      LOG.info("initReplicaRecovery: changing replica state for "
          + block + " from " + replica.getState()
          + " to " + rur.getState());
    }
    return rur.createInfo();
  }

  @Override // FsDatasetSpi
  public synchronized String updateReplicaUnderRecovery(
                                    final ExtendedBlock oldBlock,
                                    final long recoveryId,
                                    final long newBlockId,
                                    final long newlength) throws IOException {
    //get replica
    final String bpid = oldBlock.getBlockPoolId();
    final ReplicaInfo replica = volumeMap.get(bpid, oldBlock.getBlockId());
    LOG.info("updateReplica: " + oldBlock
                 + ", recoveryId=" + recoveryId
                 + ", length=" + newlength
                 + ", replica=" + replica);

    //check replica
    if (replica == null) {
      throw new ReplicaNotFoundException(oldBlock);
    }

    //check replica state
    if (replica.getState() != ReplicaState.RUR) {
      throw new IOException("replica.getState() != " + ReplicaState.RUR
          + ", replica=" + replica);
    }

    //check replica's byte on disk
    if (replica.getBytesOnDisk() != oldBlock.getNumBytes()) {
      throw new IOException("THIS IS NOT SUPPOSED TO HAPPEN:"
          + " replica.getBytesOnDisk() != block.getNumBytes(), block="
          + oldBlock + ", replica=" + replica);
    }

    //check replica files before update
    checkReplicaFiles(replica);

    //update replica
    final FinalizedReplica finalized = updateReplicaUnderRecovery(oldBlock
        .getBlockPoolId(), (ReplicaUnderRecovery) replica, recoveryId,
        newBlockId, newlength);

    boolean copyTruncate = newBlockId != oldBlock.getBlockId();
    if(!copyTruncate) {
      assert finalized.getBlockId() == oldBlock.getBlockId()
          && finalized.getGenerationStamp() == recoveryId
          && finalized.getNumBytes() == newlength
          : "Replica information mismatched: oldBlock=" + oldBlock
              + ", recoveryId=" + recoveryId + ", newlength=" + newlength
              + ", newBlockId=" + newBlockId + ", finalized=" + finalized;
    } else {
      assert finalized.getBlockId() == oldBlock.getBlockId()
          && finalized.getGenerationStamp() == oldBlock.getGenerationStamp()
          && finalized.getNumBytes() == oldBlock.getNumBytes()
          : "Finalized and old information mismatched: oldBlock=" + oldBlock
              + ", genStamp=" + oldBlock.getGenerationStamp()
              + ", len=" + oldBlock.getNumBytes()
              + ", finalized=" + finalized;
    }

    //check replica files after update
    checkReplicaFiles(finalized);

    //return storage ID
    return getVolume(new ExtendedBlock(bpid, finalized)).getStorageID();
  }

  private FinalizedReplica updateReplicaUnderRecovery(
                                          String bpid,
                                          ReplicaUnderRecovery rur,
                                          long recoveryId,
                                          long newBlockId,
                                          long newlength) throws IOException {
    //check recovery id
    if (rur.getRecoveryID() != recoveryId) {
      throw new IOException("rur.getRecoveryID() != recoveryId = " + recoveryId
          + ", rur=" + rur);
    }

    boolean copyOnTruncate = newBlockId > 0L && rur.getBlockId() != newBlockId;
    File blockFile;
    File metaFile;
    // bump rur's GS to be recovery id
    if(!copyOnTruncate) {
      bumpReplicaGS(rur, recoveryId);
      blockFile = rur.getBlockFile();
      metaFile = rur.getMetaFile();
    } else {
      File[] copiedReplicaFiles =
          copyReplicaWithNewBlockIdAndGS(rur, bpid, newBlockId, recoveryId);
      blockFile = copiedReplicaFiles[1];
      metaFile = copiedReplicaFiles[0];
    }

    //update length
    if (rur.getNumBytes() < newlength) {
      throw new IOException("rur.getNumBytes() < newlength = " + newlength
          + ", rur=" + rur);
    }
    if (rur.getNumBytes() > newlength) {
      rur.unlinkBlock(1);
      truncateBlock(blockFile, metaFile, rur.getNumBytes(), newlength);
      if(!copyOnTruncate) {
        // update RUR with the new length
        rur.setNumBytes(newlength);
      } else {
        // Copying block to a new block with new blockId.
        // Not truncating original block.
        ReplicaBeingWritten newReplicaInfo = new ReplicaBeingWritten(
            newBlockId, recoveryId, rur.getVolume(), blockFile.getParentFile(),
            newlength);
        newReplicaInfo.setNumBytes(newlength);
        volumeMap.add(bpid, newReplicaInfo);
        finalizeReplica(bpid, newReplicaInfo);
      }
   }

    // finalize the block
    return finalizeReplica(bpid, rur);
  }

  private File[] copyReplicaWithNewBlockIdAndGS(
      ReplicaUnderRecovery replicaInfo, String bpid, long newBlkId, long newGS)
      throws IOException {
    String blockFileName = Block.BLOCK_FILE_PREFIX + newBlkId;
    try (FsVolumeReference ref = volumes.getNextVolume(
        replicaInfo.getVolume().getStorageType(), replicaInfo.getNumBytes())) {
      FsVolumeImpl v = (FsVolumeImpl) ref.getVolume();
      final File tmpDir = v.getBlockPoolSlice(bpid).getTmpDir();
      final File destDir = DatanodeUtil.idToBlockDir(tmpDir, newBlkId);
      final File dstBlockFile = new File(destDir, blockFileName);
      final File dstMetaFile = FsDatasetUtil.getMetaFile(dstBlockFile, newGS);
      return copyBlockFiles(replicaInfo.getMetaFile(),
          replicaInfo.getBlockFile(),
          dstMetaFile, dstBlockFile, true);
    }
  }

  @Override // FsDatasetSpi
  public synchronized long getReplicaVisibleLength(final ExtendedBlock block)
  throws IOException {
    final Replica replica = getReplicaInfo(block.getBlockPoolId(), 
        block.getBlockId());
    if (replica.getGenerationStamp() < block.getGenerationStamp()) {
      throw new IOException(
          "replica.getGenerationStamp() < block.getGenerationStamp(), block="
          + block + ", replica=" + replica);
    }
    return replica.getVisibleLength();
  }
  
  @Override
  public void addBlockPool(String bpid, Configuration conf)
      throws IOException {
    LOG.info("Adding block pool " + bpid);
    synchronized(this) {
      volumes.addBlockPool(bpid, conf);
      volumeMap.initBlockPool(bpid);
    }
    volumes.getAllVolumesMap(bpid, volumeMap, ramDiskReplicaTracker);
  }

  @Override
  public synchronized void shutdownBlockPool(String bpid) {
    LOG.info("Removing block pool " + bpid);
    volumeMap.cleanUpBlockPool(bpid);
    volumes.removeBlockPool(bpid);
  }
  
  /**
   * Class for representing the Datanode volume information
   */
  private static class VolumeInfo {
    final String directory;
    final long usedSpace;
    final long freeSpace;
    final long reservedSpace;

    VolumeInfo(FsVolumeImpl v, long usedSpace, long freeSpace) {
      this.directory = v.toString();
      this.usedSpace = usedSpace;
      this.freeSpace = freeSpace;
      this.reservedSpace = v.getReserved();
    }
  }  

  private Collection<VolumeInfo> getVolumeInfo() {
    Collection<VolumeInfo> info = new ArrayList<VolumeInfo>();
    for (FsVolumeImpl volume : getVolumes()) {
      long used = 0;
      long free = 0;
      try (FsVolumeReference ref = volume.obtainReference()) {
        used = volume.getDfsUsed();
        free = volume.getAvailable();
      } catch (ClosedChannelException e) {
        continue;
      } catch (IOException e) {
        LOG.warn(e.getMessage());
        used = 0;
        free = 0;
      }
      
      info.add(new VolumeInfo(volume, used, free));
    }
    return info;
  }

  @Override
  public Map<String, Object> getVolumeInfoMap() {
    final Map<String, Object> info = new HashMap<String, Object>();
    Collection<VolumeInfo> volumes = getVolumeInfo();
    for (VolumeInfo v : volumes) {
      final Map<String, Object> innerInfo = new HashMap<String, Object>();
      innerInfo.put("usedSpace", v.usedSpace);
      innerInfo.put("freeSpace", v.freeSpace);
      innerInfo.put("reservedSpace", v.reservedSpace);
      info.put(v.directory, innerInfo);
    }
    return info;
  }

  @Override //FsDatasetSpi
  public synchronized void deleteBlockPool(String bpid, boolean force)
      throws IOException {
    List<FsVolumeImpl> curVolumes = getVolumes();
    if (!force) {
      for (FsVolumeImpl volume : curVolumes) {
        try (FsVolumeReference ref = volume.obtainReference()) {
          if (!volume.isBPDirEmpty(bpid)) {
            LOG.warn(bpid + " has some block files, cannot delete unless forced");
            throw new IOException("Cannot delete block pool, "
                + "it contains some block files");
          }
        } catch (ClosedChannelException e) {
          // ignore.
        }
      }
    }
    for (FsVolumeImpl volume : curVolumes) {
      try (FsVolumeReference ref = volume.obtainReference()) {
        volume.deleteBPDirectories(bpid, force);
      } catch (ClosedChannelException e) {
        // ignore.
      }
    }
  }
  
  @Override // FsDatasetSpi
  public BlockLocalPathInfo getBlockLocalPathInfo(ExtendedBlock block)
      throws IOException {
    File datafile = getBlockFile(block);
    File metafile = FsDatasetUtil.getMetaFile(datafile, block.getGenerationStamp());
    BlockLocalPathInfo info = new BlockLocalPathInfo(block,
        datafile.getAbsolutePath(), metafile.getAbsolutePath());
    return info;
  }

  @Override // FsDatasetSpi
  public HdfsBlocksMetadata getHdfsBlocksMetadata(String poolId,
      long[] blockIds) throws IOException {
    List<FsVolumeImpl> curVolumes = getVolumes();
    // List of VolumeIds, one per volume on the datanode
    List<byte[]> blocksVolumeIds = new ArrayList<>(curVolumes.size());
    // List of indexes into the list of VolumeIds, pointing at the VolumeId of
    // the volume that the block is on
    List<Integer> blocksVolumeIndexes = new ArrayList<Integer>(blockIds.length);
    // Initialize the list of VolumeIds simply by enumerating the volumes
    for (int i = 0; i < curVolumes.size(); i++) {
      blocksVolumeIds.add(ByteBuffer.allocate(4).putInt(i).array());
    }
    // Determine the index of the VolumeId of each block's volume, by comparing 
    // the block's volume against the enumerated volumes
    for (int i = 0; i < blockIds.length; i++) {
      long blockId = blockIds[i];
      boolean isValid = false;

      ReplicaInfo info = volumeMap.get(poolId, blockId);
      int volumeIndex = 0;
      if (info != null) {
        FsVolumeSpi blockVolume = info.getVolume();
        for (FsVolumeImpl volume : curVolumes) {
          // This comparison of references should be safe
          if (blockVolume == volume) {
            isValid = true;
            break;
          }
          volumeIndex++;
        }
      }
      // Indicates that the block is not present, or not found in a data dir
      if (!isValid) {
        volumeIndex = Integer.MAX_VALUE;
      }
      blocksVolumeIndexes.add(volumeIndex);
    }
    return new HdfsBlocksMetadata(poolId, blockIds,
        blocksVolumeIds, blocksVolumeIndexes);
  }

  @Override
  public void enableTrash(String bpid) {
    dataStorage.enableTrash(bpid);
  }

  @Override
  public void restoreTrash(String bpid) {
    dataStorage.restoreTrash(bpid);
  }

  @Override
  public boolean trashEnabled(String bpid) {
    return dataStorage.trashEnabled(bpid);
  }

  @Override
  public void setRollingUpgradeMarker(String bpid) throws IOException {
    dataStorage.setRollingUpgradeMarker(bpid);
  }

  @Override
  public void clearRollingUpgradeMarker(String bpid) throws IOException {
    dataStorage.clearRollingUpgradeMarker(bpid);
  }


  @Override
  public void onCompleteLazyPersist(String bpId, long blockId,
      long creationTime, File[] savedFiles, FsVolumeImpl targetVolume) {
    synchronized (FsDatasetImpl.this) {
      ramDiskReplicaTracker.recordEndLazyPersist(bpId, blockId, savedFiles);

      targetVolume.incDfsUsed(bpId,
          savedFiles[0].length() + savedFiles[1].length());

      // Update metrics (ignore the metadata file size)
      datanode.getMetrics().incrRamDiskBlocksLazyPersisted();
      datanode.getMetrics().incrRamDiskBytesLazyPersisted(savedFiles[1].length());
      datanode.getMetrics().addRamDiskBlocksLazyPersistWindowMs(
          Time.monotonicNow() - creationTime);

      if (LOG.isDebugEnabled()) {
        LOG.debug("LazyWriter: Finish persisting RamDisk block: "
            + " block pool Id: " + bpId + " block id: " + blockId
            + " to block file " + savedFiles[1] + " and meta file " + savedFiles[0]
            + " on target volume " + targetVolume);
      }
    }
  }

  @Override
  public void onFailLazyPersist(String bpId, long blockId) {
    RamDiskReplica block = null;
    block = ramDiskReplicaTracker.getReplica(bpId, blockId);
    if (block != null) {
      LOG.warn("Failed to save replica " + block + ". re-enqueueing it.");
      ramDiskReplicaTracker.reenqueueReplicaNotPersisted(block);
    }
  }

  @Override
  public void submitBackgroundSyncFileRangeRequest(ExtendedBlock block,
      FileDescriptor fd, long offset, long nbytes, int flags) {
    FsVolumeImpl fsVolumeImpl = this.getVolume(block);
    asyncDiskService.submitSyncFileRangeRequest(fsVolumeImpl, fd, offset,
        nbytes, flags);
  }

  private boolean ramDiskConfigured() {
    for (FsVolumeImpl v: getVolumes()){
      if (v.isTransientStorage()) {
        return true;
      }
    }
    return false;
  }

  // Add/Remove per DISK volume async lazy persist thread when RamDisk volume is
  // added or removed.
  // This should only be called when the FsDataSetImpl#volumes list is finalized.
  private void setupAsyncLazyPersistThreads() {
    for (FsVolumeImpl v: getVolumes()){
      setupAsyncLazyPersistThread(v);
    }
  }

  private void setupAsyncLazyPersistThread(final FsVolumeImpl v) {
    // Skip transient volumes
    if (v.isTransientStorage()) {
      return;
    }
    boolean ramDiskConfigured = ramDiskConfigured();
    // Add thread for DISK volume if RamDisk is configured
    if (ramDiskConfigured &&
        !asyncLazyPersistService.queryVolume(v.getCurrentDir())) {
      asyncLazyPersistService.addVolume(v.getCurrentDir());
    }

    // Remove thread for DISK volume if RamDisk is not configured
    if (!ramDiskConfigured &&
        asyncLazyPersistService.queryVolume(v.getCurrentDir())) {
      asyncLazyPersistService.removeVolume(v.getCurrentDir());
    }
  }

  private void removeOldReplica(ReplicaInfo replicaInfo,
      ReplicaInfo newReplicaInfo, File blockFile, File metaFile,
      long blockFileUsed, long metaFileUsed, final String bpid) {
    // Before deleting the files from old storage we must notify the
    // NN that the files are on the new storage. Else a blockReport from
    // the transient storage might cause the NN to think the blocks are lost.
    // Replicas must be evicted from client short-circuit caches, because the
    // storage will no longer be same, and thus will require validating
    // checksum.  This also stops a client from holding file descriptors,
    // which would prevent the OS from reclaiming the memory.
    ExtendedBlock extendedBlock =
        new ExtendedBlock(bpid, newReplicaInfo);
    datanode.getShortCircuitRegistry().processBlockInvalidation(
        ExtendedBlockId.fromExtendedBlock(extendedBlock));
    datanode.notifyNamenodeReceivedBlock(
        extendedBlock, null, newReplicaInfo.getStorageUuid());

    // Remove the old replicas
    if (blockFile.delete() || !blockFile.exists()) {
      ((FsVolumeImpl) replicaInfo.getVolume()).decDfsUsed(bpid, blockFileUsed);
      if (metaFile.delete() || !metaFile.exists()) {
        ((FsVolumeImpl) replicaInfo.getVolume()).decDfsUsed(bpid, metaFileUsed);
      }
    }

    // If deletion failed then the directory scanner will cleanup the blocks
    // eventually.
  }

  class LazyWriter implements Runnable {
    private volatile boolean shouldRun = true;
    final int checkpointerInterval;
    final float lowWatermarkFreeSpacePercentage;
    final long lowWatermarkFreeSpaceBytes;


    public LazyWriter(Configuration conf) {
      this.checkpointerInterval = conf.getInt(
          DFSConfigKeys.DFS_DATANODE_LAZY_WRITER_INTERVAL_SEC,
          DFSConfigKeys.DFS_DATANODE_LAZY_WRITER_INTERVAL_DEFAULT_SEC);
      this.lowWatermarkFreeSpacePercentage = conf.getFloat(
          DFSConfigKeys.DFS_DATANODE_RAM_DISK_LOW_WATERMARK_PERCENT,
          DFSConfigKeys.DFS_DATANODE_RAM_DISK_LOW_WATERMARK_PERCENT_DEFAULT);
      this.lowWatermarkFreeSpaceBytes = conf.getLong(
          DFSConfigKeys.DFS_DATANODE_RAM_DISK_LOW_WATERMARK_BYTES,
          DFSConfigKeys.DFS_DATANODE_RAM_DISK_LOW_WATERMARK_BYTES_DEFAULT);
    }

    /**
     * Checkpoint a pending replica to persistent storage now.
     * If we fail then move the replica to the end of the queue.
     * @return true if there is more work to be done, false otherwise.
     */
    private boolean saveNextReplica() {
      RamDiskReplica block = null;
      FsVolumeReference targetReference;
      FsVolumeImpl targetVolume;
      ReplicaInfo replicaInfo;
      boolean succeeded = false;

      try {
        block = ramDiskReplicaTracker.dequeueNextReplicaToPersist();
        if (block != null) {
          synchronized (FsDatasetImpl.this) {
            replicaInfo = volumeMap.get(block.getBlockPoolId(), block.getBlockId());

            // If replicaInfo is null, the block was either deleted before
            // it could be checkpointed or it is already on persistent storage.
            // This can occur if a second replica on persistent storage was found
            // after the lazy write was scheduled.
            if (replicaInfo != null &&
                replicaInfo.getVolume().isTransientStorage()) {
              // Pick a target volume to persist the block.
              targetReference = volumes.getNextVolume(
                  StorageType.DEFAULT, replicaInfo.getNumBytes());
              targetVolume = (FsVolumeImpl) targetReference.getVolume();

              ramDiskReplicaTracker.recordStartLazyPersist(
                  block.getBlockPoolId(), block.getBlockId(), targetVolume);

              if (LOG.isDebugEnabled()) {
                LOG.debug("LazyWriter: Start persisting RamDisk block:"
                    + " block pool Id: " + block.getBlockPoolId()
                    + " block id: " + block.getBlockId()
                    + " on target volume " + targetVolume);
              }

              asyncLazyPersistService.submitLazyPersistTask(
                  block.getBlockPoolId(), block.getBlockId(),
                  replicaInfo.getGenerationStamp(), block.getCreationTime(),
                  replicaInfo.getMetaFile(), replicaInfo.getBlockFile(),
                  targetReference);
            }
          }
        }
        succeeded = true;
      } catch(IOException ioe) {
        LOG.warn("Exception saving replica " + block, ioe);
      } finally {
        if (!succeeded && block != null) {
          LOG.warn("Failed to save replica " + block + ". re-enqueueing it.");
          onFailLazyPersist(block.getBlockPoolId(), block.getBlockId());
        }
      }
      return succeeded;
    }

    private boolean transientFreeSpaceBelowThreshold() throws IOException {
      long free = 0;
      long capacity = 0;
      float percentFree = 0.0f;

      // Don't worry about fragmentation for now. We don't expect more than one
      // transient volume per DN.
      for (FsVolumeImpl v : getVolumes()) {
        try (FsVolumeReference ref = v.obtainReference()) {
          if (v.isTransientStorage()) {
            capacity += v.getCapacity();
            free += v.getAvailable();
          }
        } catch (ClosedChannelException e) {
          // ignore.
        }
      }

      if (capacity == 0) {
        return false;
      }

      percentFree = (float) ((double)free * 100 / capacity);
      return (percentFree < lowWatermarkFreeSpacePercentage) ||
          (free < lowWatermarkFreeSpaceBytes);
    }

    /**
     * Attempt to evict one or more transient block replicas we have at least
     * spaceNeeded bytes free.
     */
    private void evictBlocks() throws IOException {
      int iterations = 0;

      while (iterations++ < MAX_BLOCK_EVICTIONS_PER_ITERATION &&
             transientFreeSpaceBelowThreshold()) {
        RamDiskReplica replicaState = ramDiskReplicaTracker.getNextCandidateForEviction();

        if (replicaState == null) {
          break;
        }

        if (LOG.isDebugEnabled()) {
          LOG.debug("Evicting block " + replicaState);
        }

        ReplicaInfo replicaInfo, newReplicaInfo;
        File blockFile, metaFile;
        long blockFileUsed, metaFileUsed;
        final String bpid = replicaState.getBlockPoolId();

        synchronized (FsDatasetImpl.this) {
          replicaInfo = getReplicaInfo(replicaState.getBlockPoolId(), replicaState.getBlockId());
          Preconditions.checkState(replicaInfo.getVolume().isTransientStorage());
          blockFile = replicaInfo.getBlockFile();
          metaFile = replicaInfo.getMetaFile();
          blockFileUsed = blockFile.length();
          metaFileUsed = metaFile.length();
          ramDiskReplicaTracker.discardReplica(replicaState.getBlockPoolId(),
              replicaState.getBlockId(), false);

          // Move the replica from lazyPersist/ to finalized/ on target volume
          BlockPoolSlice bpSlice =
              replicaState.getLazyPersistVolume().getBlockPoolSlice(bpid);
          File newBlockFile = bpSlice.activateSavedReplica(
              replicaInfo, replicaState.getSavedMetaFile(),
              replicaState.getSavedBlockFile());

          newReplicaInfo =
              new FinalizedReplica(replicaInfo.getBlockId(),
                                   replicaInfo.getBytesOnDisk(),
                                   replicaInfo.getGenerationStamp(),
                                   replicaState.getLazyPersistVolume(),
                                   newBlockFile.getParentFile());

          // Update the volumeMap entry.
          volumeMap.add(bpid, newReplicaInfo);

          // Update metrics
          datanode.getMetrics().incrRamDiskBlocksEvicted();
          datanode.getMetrics().addRamDiskBlocksEvictionWindowMs(
              Time.monotonicNow() - replicaState.getCreationTime());
          if (replicaState.getNumReads() == 0) {
            datanode.getMetrics().incrRamDiskBlocksEvictedWithoutRead();
          }
        }

        removeOldReplica(replicaInfo, newReplicaInfo, blockFile, metaFile,
            blockFileUsed, metaFileUsed, bpid);
      }
    }

    @Override
    public void run() {
      int numSuccessiveFailures = 0;

      while (fsRunning && shouldRun) {
        try {
          numSuccessiveFailures = saveNextReplica() ? 0 : (numSuccessiveFailures + 1);
          evictBlocks();

          // Sleep if we have no more work to do or if it looks like we are not
          // making any forward progress. This is to ensure that if all persist
          // operations are failing we don't keep retrying them in a tight loop.
          if (numSuccessiveFailures >= ramDiskReplicaTracker.numReplicasNotPersisted()) {
            Thread.sleep(checkpointerInterval * 1000);
            numSuccessiveFailures = 0;
          }
        } catch (InterruptedException e) {
          LOG.info("LazyWriter was interrupted, exiting");
          break;
        } catch (Exception e) {
          LOG.warn("Ignoring exception in LazyWriter:", e);
        }
      }
    }

    public void stop() {
      shouldRun = false;
    }
  }
}
<|MERGE_RESOLUTION|>--- conflicted
+++ resolved
@@ -285,12 +285,7 @@
             DFSConfigKeys.DFS_DATANODE_FSDATASET_VOLUME_CHOOSING_POLICY_KEY,
             RoundRobinVolumeChoosingPolicy.class,
             VolumeChoosingPolicy.class), conf);
-<<<<<<< HEAD
-    volumes = new FsVolumeList(blockChooserImpl);
-=======
-    volumes = new FsVolumeList(volsFailed, datanode.getBlockScanner(),
-        blockChooserImpl);
->>>>>>> 951b3608
+    volumes = new FsVolumeList(datanode.getBlockScanner(), blockChooserImpl);
     asyncDiskService = new FsDatasetAsyncDiskService(datanode);
     asyncLazyPersistService = new RamDiskAsyncLazyPersistService(datanode);
 
