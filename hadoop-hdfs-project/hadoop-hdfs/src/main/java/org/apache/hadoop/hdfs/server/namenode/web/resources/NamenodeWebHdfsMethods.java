/**
 * Licensed to the Apache Software Foundation (ASF) under one
 * or more contributor license agreements.  See the NOTICE file
 * distributed with this work for additional information
 * regarding copyright ownership.  The ASF licenses this file
 * to you under the Apache License, Version 2.0 (the
 * "License"); you may not use this file except in compliance
 * with the License.  You may obtain a copy of the License at
 *
 *     http://www.apache.org/licenses/LICENSE-2.0
 *
 * Unless required by applicable law or agreed to in writing, software
 * distributed under the License is distributed on an "AS IS" BASIS,
 * WITHOUT WARRANTIES OR CONDITIONS OF ANY KIND, either express or implied.
 * See the License for the specific language governing permissions and
 * limitations under the License.
 */
package org.apache.hadoop.hdfs.server.namenode.web.resources;

import java.io.FileNotFoundException;
import java.io.IOException;
import java.io.OutputStream;
import java.io.OutputStreamWriter;
import java.io.PrintWriter;
import java.net.InetAddress;
import java.net.URI;
import java.net.URISyntaxException;
import java.security.PrivilegedExceptionAction;
import java.util.ArrayList;
import java.util.EnumSet;

import javax.servlet.ServletContext;
import javax.servlet.http.HttpServletRequest;
import javax.servlet.http.HttpServletResponse;
import javax.ws.rs.Consumes;
import javax.ws.rs.DELETE;
import javax.ws.rs.DefaultValue;
import javax.ws.rs.GET;
import javax.ws.rs.POST;
import javax.ws.rs.PUT;
import javax.ws.rs.Path;
import javax.ws.rs.PathParam;
import javax.ws.rs.Produces;
import javax.ws.rs.QueryParam;
import javax.ws.rs.core.Context;
import javax.ws.rs.core.MediaType;
import javax.ws.rs.core.Response;
import javax.ws.rs.core.StreamingOutput;

import org.apache.commons.logging.Log;
import org.apache.commons.logging.LogFactory;
import org.apache.hadoop.conf.Configuration;
import org.apache.hadoop.fs.ContentSummary;
import org.apache.hadoop.fs.FileStatus;
import org.apache.hadoop.fs.Options;
import org.apache.hadoop.fs.permission.AclStatus;
import org.apache.hadoop.hdfs.StorageType;
import org.apache.hadoop.hdfs.protocol.DatanodeInfo;
import org.apache.hadoop.hdfs.protocol.DirectoryListing;
import org.apache.hadoop.hdfs.protocol.HdfsFileStatus;
import org.apache.hadoop.hdfs.protocol.LocatedBlocks;
import org.apache.hadoop.hdfs.security.token.delegation.DelegationTokenIdentifier;
import org.apache.hadoop.hdfs.security.token.delegation.DelegationTokenSecretManager;
import org.apache.hadoop.hdfs.server.blockmanagement.BlockManager;
import org.apache.hadoop.hdfs.server.blockmanagement.DatanodeDescriptor;
import org.apache.hadoop.hdfs.server.blockmanagement.DatanodeStorageInfo;
import org.apache.hadoop.hdfs.server.common.JspHelper;
import org.apache.hadoop.hdfs.server.namenode.NameNode;
import org.apache.hadoop.hdfs.server.protocol.NamenodeProtocols;
import org.apache.hadoop.hdfs.web.JsonUtil;
import org.apache.hadoop.hdfs.web.ParamFilter;
import org.apache.hadoop.hdfs.web.SWebHdfsFileSystem;
import org.apache.hadoop.hdfs.web.WebHdfsFileSystem;
import org.apache.hadoop.hdfs.web.resources.AccessTimeParam;
import org.apache.hadoop.hdfs.web.resources.AclPermissionParam;
import org.apache.hadoop.hdfs.web.resources.BlockSizeParam;
import org.apache.hadoop.hdfs.web.resources.BufferSizeParam;
import org.apache.hadoop.hdfs.web.resources.ConcatSourcesParam;
import org.apache.hadoop.hdfs.web.resources.CreateParentParam;
import org.apache.hadoop.hdfs.web.resources.DelegationParam;
import org.apache.hadoop.hdfs.web.resources.DeleteOpParam;
import org.apache.hadoop.hdfs.web.resources.DestinationParam;
import org.apache.hadoop.hdfs.web.resources.DoAsParam;
import org.apache.hadoop.hdfs.web.resources.GetOpParam;
import org.apache.hadoop.hdfs.web.resources.GroupParam;
import org.apache.hadoop.hdfs.web.resources.HttpOpParam;
import org.apache.hadoop.hdfs.web.resources.LengthParam;
import org.apache.hadoop.hdfs.web.resources.ModificationTimeParam;
import org.apache.hadoop.hdfs.web.resources.NamenodeRpcAddressParam;
import org.apache.hadoop.hdfs.web.resources.OffsetParam;
import org.apache.hadoop.hdfs.web.resources.OverwriteParam;
import org.apache.hadoop.hdfs.web.resources.OwnerParam;
import org.apache.hadoop.hdfs.web.resources.Param;
import org.apache.hadoop.hdfs.web.resources.PermissionParam;
import org.apache.hadoop.hdfs.web.resources.PostOpParam;
import org.apache.hadoop.hdfs.web.resources.PutOpParam;
import org.apache.hadoop.hdfs.web.resources.RecursiveParam;
import org.apache.hadoop.hdfs.web.resources.RenameOptionSetParam;
import org.apache.hadoop.hdfs.web.resources.RenewerParam;
import org.apache.hadoop.hdfs.web.resources.ReplicationParam;
import org.apache.hadoop.hdfs.web.resources.TokenArgumentParam;
import org.apache.hadoop.hdfs.web.resources.UriFsPathParam;
import org.apache.hadoop.hdfs.web.resources.UserParam;
import org.apache.hadoop.io.Text;
import org.apache.hadoop.ipc.Server;
import org.apache.hadoop.net.NodeBase;
import org.apache.hadoop.security.Credentials;
import org.apache.hadoop.security.UserGroupInformation;
import org.apache.hadoop.security.token.Token;
import org.apache.hadoop.security.token.TokenIdentifier;

import com.google.common.base.Charsets;
import com.sun.jersey.spi.container.ResourceFilters;

/** Web-hdfs NameNode implementation. */
@Path("")
@ResourceFilters(ParamFilter.class)
public class NamenodeWebHdfsMethods {
  public static final Log LOG = LogFactory.getLog(NamenodeWebHdfsMethods.class);

  private static final UriFsPathParam ROOT = new UriFsPathParam("");
  
  private static final ThreadLocal<String> REMOTE_ADDRESS = new ThreadLocal<String>(); 

  /** @return the remote client address. */
  public static String getRemoteAddress() {
    return REMOTE_ADDRESS.get();
  }

  public static InetAddress getRemoteIp() {
    try {
      return InetAddress.getByName(getRemoteAddress());
    } catch (Exception e) {
      return null;
    }
  }

  /**
   * Returns true if a WebHdfs request is in progress.  Akin to
   * {@link Server#isRpcInvocation()}.
   */
  public static boolean isWebHdfsInvocation() {
    return getRemoteAddress() != null;
  }

  private @Context ServletContext context;
  private @Context HttpServletRequest request;
  private @Context HttpServletResponse response;

  private void init(final UserGroupInformation ugi,
      final DelegationParam delegation,
      final UserParam username, final DoAsParam doAsUser,
      final UriFsPathParam path, final HttpOpParam<?> op,
      final Param<?, ?>... parameters) {
    if (LOG.isTraceEnabled()) {
      LOG.trace("HTTP " + op.getValue().getType() + ": " + op + ", " + path
          + ", ugi=" + ugi + ", " + username + ", " + doAsUser
          + Param.toSortedString(", ", parameters));
    }

    //clear content type
    response.setContentType(null);
  }

  static DatanodeInfo chooseDatanode(final NameNode namenode,
      final String path, final HttpOpParam.Op op, final long openOffset,
      final long blocksize, final Configuration conf) throws IOException {
    final BlockManager bm = namenode.getNamesystem().getBlockManager();

    if (op == PutOpParam.Op.CREATE) {
      //choose a datanode near to client 
      final DatanodeDescriptor clientNode = bm.getDatanodeManager(
          ).getDatanodeByHost(getRemoteAddress());
      if (clientNode != null) {
        final DatanodeStorageInfo[] storages = bm.getBlockPlacementPolicy()
            .chooseTarget(path, 1, clientNode,
                new ArrayList<DatanodeStorageInfo>(), false, null, blocksize,
                // TODO: get storage type from the file
                StorageType.DEFAULT);
        if (storages.length > 0) {
          return storages[0].getDatanodeDescriptor();
        }
      }
    } else if (op == GetOpParam.Op.OPEN
        || op == GetOpParam.Op.GETFILECHECKSUM
        || op == PostOpParam.Op.APPEND) {
      //choose a datanode containing a replica 
      final NamenodeProtocols np = namenode.getRpcServer();
      final HdfsFileStatus status = np.getFileInfo(path);
      if (status == null) {
        throw new FileNotFoundException("File " + path + " not found.");
      }
      final long len = status.getLen();
      if (op == GetOpParam.Op.OPEN) {
        if (openOffset < 0L || (openOffset >= len && len > 0)) {
          throw new IOException("Offset=" + openOffset
              + " out of the range [0, " + len + "); " + op + ", path=" + path);
        }
      }

      if (len > 0) {
        final long offset = op == GetOpParam.Op.OPEN? openOffset: len - 1;
        final LocatedBlocks locations = np.getBlockLocations(path, offset, 1);
        final int count = locations.locatedBlockCount();
        if (count > 0) {
          return JspHelper.bestNode(locations.get(0).getLocations(), false, conf);
        }
      }
    } 

    return (DatanodeDescriptor)bm.getDatanodeManager().getNetworkTopology(
        ).chooseRandom(NodeBase.ROOT);
  }

  private Token<? extends TokenIdentifier> generateDelegationToken(
      final NameNode namenode, final UserGroupInformation ugi,
      final String renewer) throws IOException {
    final Credentials c = DelegationTokenSecretManager.createCredentials(
        namenode, ugi, renewer != null? renewer: ugi.getShortUserName());
    final Token<? extends TokenIdentifier> t = c.getAllTokens().iterator().next();
    Text kind = request.getScheme().equals("http") ? WebHdfsFileSystem.TOKEN_KIND : SWebHdfsFileSystem.TOKEN_KIND;
    t.setKind(kind);
    return t;
  }

  private URI redirectURI(final NameNode namenode,
      final UserGroupInformation ugi, final DelegationParam delegation,
      final UserParam username, final DoAsParam doAsUser,
      final String path, final HttpOpParam.Op op, final long openOffset,
      final long blocksize,
      final Param<?, ?>... parameters) throws URISyntaxException, IOException {
    final Configuration conf = (Configuration)context.getAttribute(JspHelper.CURRENT_CONF);
    final DatanodeInfo dn = chooseDatanode(namenode, path, op, openOffset,
        blocksize, conf);

    final String delegationQuery;
    if (!UserGroupInformation.isSecurityEnabled()) {
      //security disabled
      delegationQuery = Param.toSortedString("&", doAsUser, username);
    } else if (delegation.getValue() != null) {
      //client has provided a token
      delegationQuery = "&" + delegation;
    } else {
      //generate a token
      final Token<? extends TokenIdentifier> t = generateDelegationToken(
          namenode, ugi, request.getUserPrincipal().getName());
      delegationQuery = "&" + new DelegationParam(t.encodeToUrlString());
    }
    final String query = op.toQueryString() + delegationQuery
        + "&" + new NamenodeRpcAddressParam(namenode)
        + Param.toSortedString("&", parameters);
    final String uripath = WebHdfsFileSystem.PATH_PREFIX + path;

    final String scheme = request.getScheme();
    int port = "http".equals(scheme) ? dn.getInfoPort() : dn
        .getInfoSecurePort();
    final URI uri = new URI(scheme, null, dn.getHostName(), port, uripath,
        query, null);

    if (LOG.isTraceEnabled()) {
      LOG.trace("redirectURI=" + uri);
    }
    return uri;
  }

  /** Handle HTTP PUT request for the root. */
  @PUT
  @Path("/")
  @Consumes({"*/*"})
  @Produces({MediaType.APPLICATION_OCTET_STREAM, MediaType.APPLICATION_JSON})
  public Response putRoot(
      @Context final UserGroupInformation ugi,
      @QueryParam(DelegationParam.NAME) @DefaultValue(DelegationParam.DEFAULT)
          final DelegationParam delegation,
      @QueryParam(UserParam.NAME) @DefaultValue(UserParam.DEFAULT)
          final UserParam username,
      @QueryParam(DoAsParam.NAME) @DefaultValue(DoAsParam.DEFAULT)
          final DoAsParam doAsUser,
      @QueryParam(PutOpParam.NAME) @DefaultValue(PutOpParam.DEFAULT)
          final PutOpParam op,
      @QueryParam(DestinationParam.NAME) @DefaultValue(DestinationParam.DEFAULT)
          final DestinationParam destination,
      @QueryParam(OwnerParam.NAME) @DefaultValue(OwnerParam.DEFAULT)
          final OwnerParam owner,
      @QueryParam(GroupParam.NAME) @DefaultValue(GroupParam.DEFAULT)
          final GroupParam group,
      @QueryParam(PermissionParam.NAME) @DefaultValue(PermissionParam.DEFAULT)
          final PermissionParam permission,
      @QueryParam(OverwriteParam.NAME) @DefaultValue(OverwriteParam.DEFAULT)
          final OverwriteParam overwrite,
      @QueryParam(BufferSizeParam.NAME) @DefaultValue(BufferSizeParam.DEFAULT)
          final BufferSizeParam bufferSize,
      @QueryParam(ReplicationParam.NAME) @DefaultValue(ReplicationParam.DEFAULT)
          final ReplicationParam replication,
      @QueryParam(BlockSizeParam.NAME) @DefaultValue(BlockSizeParam.DEFAULT)
          final BlockSizeParam blockSize,
      @QueryParam(ModificationTimeParam.NAME) @DefaultValue(ModificationTimeParam.DEFAULT)
          final ModificationTimeParam modificationTime,
      @QueryParam(AccessTimeParam.NAME) @DefaultValue(AccessTimeParam.DEFAULT)
          final AccessTimeParam accessTime,
      @QueryParam(RenameOptionSetParam.NAME) @DefaultValue(RenameOptionSetParam.DEFAULT)
          final RenameOptionSetParam renameOptions,
      @QueryParam(CreateParentParam.NAME) @DefaultValue(CreateParentParam.DEFAULT)
          final CreateParentParam createParent,
      @QueryParam(TokenArgumentParam.NAME) @DefaultValue(TokenArgumentParam.DEFAULT)
          final TokenArgumentParam delegationTokenArgument,
      @QueryParam(AclPermissionParam.NAME) @DefaultValue(AclPermissionParam.DEFAULT) 
          final AclPermissionParam aclPermission
          )throws IOException, InterruptedException {
    return put(ugi, delegation, username, doAsUser, ROOT, op, destination,
        owner, group, permission, overwrite, bufferSize, replication,
        blockSize, modificationTime, accessTime, renameOptions, createParent,
        delegationTokenArgument,aclPermission);
  }

  /** Handle HTTP PUT request. */
  @PUT
  @Path("{" + UriFsPathParam.NAME + ":.*}")
  @Consumes({"*/*"})
  @Produces({MediaType.APPLICATION_OCTET_STREAM, MediaType.APPLICATION_JSON})
  public Response put(
      @Context final UserGroupInformation ugi,
      @QueryParam(DelegationParam.NAME) @DefaultValue(DelegationParam.DEFAULT)
          final DelegationParam delegation,
      @QueryParam(UserParam.NAME) @DefaultValue(UserParam.DEFAULT)
          final UserParam username,
      @QueryParam(DoAsParam.NAME) @DefaultValue(DoAsParam.DEFAULT)
          final DoAsParam doAsUser,
      @PathParam(UriFsPathParam.NAME) final UriFsPathParam path,
      @QueryParam(PutOpParam.NAME) @DefaultValue(PutOpParam.DEFAULT)
          final PutOpParam op,
      @QueryParam(DestinationParam.NAME) @DefaultValue(DestinationParam.DEFAULT)
          final DestinationParam destination,
      @QueryParam(OwnerParam.NAME) @DefaultValue(OwnerParam.DEFAULT)
          final OwnerParam owner,
      @QueryParam(GroupParam.NAME) @DefaultValue(GroupParam.DEFAULT)
          final GroupParam group,
      @QueryParam(PermissionParam.NAME) @DefaultValue(PermissionParam.DEFAULT)
          final PermissionParam permission,
      @QueryParam(OverwriteParam.NAME) @DefaultValue(OverwriteParam.DEFAULT)
          final OverwriteParam overwrite,
      @QueryParam(BufferSizeParam.NAME) @DefaultValue(BufferSizeParam.DEFAULT)
          final BufferSizeParam bufferSize,
      @QueryParam(ReplicationParam.NAME) @DefaultValue(ReplicationParam.DEFAULT)
          final ReplicationParam replication,
      @QueryParam(BlockSizeParam.NAME) @DefaultValue(BlockSizeParam.DEFAULT)
          final BlockSizeParam blockSize,
      @QueryParam(ModificationTimeParam.NAME) @DefaultValue(ModificationTimeParam.DEFAULT)
          final ModificationTimeParam modificationTime,
      @QueryParam(AccessTimeParam.NAME) @DefaultValue(AccessTimeParam.DEFAULT)
          final AccessTimeParam accessTime,
      @QueryParam(RenameOptionSetParam.NAME) @DefaultValue(RenameOptionSetParam.DEFAULT)
          final RenameOptionSetParam renameOptions,
      @QueryParam(CreateParentParam.NAME) @DefaultValue(CreateParentParam.DEFAULT)
          final CreateParentParam createParent,
      @QueryParam(TokenArgumentParam.NAME) @DefaultValue(TokenArgumentParam.DEFAULT)
          final TokenArgumentParam delegationTokenArgument,
      @QueryParam(AclPermissionParam.NAME) @DefaultValue(AclPermissionParam.DEFAULT) 
          final AclPermissionParam aclPermission
      ) throws IOException, InterruptedException {

    init(ugi, delegation, username, doAsUser, path, op, destination, owner,
        group, permission, overwrite, bufferSize, replication, blockSize,
        modificationTime, accessTime, renameOptions, delegationTokenArgument,aclPermission);

    return ugi.doAs(new PrivilegedExceptionAction<Response>() {
      @Override
      public Response run() throws IOException, URISyntaxException {
        REMOTE_ADDRESS.set(request.getRemoteAddr());
        try {
          return put(ugi, delegation, username, doAsUser,
              path.getAbsolutePath(), op, destination, owner, group,
              permission, overwrite, bufferSize, replication, blockSize,
              modificationTime, accessTime, renameOptions, createParent,
              delegationTokenArgument,aclPermission);
        } finally {
          REMOTE_ADDRESS.set(null);
        }
      }
    });
  }

  private Response put(
      final UserGroupInformation ugi,
      final DelegationParam delegation,
      final UserParam username,
      final DoAsParam doAsUser,
      final String fullpath,
      final PutOpParam op,
      final DestinationParam destination,
      final OwnerParam owner,
      final GroupParam group,
      final PermissionParam permission,
      final OverwriteParam overwrite,
      final BufferSizeParam bufferSize,
      final ReplicationParam replication,
      final BlockSizeParam blockSize,
      final ModificationTimeParam modificationTime,
      final AccessTimeParam accessTime,
      final RenameOptionSetParam renameOptions,
      final CreateParentParam createParent,
      final TokenArgumentParam delegationTokenArgument,
      final AclPermissionParam aclPermission
      ) throws IOException, URISyntaxException {

    final Configuration conf = (Configuration)context.getAttribute(JspHelper.CURRENT_CONF);
    final NameNode namenode = (NameNode)context.getAttribute("name.node");
    final NamenodeProtocols np = namenode.getRpcServer();

    switch(op.getValue()) {
    case CREATE:
    {
      final URI uri = redirectURI(namenode, ugi, delegation, username, doAsUser,
          fullpath, op.getValue(), -1L, blockSize.getValue(conf),
          permission, overwrite, bufferSize, replication, blockSize);
      return Response.temporaryRedirect(uri).type(MediaType.APPLICATION_OCTET_STREAM).build();
    } 
    case MKDIRS:
    {
      final boolean b = np.mkdirs(fullpath, permission.getFsPermission(), true);
      final String js = JsonUtil.toJsonString("boolean", b);
      return Response.ok(js).type(MediaType.APPLICATION_JSON).build();
    }
    case CREATESYMLINK:
    {
      np.createSymlink(destination.getValue(), fullpath,
          PermissionParam.getDefaultFsPermission(), createParent.getValue());
      return Response.ok().type(MediaType.APPLICATION_OCTET_STREAM).build();
    }
    case RENAME:
    {
      final EnumSet<Options.Rename> s = renameOptions.getValue();
      if (s.isEmpty()) {
        final boolean b = np.rename(fullpath, destination.getValue());
        final String js = JsonUtil.toJsonString("boolean", b);
        return Response.ok(js).type(MediaType.APPLICATION_JSON).build();
      } else {
        np.rename2(fullpath, destination.getValue(),
            s.toArray(new Options.Rename[s.size()]));
        return Response.ok().type(MediaType.APPLICATION_OCTET_STREAM).build();
      }
    }
    case SETREPLICATION:
    {
      final boolean b = np.setReplication(fullpath, replication.getValue(conf));
      final String js = JsonUtil.toJsonString("boolean", b);
      return Response.ok(js).type(MediaType.APPLICATION_JSON).build();
    }
    case SETOWNER:
    {
      if (owner.getValue() == null && group.getValue() == null) {
        throw new IllegalArgumentException("Both owner and group are empty.");
      }

      np.setOwner(fullpath, owner.getValue(), group.getValue());
      return Response.ok().type(MediaType.APPLICATION_OCTET_STREAM).build();
    }
    case SETPERMISSION:
    {
      np.setPermission(fullpath, permission.getFsPermission());
      return Response.ok().type(MediaType.APPLICATION_OCTET_STREAM).build();
    }
    case SETTIMES:
    {
      np.setTimes(fullpath, modificationTime.getValue(), accessTime.getValue());
      return Response.ok().type(MediaType.APPLICATION_OCTET_STREAM).build();
    }
    case RENEWDELEGATIONTOKEN:
    {
      final Token<DelegationTokenIdentifier> token = new Token<DelegationTokenIdentifier>();
      token.decodeFromUrlString(delegationTokenArgument.getValue());
      final long expiryTime = np.renewDelegationToken(token);
      final String js = JsonUtil.toJsonString("long", expiryTime);
      return Response.ok(js).type(MediaType.APPLICATION_JSON).build();
    }
    case CANCELDELEGATIONTOKEN:
    {
      final Token<DelegationTokenIdentifier> token = new Token<DelegationTokenIdentifier>();
      token.decodeFromUrlString(delegationTokenArgument.getValue());
      np.cancelDelegationToken(token);
      return Response.ok().type(MediaType.APPLICATION_OCTET_STREAM).build();
    }
    case MODIFYACLENTRIES: {
<<<<<<< HEAD
      np.modifyAclEntries(fullpath, aclPermission.getAclPermission());
      return Response.ok().type(MediaType.APPLICATION_OCTET_STREAM)
          .build();
    }
    case REMOVEACLENTRIES: {
      np.removeAclEntries(fullpath, aclPermission.getAclPermission());
      return Response.ok().type(MediaType.APPLICATION_OCTET_STREAM)
          .build();
    }
    case REMOVEDEFAULTACL: {
      np.removeDefaultAcl(fullpath);
      return Response.ok().type(MediaType.APPLICATION_OCTET_STREAM)
          .build();
    }
    case REMOVEACL: {
      np.removeAcl(fullpath);
      return Response.ok().type(MediaType.APPLICATION_OCTET_STREAM)
          .build();
    }
    case SETACL: {
      np.setAcl(fullpath, aclPermission.getAclPermission());
      return Response.ok().type(MediaType.APPLICATION_OCTET_STREAM)
          .build();
=======
      np.modifyAclEntries(fullpath, aclPermission.getAclPermission(true));
      return Response.ok().type(MediaType.APPLICATION_OCTET_STREAM).build();
    }
    case REMOVEACLENTRIES: {
      np.removeAclEntries(fullpath, aclPermission.getAclPermission(false));
      return Response.ok().type(MediaType.APPLICATION_OCTET_STREAM).build();
    }
    case REMOVEDEFAULTACL: {
      np.removeDefaultAcl(fullpath);
      return Response.ok().type(MediaType.APPLICATION_OCTET_STREAM).build();
    }
    case REMOVEACL: {
      np.removeAcl(fullpath);
      return Response.ok().type(MediaType.APPLICATION_OCTET_STREAM).build();
    }
    case SETACL: {
      np.setAcl(fullpath, aclPermission.getAclPermission(true));
      return Response.ok().type(MediaType.APPLICATION_OCTET_STREAM).build();
>>>>>>> 16ed6819
    }
    default:
      throw new UnsupportedOperationException(op + " is not supported");
    }
  }

  /** Handle HTTP POST request for the root. */
  @POST
  @Path("/")
  @Consumes({"*/*"})
  @Produces({MediaType.APPLICATION_OCTET_STREAM, MediaType.APPLICATION_JSON})
  public Response postRoot(
      @Context final UserGroupInformation ugi,
      @QueryParam(DelegationParam.NAME) @DefaultValue(DelegationParam.DEFAULT)
          final DelegationParam delegation,
      @QueryParam(UserParam.NAME) @DefaultValue(UserParam.DEFAULT)
          final UserParam username,
      @QueryParam(DoAsParam.NAME) @DefaultValue(DoAsParam.DEFAULT)
          final DoAsParam doAsUser,
      @QueryParam(PostOpParam.NAME) @DefaultValue(PostOpParam.DEFAULT)
          final PostOpParam op,
      @QueryParam(ConcatSourcesParam.NAME) @DefaultValue(ConcatSourcesParam.DEFAULT)
          final ConcatSourcesParam concatSrcs,
      @QueryParam(BufferSizeParam.NAME) @DefaultValue(BufferSizeParam.DEFAULT)
          final BufferSizeParam bufferSize
      ) throws IOException, InterruptedException {
    return post(ugi, delegation, username, doAsUser, ROOT, op, concatSrcs, bufferSize);
  }

  /** Handle HTTP POST request. */
  @POST
  @Path("{" + UriFsPathParam.NAME + ":.*}")
  @Consumes({"*/*"})
  @Produces({MediaType.APPLICATION_OCTET_STREAM, MediaType.APPLICATION_JSON})
  public Response post(
      @Context final UserGroupInformation ugi,
      @QueryParam(DelegationParam.NAME) @DefaultValue(DelegationParam.DEFAULT)
          final DelegationParam delegation,
      @QueryParam(UserParam.NAME) @DefaultValue(UserParam.DEFAULT)
          final UserParam username,
      @QueryParam(DoAsParam.NAME) @DefaultValue(DoAsParam.DEFAULT)
          final DoAsParam doAsUser,
      @PathParam(UriFsPathParam.NAME) final UriFsPathParam path,
      @QueryParam(PostOpParam.NAME) @DefaultValue(PostOpParam.DEFAULT)
          final PostOpParam op,
      @QueryParam(ConcatSourcesParam.NAME) @DefaultValue(ConcatSourcesParam.DEFAULT)
          final ConcatSourcesParam concatSrcs,
      @QueryParam(BufferSizeParam.NAME) @DefaultValue(BufferSizeParam.DEFAULT)
          final BufferSizeParam bufferSize
      ) throws IOException, InterruptedException {

    init(ugi, delegation, username, doAsUser, path, op, concatSrcs, bufferSize);

    return ugi.doAs(new PrivilegedExceptionAction<Response>() {
      @Override
      public Response run() throws IOException, URISyntaxException {
        REMOTE_ADDRESS.set(request.getRemoteAddr());
        try {
          return post(ugi, delegation, username, doAsUser,
              path.getAbsolutePath(), op, concatSrcs, bufferSize);
        } finally {
          REMOTE_ADDRESS.set(null);
        }
      }
    });
  }

  private Response post(
      final UserGroupInformation ugi,
      final DelegationParam delegation,
      final UserParam username,
      final DoAsParam doAsUser,
      final String fullpath,
      final PostOpParam op,
      final ConcatSourcesParam concatSrcs,
      final BufferSizeParam bufferSize
      ) throws IOException, URISyntaxException {
    final NameNode namenode = (NameNode)context.getAttribute("name.node");

    switch(op.getValue()) {
    case APPEND:
    {
      final URI uri = redirectURI(namenode, ugi, delegation, username, doAsUser,
          fullpath, op.getValue(), -1L, -1L, bufferSize);
      return Response.temporaryRedirect(uri).type(MediaType.APPLICATION_OCTET_STREAM).build();
    }
    case CONCAT:
    {
      namenode.getRpcServer().concat(fullpath, concatSrcs.getAbsolutePaths());
      return Response.ok().build();
    }
    default:
      throw new UnsupportedOperationException(op + " is not supported");
    }
  }

  /** Handle HTTP GET request for the root. */
  @GET
  @Path("/")
  @Produces({MediaType.APPLICATION_OCTET_STREAM, MediaType.APPLICATION_JSON})
  public Response getRoot(
      @Context final UserGroupInformation ugi,
      @QueryParam(DelegationParam.NAME) @DefaultValue(DelegationParam.DEFAULT)
          final DelegationParam delegation,
      @QueryParam(UserParam.NAME) @DefaultValue(UserParam.DEFAULT)
          final UserParam username,
      @QueryParam(DoAsParam.NAME) @DefaultValue(DoAsParam.DEFAULT)
          final DoAsParam doAsUser,
      @QueryParam(GetOpParam.NAME) @DefaultValue(GetOpParam.DEFAULT)
          final GetOpParam op,
      @QueryParam(OffsetParam.NAME) @DefaultValue(OffsetParam.DEFAULT)
          final OffsetParam offset,
      @QueryParam(LengthParam.NAME) @DefaultValue(LengthParam.DEFAULT)
          final LengthParam length,
      @QueryParam(RenewerParam.NAME) @DefaultValue(RenewerParam.DEFAULT)
          final RenewerParam renewer,
      @QueryParam(BufferSizeParam.NAME) @DefaultValue(BufferSizeParam.DEFAULT)
          final BufferSizeParam bufferSize
      ) throws IOException, InterruptedException {
    return get(ugi, delegation, username, doAsUser, ROOT, op,
        offset, length, renewer, bufferSize);
  }

  /** Handle HTTP GET request. */
  @GET
  @Path("{" + UriFsPathParam.NAME + ":.*}")
  @Produces({MediaType.APPLICATION_OCTET_STREAM, MediaType.APPLICATION_JSON})
  public Response get(
      @Context final UserGroupInformation ugi,
      @QueryParam(DelegationParam.NAME) @DefaultValue(DelegationParam.DEFAULT)
          final DelegationParam delegation,
      @QueryParam(UserParam.NAME) @DefaultValue(UserParam.DEFAULT)
          final UserParam username,
      @QueryParam(DoAsParam.NAME) @DefaultValue(DoAsParam.DEFAULT)
          final DoAsParam doAsUser,
      @PathParam(UriFsPathParam.NAME) final UriFsPathParam path,
      @QueryParam(GetOpParam.NAME) @DefaultValue(GetOpParam.DEFAULT)
          final GetOpParam op,
      @QueryParam(OffsetParam.NAME) @DefaultValue(OffsetParam.DEFAULT)
          final OffsetParam offset,
      @QueryParam(LengthParam.NAME) @DefaultValue(LengthParam.DEFAULT)
          final LengthParam length,
      @QueryParam(RenewerParam.NAME) @DefaultValue(RenewerParam.DEFAULT)
          final RenewerParam renewer,
      @QueryParam(BufferSizeParam.NAME) @DefaultValue(BufferSizeParam.DEFAULT)
          final BufferSizeParam bufferSize
      ) throws IOException, InterruptedException {

    init(ugi, delegation, username, doAsUser, path, op,
        offset, length, renewer, bufferSize);

    return ugi.doAs(new PrivilegedExceptionAction<Response>() {
      @Override
      public Response run() throws IOException, URISyntaxException {
        REMOTE_ADDRESS.set(request.getRemoteAddr());
        try {
          return get(ugi, delegation, username, doAsUser,
              path.getAbsolutePath(), op, offset, length, renewer, bufferSize);
        } finally {
          REMOTE_ADDRESS.set(null);
        }
      }
    });
  }

  private Response get(
      final UserGroupInformation ugi,
      final DelegationParam delegation,
      final UserParam username,
      final DoAsParam doAsUser,
      final String fullpath,
      final GetOpParam op,
      final OffsetParam offset,
      final LengthParam length,
      final RenewerParam renewer,
      final BufferSizeParam bufferSize
      ) throws IOException, URISyntaxException {
    final NameNode namenode = (NameNode)context.getAttribute("name.node");
    final NamenodeProtocols np = namenode.getRpcServer();

    switch(op.getValue()) {
    case OPEN:
    {
      final URI uri = redirectURI(namenode, ugi, delegation, username, doAsUser,
          fullpath, op.getValue(), offset.getValue(), -1L, offset, length, bufferSize);
      return Response.temporaryRedirect(uri).type(MediaType.APPLICATION_OCTET_STREAM).build();
    }
    case GET_BLOCK_LOCATIONS:
    {
      final long offsetValue = offset.getValue();
      final Long lengthValue = length.getValue();
      final LocatedBlocks locatedblocks = np.getBlockLocations(fullpath,
          offsetValue, lengthValue != null? lengthValue: Long.MAX_VALUE);
      final String js = JsonUtil.toJsonString(locatedblocks);
      return Response.ok(js).type(MediaType.APPLICATION_JSON).build();
    }
    case GETFILESTATUS:
    {
      final HdfsFileStatus status = np.getFileInfo(fullpath);
      if (status == null) {
        throw new FileNotFoundException("File does not exist: " + fullpath);
      }

      final String js = JsonUtil.toJsonString(status, true);
      return Response.ok(js).type(MediaType.APPLICATION_JSON).build();
    }
    case LISTSTATUS:
    {
      final StreamingOutput streaming = getListingStream(np, fullpath);
      return Response.ok(streaming).type(MediaType.APPLICATION_JSON).build();
    }
    case GETCONTENTSUMMARY:
    {
      final ContentSummary contentsummary = np.getContentSummary(fullpath);
      final String js = JsonUtil.toJsonString(contentsummary);
      return Response.ok(js).type(MediaType.APPLICATION_JSON).build();
    }
    case GETFILECHECKSUM:
    {
      final URI uri = redirectURI(namenode, ugi, delegation, username, doAsUser,
          fullpath, op.getValue(), -1L, -1L);
      return Response.temporaryRedirect(uri).type(MediaType.APPLICATION_OCTET_STREAM).build();
    }
    case GETDELEGATIONTOKEN:
    {
      if (delegation.getValue() != null) {
        throw new IllegalArgumentException(delegation.getName()
            + " parameter is not null.");
      }
      final Token<? extends TokenIdentifier> token = generateDelegationToken(
          namenode, ugi, renewer.getValue());
      final String js = JsonUtil.toJsonString(token);
      return Response.ok(js).type(MediaType.APPLICATION_JSON).build();
    }
    case GETHOMEDIRECTORY:
    {
      final String js = JsonUtil.toJsonString(
          org.apache.hadoop.fs.Path.class.getSimpleName(),
          WebHdfsFileSystem.getHomeDirectoryString(ugi));
      return Response.ok(js).type(MediaType.APPLICATION_JSON).build();
    }
<<<<<<< HEAD
    case GETACLSTATUS:
    {
=======
    case GETACLSTATUS: {
>>>>>>> 16ed6819
      AclStatus status = np.getAclStatus(fullpath);
      if (status == null) {
        throw new FileNotFoundException("File does not exist: " + fullpath);
      }
<<<<<<< HEAD
      
      final String js = JsonUtil.toJsonString(status);
=======

      final String js = JsonUtil.toJsonString(status, true);
>>>>>>> 16ed6819
      return Response.ok(js).type(MediaType.APPLICATION_JSON).build();
    }
    default:
      throw new UnsupportedOperationException(op + " is not supported");
    }
  }

  private static DirectoryListing getDirectoryListing(final NamenodeProtocols np,
      final String p, byte[] startAfter) throws IOException {
    final DirectoryListing listing = np.getListing(p, startAfter, false);
    if (listing == null) { // the directory does not exist
      throw new FileNotFoundException("File " + p + " does not exist.");
    }
    return listing;
  }
  
  private static StreamingOutput getListingStream(final NamenodeProtocols np, 
      final String p) throws IOException {
    // allows exceptions like FNF or ACE to prevent http response of 200 for
    // a failure since we can't (currently) return error responses in the
    // middle of a streaming operation
    final DirectoryListing firstDirList = getDirectoryListing(np, p,
        HdfsFileStatus.EMPTY_NAME);

    // must save ugi because the streaming object will be executed outside
    // the remote user's ugi
    final UserGroupInformation ugi = UserGroupInformation.getCurrentUser();
    return new StreamingOutput() {
      @Override
      public void write(final OutputStream outstream) throws IOException {
        final PrintWriter out = new PrintWriter(new OutputStreamWriter(
            outstream, Charsets.UTF_8));
        out.println("{\"" + FileStatus.class.getSimpleName() + "es\":{\""
            + FileStatus.class.getSimpleName() + "\":[");

        try {
          // restore remote user's ugi
          ugi.doAs(new PrivilegedExceptionAction<Void>() {
            @Override
            public Void run() throws IOException {
              long n = 0;
              for (DirectoryListing dirList = firstDirList; ;
                   dirList = getDirectoryListing(np, p, dirList.getLastName())
              ) {
                // send each segment of the directory listing
                for (HdfsFileStatus s : dirList.getPartialListing()) {
                  if (n++ > 0) {
                    out.println(',');
                  }
                  out.print(JsonUtil.toJsonString(s, false));
                }
                // stop if last segment
                if (!dirList.hasMore()) {
                  break;
                }
              }
              return null;
            }
          });
        } catch (InterruptedException e) {
          throw new IOException(e);
        }
        
        out.println();
        out.println("]}}");
        out.flush();
      }
    };
  }
  
  /** Handle HTTP DELETE request for the root. */
  @DELETE
  @Path("/")
  @Produces(MediaType.APPLICATION_JSON)
  public Response deleteRoot(
      @Context final UserGroupInformation ugi,
      @QueryParam(DelegationParam.NAME) @DefaultValue(DelegationParam.DEFAULT)
          final DelegationParam delegation,
      @QueryParam(UserParam.NAME) @DefaultValue(UserParam.DEFAULT)
          final UserParam username,
      @QueryParam(DoAsParam.NAME) @DefaultValue(DoAsParam.DEFAULT)
          final DoAsParam doAsUser,
      @QueryParam(DeleteOpParam.NAME) @DefaultValue(DeleteOpParam.DEFAULT)
          final DeleteOpParam op,
      @QueryParam(RecursiveParam.NAME) @DefaultValue(RecursiveParam.DEFAULT)
          final RecursiveParam recursive
      ) throws IOException, InterruptedException {
    return delete(ugi, delegation, username, doAsUser, ROOT, op, recursive);
  }

  /** Handle HTTP DELETE request. */
  @DELETE
  @Path("{" + UriFsPathParam.NAME + ":.*}")
  @Produces(MediaType.APPLICATION_JSON)
  public Response delete(
      @Context final UserGroupInformation ugi,
      @QueryParam(DelegationParam.NAME) @DefaultValue(DelegationParam.DEFAULT)
          final DelegationParam delegation,
      @QueryParam(UserParam.NAME) @DefaultValue(UserParam.DEFAULT)
          final UserParam username,
      @QueryParam(DoAsParam.NAME) @DefaultValue(DoAsParam.DEFAULT)
          final DoAsParam doAsUser,
      @PathParam(UriFsPathParam.NAME) final UriFsPathParam path,
      @QueryParam(DeleteOpParam.NAME) @DefaultValue(DeleteOpParam.DEFAULT)
          final DeleteOpParam op,
      @QueryParam(RecursiveParam.NAME) @DefaultValue(RecursiveParam.DEFAULT)
          final RecursiveParam recursive
      ) throws IOException, InterruptedException {

    init(ugi, delegation, username, doAsUser, path, op, recursive);

    return ugi.doAs(new PrivilegedExceptionAction<Response>() {
      @Override
      public Response run() throws IOException {
        REMOTE_ADDRESS.set(request.getRemoteAddr());
        try {
          return delete(ugi, delegation, username, doAsUser,
              path.getAbsolutePath(), op, recursive);
        } finally {
          REMOTE_ADDRESS.set(null);
        }
      }
    });
  }

  private Response delete(
      final UserGroupInformation ugi,
      final DelegationParam delegation,
      final UserParam username,
      final DoAsParam doAsUser,
      final String fullpath,
      final DeleteOpParam op,
      final RecursiveParam recursive
      ) throws IOException {
    final NameNode namenode = (NameNode)context.getAttribute("name.node");

    switch(op.getValue()) {
    case DELETE:
    {
      final boolean b = namenode.getRpcServer().delete(fullpath, recursive.getValue());
      final String js = JsonUtil.toJsonString("boolean", b);
      return Response.ok(js).type(MediaType.APPLICATION_JSON).build();
    }
    default:
      throw new UnsupportedOperationException(op + " is not supported");
    }
  }
}<|MERGE_RESOLUTION|>--- conflicted
+++ resolved
@@ -481,50 +481,24 @@
       return Response.ok().type(MediaType.APPLICATION_OCTET_STREAM).build();
     }
     case MODIFYACLENTRIES: {
-<<<<<<< HEAD
-      np.modifyAclEntries(fullpath, aclPermission.getAclPermission());
-      return Response.ok().type(MediaType.APPLICATION_OCTET_STREAM)
-          .build();
+      np.modifyAclEntries(fullpath, aclPermission.getAclPermission(true));
+      return Response.ok().type(MediaType.APPLICATION_OCTET_STREAM).build();
     }
     case REMOVEACLENTRIES: {
-      np.removeAclEntries(fullpath, aclPermission.getAclPermission());
-      return Response.ok().type(MediaType.APPLICATION_OCTET_STREAM)
-          .build();
+      np.removeAclEntries(fullpath, aclPermission.getAclPermission(false));
+      return Response.ok().type(MediaType.APPLICATION_OCTET_STREAM).build();
     }
     case REMOVEDEFAULTACL: {
       np.removeDefaultAcl(fullpath);
-      return Response.ok().type(MediaType.APPLICATION_OCTET_STREAM)
-          .build();
+      return Response.ok().type(MediaType.APPLICATION_OCTET_STREAM).build();
     }
     case REMOVEACL: {
       np.removeAcl(fullpath);
-      return Response.ok().type(MediaType.APPLICATION_OCTET_STREAM)
-          .build();
-    }
-    case SETACL: {
-      np.setAcl(fullpath, aclPermission.getAclPermission());
-      return Response.ok().type(MediaType.APPLICATION_OCTET_STREAM)
-          .build();
-=======
-      np.modifyAclEntries(fullpath, aclPermission.getAclPermission(true));
-      return Response.ok().type(MediaType.APPLICATION_OCTET_STREAM).build();
-    }
-    case REMOVEACLENTRIES: {
-      np.removeAclEntries(fullpath, aclPermission.getAclPermission(false));
-      return Response.ok().type(MediaType.APPLICATION_OCTET_STREAM).build();
-    }
-    case REMOVEDEFAULTACL: {
-      np.removeDefaultAcl(fullpath);
-      return Response.ok().type(MediaType.APPLICATION_OCTET_STREAM).build();
-    }
-    case REMOVEACL: {
-      np.removeAcl(fullpath);
       return Response.ok().type(MediaType.APPLICATION_OCTET_STREAM).build();
     }
     case SETACL: {
       np.setAcl(fullpath, aclPermission.getAclPermission(true));
       return Response.ok().type(MediaType.APPLICATION_OCTET_STREAM).build();
->>>>>>> 16ed6819
     }
     default:
       throw new UnsupportedOperationException(op + " is not supported");
@@ -766,23 +740,13 @@
           WebHdfsFileSystem.getHomeDirectoryString(ugi));
       return Response.ok(js).type(MediaType.APPLICATION_JSON).build();
     }
-<<<<<<< HEAD
-    case GETACLSTATUS:
-    {
-=======
     case GETACLSTATUS: {
->>>>>>> 16ed6819
       AclStatus status = np.getAclStatus(fullpath);
       if (status == null) {
         throw new FileNotFoundException("File does not exist: " + fullpath);
       }
-<<<<<<< HEAD
-      
-      final String js = JsonUtil.toJsonString(status);
-=======
 
       final String js = JsonUtil.toJsonString(status, true);
->>>>>>> 16ed6819
       return Response.ok(js).type(MediaType.APPLICATION_JSON).build();
     }
     default:
@@ -852,7 +816,7 @@
       }
     };
   }
-  
+
   /** Handle HTTP DELETE request for the root. */
   @DELETE
   @Path("/")
