--- conflicted
+++ resolved
@@ -89,21 +89,7 @@
         child.setParent(this);
       }
     }
-<<<<<<< HEAD
-    if (copyFeatures) {
-      this.features = other.features;
-    } else {
-      // Always preserve ACL even if not otherwise copying all features.
-      for (Feature feature: other.features) {
-        if (feature instanceof AclFeature) {
-          features = new Feature[] { feature };
-          break;
-        }
-      }
-    }
-=======
     this.features = featuresToCopy;
->>>>>>> 41fe02e7
   }
 
   /** @return true unconditionally. */
