--- conflicted
+++ resolved
@@ -157,20 +157,8 @@
       throws QuotaExceededException {
     FsPermission perm = inode.getFsPermission(snapshotId);
     if (perm.getAclBit()) {
-<<<<<<< HEAD
-      // Restore group permissions from the feature's entry to permission bits,
-      // overwriting the mask, which is not part of a minimal ACL.
       List<AclEntry> featureEntries = inode.getAclFeature(snapshotId)
         .getEntries();
-      AclEntry groupEntryKey = new AclEntry.Builder()
-        .setScope(AclEntryScope.ACCESS)
-        .setType(AclEntryType.GROUP)
-        .build();
-      int groupEntryIndex = Collections.binarySearch(featureEntries,
-        groupEntryKey, AclTransformation.ACL_ENTRY_COMPARATOR);
-      assert groupEntryIndex >= 0;
-=======
-      List<AclEntry> featureEntries = inode.getAclFeature().getEntries();
       final FsAction groupPerm;
       if (featureEntries.get(0).getScope() == AclEntryScope.ACCESS) {
         // Restore group permissions from the feature's entry to permission
@@ -186,7 +174,6 @@
       } else {
         groupPerm = perm.getGroupAction();
       }
->>>>>>> 478ee8f1
 
       // Remove the feature and turn off the ACL bit.
       inode.removeAclFeature(snapshotId);
