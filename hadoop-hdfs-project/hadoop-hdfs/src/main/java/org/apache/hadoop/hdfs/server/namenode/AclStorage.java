/**
 * Licensed to the Apache Software Foundation (ASF) under one
 * or more contributor license agreements.  See the NOTICE file
 * distributed with this work for additional information
 * regarding copyright ownership.  The ASF licenses this file
 * to you under the Apache License, Version 2.0 (the
 * "License"); you may not use this file except in compliance
 * with the License.  You may obtain a copy of the License at
 *
 *     http://www.apache.org/licenses/LICENSE-2.0
 *
 * Unless required by applicable law or agreed to in writing, software
 * distributed under the License is distributed on an "AS IS" BASIS,
 * WITHOUT WARRANTIES OR CONDITIONS OF ANY KIND, either express or implied.
 * See the License for the specific language governing permissions and
 * limitations under the License.
 */
package org.apache.hadoop.hdfs.server.namenode;

import java.util.Collections;
import java.util.List;

import com.google.common.collect.Lists;

import org.apache.hadoop.classification.InterfaceAudience;
import org.apache.hadoop.fs.permission.AclEntry;
import org.apache.hadoop.fs.permission.AclEntryScope;
import org.apache.hadoop.fs.permission.AclEntryType;
import org.apache.hadoop.fs.permission.FsAction;
import org.apache.hadoop.fs.permission.FsPermission;
import org.apache.hadoop.hdfs.protocol.AclException;
import org.apache.hadoop.hdfs.protocol.QuotaExceededException;

/**
 * AclStorage contains utility methods that define how ACL data is stored in the
 * namespace.
 *
 * If an inode has an ACL, then the ACL bit is set in the inode's
 * {@link FsPermission} and the inode also contains an {@link AclFeature}.  For
 * the access ACL, the owner and other entries are identical to the owner and
 * other bits stored in FsPermission, so we reuse those.  The access mask entry
 * is stored into the group permission bits of FsPermission.  This is consistent
 * with other file systems' implementations of ACLs and eliminates the need for
 * special handling in various parts of the codebase.  For example, if a user
 * calls chmod to change group permission bits on a file with an ACL, then the
 * expected behavior is to change the ACL's mask entry.  By saving the mask entry
 * into the group permission bits, chmod continues to work correctly without
 * special handling.  All remaining access entries (named users and named groups)
 * are stored as explicit {@link AclEntry} instances in a list inside the
 * AclFeature.  Additionally, all default entries are stored in the AclFeature.
 *
 * The methods in this class encapsulate these rules for reading or writing the
 * ACL entries to the appropriate location.
 *
 * The methods in this class assume that input ACL entry lists have already been
 * validated and sorted according to the rules enforced by
 * {@link AclTransformation}.
 */
@InterfaceAudience.Private
final class AclStorage {

  /**
   * Reads the existing extended ACL entries of an inode.  This method returns
   * only the extended ACL entries stored in the AclFeature.  If the inode does
   * not have an ACL, then this method returns an empty list.  This method
   * supports querying by snapshot ID.
   *
   * @param inode INode to read
<<<<<<< HEAD
   * @param snapshotId int latest snapshot ID of inode
=======
   * @param snapshotId int ID of snapshot to read
>>>>>>> 71b7505d
   * @return List<AclEntry> containing extended inode ACL entries
   */
  public static List<AclEntry> readINodeAcl(INode inode, int snapshotId) {
    FsPermission perm = inode.getFsPermission(snapshotId);
    if (perm.getAclBit()) {
      return inode.getAclFeature(snapshotId).getEntries();
    } else {
      return Collections.emptyList();
    }
  }

  /**
   * Reads the existing ACL of an inode.  This method always returns the full
   * logical ACL of the inode after reading relevant data from the inode's
   * {@link FsPermission} and {@link AclFeature}.  Note that every inode
   * logically has an ACL, even if no ACL has been set explicitly.  If the inode
   * does not have an extended ACL, then the result is a minimal ACL consising of
   * exactly 3 entries that correspond to the owner, group and other permissions.
   * This method always reads the inode's current state and does not support
   * querying by snapshot ID.  This is because the method is intended to support
   * ACL modification APIs, which always apply a delta on top of current state.
   *
   * @param inode INode to read
<<<<<<< HEAD
   * @param snapshotId int latest snapshot ID of inode
   * @return List<AclEntry> containing all logical inode ACL entries
   */
  public static List<AclEntry> readINodeLogicalAcl(INode inode, int snapshotId) {
    final List<AclEntry> existingAcl;
    FsPermission perm = inode.getFsPermission(snapshotId);
=======
   * @return List<AclEntry> containing all logical inode ACL entries
   */
  public static List<AclEntry> readINodeLogicalAcl(INode inode) {
    final List<AclEntry> existingAcl;
    FsPermission perm = inode.getFsPermission();
>>>>>>> 71b7505d
    if (perm.getAclBit()) {
      // Split ACL entries stored in the feature into access vs. default.
      List<AclEntry> featureEntries = inode.getAclFeature(snapshotId)
        .getEntries();
      ScopedAclEntries scoped = new ScopedAclEntries(featureEntries);
      List<AclEntry> accessEntries = scoped.getAccessEntries();
      List<AclEntry> defaultEntries = scoped.getDefaultEntries();

      // Pre-allocate list size for the explicit entries stored in the feature
      // plus the 3 implicit entries (owner, group and other) from the permission
      // bits.
      existingAcl = Lists.newArrayListWithCapacity(featureEntries.size() + 3);

      if (!accessEntries.isEmpty()) {
        // Add owner entry implied from user permission bits.
        existingAcl.add(new AclEntry.Builder()
          .setScope(AclEntryScope.ACCESS)
          .setType(AclEntryType.USER)
          .setPermission(perm.getUserAction())
          .build());

        // Next add all named user and group entries taken from the feature.
        existingAcl.addAll(accessEntries);

        // Add mask entry implied from group permission bits.
        existingAcl.add(new AclEntry.Builder()
          .setScope(AclEntryScope.ACCESS)
          .setType(AclEntryType.MASK)
          .setPermission(perm.getGroupAction())
          .build());

        // Add other entry implied from other permission bits.
        existingAcl.add(new AclEntry.Builder()
          .setScope(AclEntryScope.ACCESS)
          .setType(AclEntryType.OTHER)
          .setPermission(perm.getOtherAction())
          .build());
      } else {
        // It's possible that there is a default ACL but no access ACL.  In this
        // case, add the minimal access ACL implied by the permission bits.
        existingAcl.addAll(getMinimalAcl(perm));
      }

      // Add all default entries after the access entries.
      existingAcl.addAll(defaultEntries);
    } else {
      // If the inode doesn't have an extended ACL, then return a minimal ACL.
      existingAcl = getMinimalAcl(perm);
    }

    // The above adds entries in the correct order, so no need to sort here.
    return existingAcl;
  }

  /**
   * Completely removes the ACL from an inode.
   *
   * @param inode INode to update
   * @param snapshotId int latest snapshot ID of inode
   * @throws QuotaExceededException if quota limit is exceeded
   */
  public static void removeINodeAcl(INode inode, int snapshotId)
      throws QuotaExceededException {
<<<<<<< HEAD
    FsPermission perm = inode.getFsPermission(snapshotId);
=======
    FsPermission perm = inode.getFsPermission();
>>>>>>> 71b7505d
    if (perm.getAclBit()) {
      List<AclEntry> featureEntries = inode.getAclFeature(snapshotId)
        .getEntries();
      final FsAction groupPerm;
      if (featureEntries.get(0).getScope() == AclEntryScope.ACCESS) {
        // Restore group permissions from the feature's entry to permission
        // bits, overwriting the mask, which is not part of a minimal ACL.
        AclEntry groupEntryKey = new AclEntry.Builder()
          .setScope(AclEntryScope.ACCESS)
          .setType(AclEntryType.GROUP)
          .build();
        int groupEntryIndex = Collections.binarySearch(featureEntries,
          groupEntryKey, AclTransformation.ACL_ENTRY_COMPARATOR);
        assert groupEntryIndex >= 0;
        groupPerm = featureEntries.get(groupEntryIndex).getPermission();
      } else {
        groupPerm = perm.getGroupAction();
      }

      // Remove the feature and turn off the ACL bit.
      inode.removeAclFeature(snapshotId);
      FsPermission newPerm = new FsPermission(perm.getUserAction(),
        groupPerm, perm.getOtherAction(),
        perm.getStickyBit(), false);
      inode.setPermission(newPerm, snapshotId);
    }
  }

  /**
   * Updates an inode with a new ACL.  This method takes a full logical ACL and
   * stores the entries to the inode's {@link FsPermission} and
   * {@link AclFeature}.
   *
   * @param inode INode to update
   * @param newAcl List<AclEntry> containing new ACL entries
   * @param snapshotId int latest snapshot ID of inode
   * @throws AclException if the ACL is invalid for the given inode
   * @throws QuotaExceededException if quota limit is exceeded
   */
  public static void updateINodeAcl(INode inode, List<AclEntry> newAcl,
      int snapshotId) throws AclException, QuotaExceededException {
    assert newAcl.size() >= 3;
<<<<<<< HEAD
    FsPermission perm = inode.getFsPermission(snapshotId);
=======
    FsPermission perm = inode.getFsPermission();
>>>>>>> 71b7505d
    final FsPermission newPerm;
    if (newAcl.size() > 3) {
      // This is an extended ACL.  Split entries into access vs. default.
      ScopedAclEntries scoped = new ScopedAclEntries(newAcl);
      List<AclEntry> accessEntries = scoped.getAccessEntries();
      List<AclEntry> defaultEntries = scoped.getDefaultEntries();

      // Only directories may have a default ACL.
      if (!defaultEntries.isEmpty() && !inode.isDirectory()) {
        throw new AclException(
          "Invalid ACL: only directories may have a default ACL.");
      }

      // Pre-allocate list size for the explicit entries stored in the feature,
      // which is all entries minus the 3 entries implicitly stored in the
      // permission bits.
      List<AclEntry> featureEntries = Lists.newArrayListWithCapacity(
        (accessEntries.size() - 3) + defaultEntries.size());

      // Calculate new permission bits.  For a correctly sorted ACL, the first
      // entry is the owner and the last 2 entries are the mask and other entries
      // respectively.  Also preserve sticky bit and toggle ACL bit on.
      newPerm = new FsPermission(accessEntries.get(0).getPermission(),
        accessEntries.get(accessEntries.size() - 2).getPermission(),
        accessEntries.get(accessEntries.size() - 1).getPermission(),
        perm.getStickyBit(), true);

      // For the access ACL, the feature only needs to hold the named user and
      // group entries.  For a correctly sorted ACL, these will be in a
      // predictable range.
      if (accessEntries.size() > 3) {
        featureEntries.addAll(
          accessEntries.subList(1, accessEntries.size() - 2));
      }

      // Add all default entries to the feature.
      featureEntries.addAll(defaultEntries);

      // Attach entries to the feature.
      if (perm.getAclBit()) {
        inode.removeAclFeature(snapshotId);
      }
      inode.addAclFeature(new AclFeature(featureEntries), snapshotId);
    } else {
      // This is a minimal ACL.  Remove the ACL feature if it previously had one.
      if (perm.getAclBit()) {
        inode.removeAclFeature(snapshotId);
      }

      // Calculate new permission bits.  For a correctly sorted ACL, the owner,
      // group and other permissions are in order.  Also preserve sticky bit and
      // toggle ACL bit off.
      newPerm = new FsPermission(newAcl.get(0).getPermission(),
        newAcl.get(1).getPermission(),
        newAcl.get(2).getPermission(),
        perm.getStickyBit(), false);
    }

    inode.setPermission(newPerm, snapshotId);
  }

  /**
   * There is no reason to instantiate this class.
   */
  private AclStorage() {
  }

  /**
   * Translates the given permission bits to the equivalent minimal ACL.
   *
   * @param perm FsPermission to translate
   * @return List<AclEntry> containing exactly 3 entries representing the owner,
   *   group and other permissions
   */
  private static List<AclEntry> getMinimalAcl(FsPermission perm) {
    return Lists.newArrayList(
      new AclEntry.Builder()
        .setScope(AclEntryScope.ACCESS)
        .setType(AclEntryType.USER)
        .setPermission(perm.getUserAction())
        .build(),
      new AclEntry.Builder()
        .setScope(AclEntryScope.ACCESS)
        .setType(AclEntryType.GROUP)
        .setPermission(perm.getGroupAction())
        .build(),
      new AclEntry.Builder()
        .setScope(AclEntryScope.ACCESS)
        .setType(AclEntryType.OTHER)
        .setPermission(perm.getOtherAction())
        .build());
  }
}<|MERGE_RESOLUTION|>--- conflicted
+++ resolved
@@ -66,11 +66,7 @@
    * supports querying by snapshot ID.
    *
    * @param inode INode to read
-<<<<<<< HEAD
-   * @param snapshotId int latest snapshot ID of inode
-=======
    * @param snapshotId int ID of snapshot to read
->>>>>>> 71b7505d
    * @return List<AclEntry> containing extended inode ACL entries
    */
   public static List<AclEntry> readINodeAcl(INode inode, int snapshotId) {
@@ -94,24 +90,14 @@
    * ACL modification APIs, which always apply a delta on top of current state.
    *
    * @param inode INode to read
-<<<<<<< HEAD
-   * @param snapshotId int latest snapshot ID of inode
-   * @return List<AclEntry> containing all logical inode ACL entries
-   */
-  public static List<AclEntry> readINodeLogicalAcl(INode inode, int snapshotId) {
-    final List<AclEntry> existingAcl;
-    FsPermission perm = inode.getFsPermission(snapshotId);
-=======
    * @return List<AclEntry> containing all logical inode ACL entries
    */
   public static List<AclEntry> readINodeLogicalAcl(INode inode) {
     final List<AclEntry> existingAcl;
     FsPermission perm = inode.getFsPermission();
->>>>>>> 71b7505d
     if (perm.getAclBit()) {
       // Split ACL entries stored in the feature into access vs. default.
-      List<AclEntry> featureEntries = inode.getAclFeature(snapshotId)
-        .getEntries();
+      List<AclEntry> featureEntries = inode.getAclFeature().getEntries();
       ScopedAclEntries scoped = new ScopedAclEntries(featureEntries);
       List<AclEntry> accessEntries = scoped.getAccessEntries();
       List<AclEntry> defaultEntries = scoped.getDefaultEntries();
@@ -171,14 +157,9 @@
    */
   public static void removeINodeAcl(INode inode, int snapshotId)
       throws QuotaExceededException {
-<<<<<<< HEAD
-    FsPermission perm = inode.getFsPermission(snapshotId);
-=======
     FsPermission perm = inode.getFsPermission();
->>>>>>> 71b7505d
     if (perm.getAclBit()) {
-      List<AclEntry> featureEntries = inode.getAclFeature(snapshotId)
-        .getEntries();
+      List<AclEntry> featureEntries = inode.getAclFeature().getEntries();
       final FsAction groupPerm;
       if (featureEntries.get(0).getScope() == AclEntryScope.ACCESS) {
         // Restore group permissions from the feature's entry to permission
@@ -218,11 +199,7 @@
   public static void updateINodeAcl(INode inode, List<AclEntry> newAcl,
       int snapshotId) throws AclException, QuotaExceededException {
     assert newAcl.size() >= 3;
-<<<<<<< HEAD
-    FsPermission perm = inode.getFsPermission(snapshotId);
-=======
     FsPermission perm = inode.getFsPermission();
->>>>>>> 71b7505d
     final FsPermission newPerm;
     if (newAcl.size() > 3) {
       // This is an extended ACL.  Split entries into access vs. default.
