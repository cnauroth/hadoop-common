--- conflicted
+++ resolved
@@ -454,8 +454,6 @@
 
       }
     }
-<<<<<<< HEAD
-=======
     
     private boolean initLazyPersist(HdfsFileStatus stat) {
       final BlockStoragePolicy lpPolicy = blockStoragePolicySuite
@@ -463,7 +461,6 @@
       return lpPolicy != null &&
              stat.getStoragePolicy() == lpPolicy.getId();
     }
->>>>>>> c3de2412
 
     private void setPipeline(LocatedBlock lb) {
       setPipeline(lb.getLocations(), lb.getStorageTypes(), lb.getStorageIDs());
