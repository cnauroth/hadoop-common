--- conflicted
+++ resolved
@@ -437,21 +437,6 @@
    */
   private static void checkConfiguration(Configuration conf)
       throws IOException {
-<<<<<<< HEAD
-
-    return loadFromDisk(conf, null);
-  }
-
-  public static FSNamesystem loadFromDisk(Configuration conf,
-      NameNodeStartupProgress startupProgress) throws IOException {
-    Collection<URI> namespaceDirs = FSNamesystem.getNamespaceDirs(conf);
-    List<URI> namespaceEditsDirs = 
-      FSNamesystem.getNamespaceEditsDirs(conf);
-    return loadFromDisk(conf, namespaceDirs, namespaceEditsDirs,
-      startupProgress);
-  }
-=======
->>>>>>> 160c4ad9
 
     final Collection<URI> namespaceDirs =
         FSNamesystem.getNamespaceDirs(conf);
@@ -484,13 +469,6 @@
       }
     }
 
-    return loadFromDisk(conf, namespaceDirs, namespaceEditsDirs, null);
-  }
-
-  public static FSNamesystem loadFromDisk(Configuration conf,
-      Collection<URI> namespaceDirs, List<URI> namespaceEditsDirs,
-      NameNodeStartupProgress startupProgress) throws IOException {
-
     if (namespaceDirs.size() == 1) {
       LOG.warn("Only one image storage directory ("
           + DFS_NAMENODE_NAME_DIR_KEY + ") configured. Beware of dataloss"
@@ -515,17 +493,17 @@
   public static FSNamesystem loadFromDisk(Configuration conf)
       throws IOException {
 
-<<<<<<< HEAD
-    FSImage fsImage = new FSImage(conf, namespaceDirs, namespaceEditsDirs,
-      startupProgress);
-    FSNamesystem namesystem = new FSNamesystem(conf, fsImage, startupProgress);
-=======
+    return loadFromDisk(conf, null);
+  }
+
+  public static FSNamesystem loadFromDisk(Configuration conf,
+      NameNodeStartupProgress startupProgress) throws IOException {
+
     checkConfiguration(conf);
     FSImage fsImage = new FSImage(conf,
         FSNamesystem.getNamespaceDirs(conf),
         FSNamesystem.getNamespaceEditsDirs(conf));
     FSNamesystem namesystem = new FSNamesystem(conf, fsImage);
->>>>>>> 160c4ad9
     StartupOption startOpt = NameNode.getStartupOption(conf);
     if (startOpt == StartupOption.RECOVER) {
       namesystem.setSafeMode(SafeModeAction.SAFEMODE_ENTER);
