--- conflicted
+++ resolved
@@ -2216,16 +2216,8 @@
    *   operation where source and destination are in the same directory
    * @throws MaxDirectoryItemsExceededException too many children.
    */
-<<<<<<< HEAD
   private void verifyMaxDirItems(INode[] pathComponents, int pos,
       boolean isRenameInSameDir) throws MaxDirectoryItemsExceededException {
-    if (maxDirItems == 0) {
-      return;
-    }
-=======
-  void verifyMaxDirItems(INode[] pathComponents, int pos)
-      throws MaxDirectoryItemsExceededException {
->>>>>>> 49294457
 
     final INodeDirectory parent = pathComponents[pos-1].asDirectory();
     final int count = parent.getChildrenList(Snapshot.CURRENT_STATE_ID).size();
