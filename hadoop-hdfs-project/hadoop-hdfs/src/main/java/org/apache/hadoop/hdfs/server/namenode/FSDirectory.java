/**
 * Licensed to the Apache Software Foundation (ASF) under one
 * or more contributor license agreements.  See the NOTICE file
 * distributed with this work for additional information
 * regarding copyright ownership.  The ASF licenses this file
 * to you under the Apache License, Version 2.0 (the
 * "License"); you may not use this file except in compliance
 * with the License.  You may obtain a copy of the License at
 *
 *     http://www.apache.org/licenses/LICENSE-2.0
 *
 * Unless required by applicable law or agreed to in writing, software
 * distributed under the License is distributed on an "AS IS" BASIS,
 * WITHOUT WARRANTIES OR CONDITIONS OF ANY KIND, either express or implied.
 * See the License for the specific language governing permissions and
 * limitations under the License.
 */
package org.apache.hadoop.hdfs.server.namenode;

import static org.apache.hadoop.util.Time.now;

import java.io.Closeable;
import java.io.FileNotFoundException;
import java.io.IOException;
import java.util.ArrayList;
import java.util.Arrays;
import java.util.List;
import java.util.concurrent.TimeUnit;
import java.util.concurrent.locks.Condition;
import java.util.concurrent.locks.ReentrantReadWriteLock;

import org.apache.hadoop.HadoopIllegalArgumentException;
import org.apache.hadoop.conf.Configuration;
import org.apache.hadoop.fs.ContentSummary;
import org.apache.hadoop.fs.FileAlreadyExistsException;
import org.apache.hadoop.fs.Options;
import org.apache.hadoop.fs.Options.Rename;
import org.apache.hadoop.fs.ParentNotDirectoryException;
import org.apache.hadoop.fs.Path;
import org.apache.hadoop.fs.PathIsNotDirectoryException;
import org.apache.hadoop.fs.UnresolvedLinkException;
import org.apache.hadoop.fs.permission.AclEntry;
import org.apache.hadoop.fs.permission.AclStatus;
import org.apache.hadoop.fs.permission.FsAction;
import org.apache.hadoop.fs.permission.FsPermission;
import org.apache.hadoop.fs.permission.PermissionStatus;
import org.apache.hadoop.hdfs.DFSConfigKeys;
import org.apache.hadoop.hdfs.DFSUtil;
import org.apache.hadoop.hdfs.DistributedFileSystem;
import org.apache.hadoop.hdfs.protocol.Block;
import org.apache.hadoop.hdfs.protocol.ClientProtocol;
import org.apache.hadoop.hdfs.protocol.DirectoryListing;
import org.apache.hadoop.hdfs.protocol.FSLimitException.MaxDirectoryItemsExceededException;
import org.apache.hadoop.hdfs.protocol.FSLimitException.PathComponentTooLongException;
import org.apache.hadoop.hdfs.protocol.HdfsConstants;
import org.apache.hadoop.hdfs.protocol.HdfsFileStatus;
import org.apache.hadoop.hdfs.protocol.HdfsLocatedFileStatus;
import org.apache.hadoop.hdfs.protocol.LocatedBlock;
import org.apache.hadoop.hdfs.protocol.LocatedBlocks;
import org.apache.hadoop.hdfs.protocol.QuotaExceededException;
import org.apache.hadoop.hdfs.protocol.SnapshotAccessControlException;
import org.apache.hadoop.hdfs.protocol.SnapshotException;
import org.apache.hadoop.hdfs.server.blockmanagement.BlockInfo;
import org.apache.hadoop.hdfs.server.blockmanagement.BlockInfoUnderConstruction;
import org.apache.hadoop.hdfs.server.blockmanagement.BlockManager;
import org.apache.hadoop.hdfs.server.blockmanagement.DatanodeDescriptor;
import org.apache.hadoop.hdfs.server.blockmanagement.DatanodeStorageInfo;
import org.apache.hadoop.hdfs.server.common.HdfsServerConstants.BlockUCState;
import org.apache.hadoop.hdfs.server.namenode.INode.BlocksMapUpdateInfo;
import org.apache.hadoop.hdfs.server.namenode.INodeReference.WithCount;
import org.apache.hadoop.hdfs.server.namenode.snapshot.INodeDirectorySnapshottable;
import org.apache.hadoop.hdfs.server.namenode.snapshot.Snapshot;
import org.apache.hadoop.hdfs.server.namenode.snapshot.Snapshot.Root;
import org.apache.hadoop.hdfs.util.ByteArray;
import org.apache.hadoop.hdfs.util.ChunkedArrayList;
import org.apache.hadoop.hdfs.util.ReadOnlyList;

import com.google.common.annotations.VisibleForTesting;
import com.google.common.base.Preconditions;

/*************************************************
 * FSDirectory stores the filesystem directory state.
 * It handles writing/loading values to disk, and logging
 * changes as we go.
 *
 * It keeps the filename->blockset mapping always-current
 * and logged to disk.
 * 
 *************************************************/
public class FSDirectory implements Closeable {
  private static INodeDirectorySnapshottable createRoot(FSNamesystem namesystem) {
    final INodeDirectory r = new INodeDirectory(
        INodeId.ROOT_INODE_ID,
        INodeDirectory.ROOT_NAME,
        namesystem.createFsOwnerPermissions(new FsPermission((short) 0755)),
        0L);
    r.addDirectoryWithQuotaFeature(
        DirectoryWithQuotaFeature.DEFAULT_NAMESPACE_QUOTA,
        DirectoryWithQuotaFeature.DEFAULT_DISKSPACE_QUOTA);
    final INodeDirectorySnapshottable s = new INodeDirectorySnapshottable(r);
    s.setSnapshotQuota(0);
    return s;
  }

  @VisibleForTesting
  static boolean CHECK_RESERVED_FILE_NAMES = true;
  public final static String DOT_RESERVED_STRING = ".reserved";
  public final static String DOT_RESERVED_PATH_PREFIX = Path.SEPARATOR
      + DOT_RESERVED_STRING;
  public final static byte[] DOT_RESERVED = 
      DFSUtil.string2Bytes(DOT_RESERVED_STRING);
  public final static String DOT_INODES_STRING = ".inodes";
  public final static byte[] DOT_INODES = 
      DFSUtil.string2Bytes(DOT_INODES_STRING);
  INodeDirectory rootDir;
  FSImage fsImage;  
  private final FSNamesystem namesystem;
  private volatile boolean ready = false;
  private final int maxComponentLength;
  private final int maxDirItems;
  private final int lsLimit;  // max list limit
  private final int contentCountLimit; // max content summary counts per run
  private final INodeMap inodeMap; // Synchronized by dirLock
  private long yieldCount = 0; // keep track of lock yield count.

  // lock to protect the directory and BlockMap
  private ReentrantReadWriteLock dirLock;
  private Condition cond;

  // utility methods to acquire and release read lock and write lock
  void readLock() {
    this.dirLock.readLock().lock();
  }

  void readUnlock() {
    this.dirLock.readLock().unlock();
  }

  void writeLock() {
    this.dirLock.writeLock().lock();
  }

  void writeUnlock() {
    this.dirLock.writeLock().unlock();
  }

  boolean hasWriteLock() {
    return this.dirLock.isWriteLockedByCurrentThread();
  }

  boolean hasReadLock() {
    return this.dirLock.getReadHoldCount() > 0;
  }

  public int getReadHoldCount() {
    return this.dirLock.getReadHoldCount();
  }

  public int getWriteHoldCount() {
    return this.dirLock.getWriteHoldCount();
  }

  /**
   * Caches frequently used file names used in {@link INode} to reuse 
   * byte[] objects and reduce heap usage.
   */
  private final NameCache<ByteArray> nameCache;

  FSDirectory(FSImage fsImage, FSNamesystem ns, Configuration conf) {
    this.dirLock = new ReentrantReadWriteLock(true); // fair
    this.cond = dirLock.writeLock().newCondition();
    rootDir = createRoot(ns);
    inodeMap = INodeMap.newInstance(rootDir);
    this.fsImage = fsImage;
    int configuredLimit = conf.getInt(
        DFSConfigKeys.DFS_LIST_LIMIT, DFSConfigKeys.DFS_LIST_LIMIT_DEFAULT);
    this.lsLimit = configuredLimit>0 ?
        configuredLimit : DFSConfigKeys.DFS_LIST_LIMIT_DEFAULT;

    this.contentCountLimit = conf.getInt(
        DFSConfigKeys.DFS_CONTENT_SUMMARY_LIMIT_KEY,
        DFSConfigKeys.DFS_CONTENT_SUMMARY_LIMIT_DEFAULT);
    
    // filesystem limits
    this.maxComponentLength = conf.getInt(
        DFSConfigKeys.DFS_NAMENODE_MAX_COMPONENT_LENGTH_KEY,
        DFSConfigKeys.DFS_NAMENODE_MAX_COMPONENT_LENGTH_DEFAULT);
    this.maxDirItems = conf.getInt(
        DFSConfigKeys.DFS_NAMENODE_MAX_DIRECTORY_ITEMS_KEY,
        DFSConfigKeys.DFS_NAMENODE_MAX_DIRECTORY_ITEMS_DEFAULT);

    int threshold = conf.getInt(
        DFSConfigKeys.DFS_NAMENODE_NAME_CACHE_THRESHOLD_KEY,
        DFSConfigKeys.DFS_NAMENODE_NAME_CACHE_THRESHOLD_DEFAULT);
    NameNode.LOG.info("Caching file names occuring more than " + threshold
        + " times");
    nameCache = new NameCache<ByteArray>(threshold);
    namesystem = ns;
  }
    
  private FSNamesystem getFSNamesystem() {
    return namesystem;
  }

  private BlockManager getBlockManager() {
    return getFSNamesystem().getBlockManager();
  }

  /** @return the root directory inode. */
  public INodeDirectory getRoot() {
    return rootDir;
  }

  /**
   * Notify that loading of this FSDirectory is complete, and
   * it is ready for use 
   */
  void imageLoadComplete() {
    Preconditions.checkState(!ready, "FSDirectory already loaded");
    setReady();
  }

  void setReady() {
    if(ready) return;
    writeLock();
    try {
      setReady(true);
      this.nameCache.initialized();
      cond.signalAll();
    } finally {
      writeUnlock();
    }
  }
  
  //This is for testing purposes only
  @VisibleForTesting
  boolean isReady() {
    return ready;
  }

  // exposed for unit tests
  protected void setReady(boolean flag) {
    ready = flag;
  }

  private void incrDeletedFileCount(long count) {
    if (getFSNamesystem() != null)
      NameNode.getNameNodeMetrics().incrFilesDeleted(count);
  }
    
  /**
   * Shutdown the filestore
   */
  @Override
  public void close() throws IOException {
    fsImage.close();
  }

  /**
   * Block until the object is ready to be used.
   */
  void waitForReady() {
    if (!ready) {
      writeLock();
      try {
        while (!ready) {
          try {
            cond.await(5000, TimeUnit.MILLISECONDS);
          } catch (InterruptedException ie) {
          }
        }
      } finally {
        writeUnlock();
      }
    }
  }

  /**
   * Add the given filename to the fs.
   * @throws FileAlreadyExistsException
   * @throws QuotaExceededException
   * @throws UnresolvedLinkException
   * @throws SnapshotAccessControlException 
   */
  INodeFile addFile(String path, PermissionStatus permissions,
      short replication, long preferredBlockSize, String clientName,
      String clientMachine, DatanodeDescriptor clientNode)
    throws FileAlreadyExistsException, QuotaExceededException,
      UnresolvedLinkException, SnapshotAccessControlException {
    waitForReady();

    // Always do an implicit mkdirs for parent directory tree.
    long modTime = now();
    
    Path parent = new Path(path).getParent();
    if (parent == null) {
      // Trying to add "/" as a file - this path has no
      // parent -- avoids an NPE below.
      return null;
    }
    
    if (!mkdirs(parent.toString(), permissions, true, modTime)) {
      return null;
    }
    INodeFile newNode = new INodeFile(namesystem.allocateNewInodeId(), null,
        permissions, modTime, modTime, BlockInfo.EMPTY_ARRAY, replication,
        preferredBlockSize);
    newNode.toUnderConstruction(clientName, clientMachine, clientNode);

    boolean added = false;
    writeLock();
    try {
      added = addINode(path, newNode);
    } finally {
      writeUnlock();
    }
    if (!added) {
      NameNode.stateChangeLog.info("DIR* addFile: failed to add " + path);
      return null;
    }

    if(NameNode.stateChangeLog.isDebugEnabled()) {
      NameNode.stateChangeLog.debug("DIR* addFile: " + path + " is added");
    }
    return newNode;
  }

  INodeFile unprotectedAddFile( long id,
                            String path, 
                            PermissionStatus permissions,
                            short replication,
                            long modificationTime,
                            long atime,
                            long preferredBlockSize,
                            boolean underConstruction,
                            String clientName,
                            String clientMachine) {
    final INodeFile newNode;
    assert hasWriteLock();
    if (underConstruction) {
      newNode = new INodeFile(id, null, permissions, modificationTime,
          modificationTime, BlockInfo.EMPTY_ARRAY, replication,
          preferredBlockSize);
      newNode.toUnderConstruction(clientName, clientMachine, null);

    } else {
      newNode = new INodeFile(id, null, permissions, modificationTime, atime,
          BlockInfo.EMPTY_ARRAY, replication, preferredBlockSize);
    }

    try {
      if (addINode(path, newNode)) {
        return newNode;
      }
    } catch (IOException e) {
      if(NameNode.stateChangeLog.isDebugEnabled()) {
        NameNode.stateChangeLog.debug(
            "DIR* FSDirectory.unprotectedAddFile: exception when add " + path
                + " to the file system", e);
      }
    }
    return null;
  }

  /**
   * Add a block to the file. Returns a reference to the added block.
   */
  BlockInfo addBlock(String path, INodesInPath inodesInPath, Block block,
      DatanodeStorageInfo[] targets) throws IOException {
    waitForReady();

    writeLock();
    try {
      final INodeFile fileINode = inodesInPath.getLastINode().asFile();
      Preconditions.checkState(fileINode.isUnderConstruction());

      // check quota limits and updated space consumed
      updateCount(inodesInPath, 0, fileINode.getBlockDiskspace(), true);

      // associate new last block for the file
      BlockInfoUnderConstruction blockInfo =
        new BlockInfoUnderConstruction(
            block,
            fileINode.getFileReplication(),
            BlockUCState.UNDER_CONSTRUCTION,
            targets);
      getBlockManager().addBlockCollection(blockInfo, fileINode);
      fileINode.addBlock(blockInfo);

      if(NameNode.stateChangeLog.isDebugEnabled()) {
        NameNode.stateChangeLog.debug("DIR* FSDirectory.addBlock: "
            + path + " with " + block
            + " block is added to the in-memory "
            + "file system");
      }
      return blockInfo;
    } finally {
      writeUnlock();
    }
  }

  /**
   * Persist the block list for the inode.
   */
  void persistBlocks(String path, INodeFile file, boolean logRetryCache) {
    Preconditions.checkArgument(file.isUnderConstruction());
    waitForReady();

    writeLock();
    try {
      fsImage.getEditLog().logUpdateBlocks(path, file, logRetryCache);
      if(NameNode.stateChangeLog.isDebugEnabled()) {
        NameNode.stateChangeLog.debug("DIR* FSDirectory.persistBlocks: "
            +path+" with "+ file.getBlocks().length 
            +" blocks is persisted to the file system");
      }
    } finally {
      writeUnlock();
    }
  }
  
  /**
   * Close file.
   */
  void closeFile(String path, INodeFile file) {
    waitForReady();
    writeLock();
    try {
      // file is closed
      fsImage.getEditLog().logCloseFile(path, file);
      if (NameNode.stateChangeLog.isDebugEnabled()) {
        NameNode.stateChangeLog.debug("DIR* FSDirectory.closeFile: "
            +path+" with "+ file.getBlocks().length 
            +" blocks is persisted to the file system");
      }
    } finally {
      writeUnlock();
    }
  }

  /**
   * Remove a block from the file.
   * @return Whether the block exists in the corresponding file
   */
  boolean removeBlock(String path, INodeFile fileNode, Block block)
      throws IOException {
    Preconditions.checkArgument(fileNode.isUnderConstruction());
    waitForReady();

    writeLock();
    try {
      return unprotectedRemoveBlock(path, fileNode, block);
    } finally {
      writeUnlock();
    }
  }
  
  boolean unprotectedRemoveBlock(String path,
      INodeFile fileNode, Block block) throws IOException {
    // modify file-> block and blocksMap
    // fileNode should be under construction
    boolean removed = fileNode.removeLastBlock(block);
    if (!removed) {
      return false;
    }
    getBlockManager().removeBlockFromMap(block);

    if(NameNode.stateChangeLog.isDebugEnabled()) {
      NameNode.stateChangeLog.debug("DIR* FSDirectory.removeBlock: "
          +path+" with "+block
          +" block is removed from the file system");
    }

    // update space consumed
    final INodesInPath iip = rootDir.getINodesInPath4Write(path, true);
    updateCount(iip, 0, -fileNode.getBlockDiskspace(), true);
    return true;
  }

  /**
   * @throws SnapshotAccessControlException 
   * @see #unprotectedRenameTo(String, String, long)
   * @deprecated Use {@link #renameTo(String, String, Rename...)} instead.
   */
  @Deprecated
  boolean renameTo(String src, String dst, boolean logRetryCache) 
      throws QuotaExceededException, UnresolvedLinkException, 
      FileAlreadyExistsException, SnapshotAccessControlException, IOException {
    if (NameNode.stateChangeLog.isDebugEnabled()) {
      NameNode.stateChangeLog.debug("DIR* FSDirectory.renameTo: "
          +src+" to "+dst);
    }
    waitForReady();
    long now = now();
    writeLock();
    try {
      if (!unprotectedRenameTo(src, dst, now))
        return false;
    } finally {
      writeUnlock();
    }
    fsImage.getEditLog().logRename(src, dst, now, logRetryCache);
    return true;
  }

  /**
   * @see #unprotectedRenameTo(String, String, long, Options.Rename...)
   */
  void renameTo(String src, String dst, boolean logRetryCache, 
      Options.Rename... options)
      throws FileAlreadyExistsException, FileNotFoundException,
      ParentNotDirectoryException, QuotaExceededException,
      UnresolvedLinkException, IOException {
    if (NameNode.stateChangeLog.isDebugEnabled()) {
      NameNode.stateChangeLog.debug("DIR* FSDirectory.renameTo: " + src
          + " to " + dst);
    }
    waitForReady();
    long now = now();
    writeLock();
    try {
      if (unprotectedRenameTo(src, dst, now, options)) {
        incrDeletedFileCount(1);
      }
    } finally {
      writeUnlock();
    }
    fsImage.getEditLog().logRename(src, dst, now, logRetryCache, options);
  }

  /**
   * Change a path name
   * 
   * @param src source path
   * @param dst destination path
   * @return true if rename succeeds; false otherwise
   * @throws QuotaExceededException if the operation violates any quota limit
   * @throws FileAlreadyExistsException if the src is a symlink that points to dst
   * @throws SnapshotAccessControlException if path is in RO snapshot
   * @deprecated See {@link #renameTo(String, String)}
   */
  @Deprecated
  boolean unprotectedRenameTo(String src, String dst, long timestamp)
    throws QuotaExceededException, UnresolvedLinkException, 
    FileAlreadyExistsException, SnapshotAccessControlException, IOException {
    assert hasWriteLock();
    INodesInPath srcIIP = rootDir.getINodesInPath4Write(src, false);
    final INode srcInode = srcIIP.getLastINode();
    
    // check the validation of the source
    if (srcInode == null) {
      NameNode.stateChangeLog.warn("DIR* FSDirectory.unprotectedRenameTo: "
          + "failed to rename " + src + " to " + dst
          + " because source does not exist");
      return false;
    } 
    if (srcIIP.getINodes().length == 1) {
      NameNode.stateChangeLog.warn("DIR* FSDirectory.unprotectedRenameTo: "
          +"failed to rename "+src+" to "+dst+ " because source is the root");
      return false;
    }
    
    // srcInode and its subtree cannot contain snapshottable directories with
    // snapshots
    List<INodeDirectorySnapshottable> snapshottableDirs = 
        new ArrayList<INodeDirectorySnapshottable>();
    checkSnapshot(srcInode, snapshottableDirs);
    
    if (isDir(dst)) {
      dst += Path.SEPARATOR + new Path(src).getName();
    }
    
    // check the validity of the destination
    if (dst.equals(src)) {
      return true;
    }
    if (srcInode.isSymlink() && 
        dst.equals(srcInode.asSymlink().getSymlinkString())) {
      throw new FileAlreadyExistsException(
          "Cannot rename symlink "+src+" to its target "+dst);
    }
    
    // dst cannot be directory or a file under src
    if (dst.startsWith(src) && 
        dst.charAt(src.length()) == Path.SEPARATOR_CHAR) {
      NameNode.stateChangeLog.warn("DIR* FSDirectory.unprotectedRenameTo: "
          + "failed to rename " + src + " to " + dst
          + " because destination starts with src");
      return false;
    }
    
    byte[][] dstComponents = INode.getPathComponents(dst);
    INodesInPath dstIIP = getExistingPathINodes(dstComponents);
    if (dstIIP.isSnapshot()) {
      throw new SnapshotAccessControlException(
          "Modification on RO snapshot is disallowed");
    }
    if (dstIIP.getLastINode() != null) {
      NameNode.stateChangeLog.warn("DIR* FSDirectory.unprotectedRenameTo: "
                                   +"failed to rename "+src+" to "+dst+ 
                                   " because destination exists");
      return false;
    }
    INode dstParent = dstIIP.getINode(-2);
    if (dstParent == null) {
      NameNode.stateChangeLog.warn("DIR* FSDirectory.unprotectedRenameTo: "
          +"failed to rename "+src+" to "+dst+ 
          " because destination's parent does not exist");
      return false;
    }
    
    // Ensure dst has quota to accommodate rename
    verifyQuotaForRename(srcIIP.getINodes(), dstIIP.getINodes());
    
    boolean added = false;
    INode srcChild = srcIIP.getLastINode();
    final byte[] srcChildName = srcChild.getLocalNameBytes();
    final boolean isSrcInSnapshot = srcChild.isInLatestSnapshot(
        srcIIP.getLatestSnapshotId());
    final boolean srcChildIsReference = srcChild.isReference();
    
    // Record the snapshot on srcChild. After the rename, before any new 
    // snapshot is taken on the dst tree, changes will be recorded in the latest
    // snapshot of the src tree.
    if (isSrcInSnapshot) {
      srcChild = srcChild.recordModification(srcIIP.getLatestSnapshotId());
      srcIIP.setLastINode(srcChild);
    }
    
    // check srcChild for reference
    final INodeReference.WithCount withCount;
    Quota.Counts oldSrcCounts = Quota.Counts.newInstance();
    int srcRefDstSnapshot = srcChildIsReference ? srcChild.asReference()
        .getDstSnapshotId() : Snapshot.CURRENT_STATE_ID;
    if (isSrcInSnapshot) {
      final INodeReference.WithName withName = 
          srcIIP.getINode(-2).asDirectory().replaceChild4ReferenceWithName(
              srcChild, srcIIP.getLatestSnapshotId()); 
      withCount = (INodeReference.WithCount) withName.getReferredINode();
      srcChild = withName;
      srcIIP.setLastINode(srcChild);
      // get the counts before rename
      withCount.getReferredINode().computeQuotaUsage(oldSrcCounts, true);
    } else if (srcChildIsReference) {
      // srcChild is reference but srcChild is not in latest snapshot
      withCount = (WithCount) srcChild.asReference().getReferredINode();
    } else {
      withCount = null;
    }

    try {
      // remove src
      final long removedSrc = removeLastINode(srcIIP);
      if (removedSrc == -1) {
        NameNode.stateChangeLog.warn("DIR* FSDirectory.unprotectedRenameTo: "
            + "failed to rename " + src + " to " + dst
            + " because the source can not be removed");
        return false;
      }
      
      if (dstParent.getParent() == null) {
        // src and dst file/dir are in the same directory, and the dstParent has
        // been replaced when we removed the src. Refresh the dstIIP and
        // dstParent.
        dstIIP = getExistingPathINodes(dstComponents);
        dstParent = dstIIP.getINode(-2);
      }
      
      // add src to the destination
      
      srcChild = srcIIP.getLastINode();
      final byte[] dstChildName = dstIIP.getLastLocalName();
      final INode toDst;
      if (withCount == null) {
        srcChild.setLocalName(dstChildName);
        toDst = srcChild;
      } else {
        withCount.getReferredINode().setLocalName(dstChildName);
        int dstSnapshotId = dstIIP.getLatestSnapshotId();
        final INodeReference.DstReference ref = new INodeReference.DstReference(
            dstParent.asDirectory(), withCount, dstSnapshotId);
        toDst = ref;
      }
      
      added = addLastINodeNoQuotaCheck(dstIIP, toDst);
      if (added) {
        if (NameNode.stateChangeLog.isDebugEnabled()) {
          NameNode.stateChangeLog.debug("DIR* FSDirectory.unprotectedRenameTo: " 
              + src + " is renamed to " + dst);
        }
        // update modification time of dst and the parent of src
        final INode srcParent = srcIIP.getINode(-2);
        srcParent.updateModificationTime(timestamp, srcIIP.getLatestSnapshotId());
        dstParent = dstIIP.getINode(-2); // refresh dstParent
        dstParent.updateModificationTime(timestamp, dstIIP.getLatestSnapshotId());
        // update moved leases with new filename
        getFSNamesystem().unprotectedChangeLease(src, dst);     

        // update the quota usage in src tree
        if (isSrcInSnapshot) {
          // get the counts after rename
          Quota.Counts newSrcCounts = srcChild.computeQuotaUsage(
              Quota.Counts.newInstance(), false);
          newSrcCounts.subtract(oldSrcCounts);
          srcParent.addSpaceConsumed(newSrcCounts.get(Quota.NAMESPACE),
              newSrcCounts.get(Quota.DISKSPACE), false);
        }
        
        return true;
      }
    } finally {
      if (!added) {
        final INodeDirectory srcParent = srcIIP.getINode(-2).asDirectory();
        final INode oldSrcChild = srcChild;
        // put it back
        if (withCount == null) {
          srcChild.setLocalName(srcChildName);
        } else if (!srcChildIsReference) { // src must be in snapshot
          // the withCount node will no longer be used thus no need to update
          // its reference number here
          final INode originalChild = withCount.getReferredINode();
          srcChild = originalChild;
          srcChild.setLocalName(srcChildName);
        } else {
          withCount.removeReference(oldSrcChild.asReference());
          final INodeReference originalRef = new INodeReference.DstReference(
              srcParent, withCount, srcRefDstSnapshot);
          srcChild = originalRef;
          withCount.getReferredINode().setLocalName(srcChildName);
        }
        
        if (isSrcInSnapshot) {
          // srcParent must have snapshot feature since isSrcInSnapshot is true
          // and src node has been removed from srcParent 
          srcParent.undoRename4ScrParent(oldSrcChild.asReference(), srcChild);
        } else {
          // original srcChild is not in latest snapshot, we only need to add
          // the srcChild back
          addLastINodeNoQuotaCheck(srcIIP, srcChild);
        }
      }
    }
    NameNode.stateChangeLog.warn("DIR* FSDirectory.unprotectedRenameTo: "
        +"failed to rename "+src+" to "+dst);
    return false;
  }

  /**
   * Rename src to dst.
   * See {@link DistributedFileSystem#rename(Path, Path, Options.Rename...)}
   * for details related to rename semantics and exceptions.
   * 
   * @param src source path
   * @param dst destination path
   * @param timestamp modification time
   * @param options Rename options
   */
  boolean unprotectedRenameTo(String src, String dst, long timestamp,
      Options.Rename... options) throws FileAlreadyExistsException,
      FileNotFoundException, ParentNotDirectoryException,
      QuotaExceededException, UnresolvedLinkException, IOException {
    assert hasWriteLock();
    boolean overwrite = false;
    if (null != options) {
      for (Rename option : options) {
        if (option == Rename.OVERWRITE) {
          overwrite = true;
        }
      }
    }
    String error = null;
    final INodesInPath srcIIP = rootDir.getINodesInPath4Write(src, false);
    final INode srcInode = srcIIP.getLastINode();
    // validate source
    if (srcInode == null) {
      error = "rename source " + src + " is not found.";
      NameNode.stateChangeLog.warn("DIR* FSDirectory.unprotectedRenameTo: "
          + error);
      throw new FileNotFoundException(error);
    }
    if (srcIIP.getINodes().length == 1) {
      error = "rename source cannot be the root";
      NameNode.stateChangeLog.warn("DIR* FSDirectory.unprotectedRenameTo: "
          + error);
      throw new IOException(error);
    }
    // srcInode and its subtree cannot contain snapshottable directories with
    // snapshots
    checkSnapshot(srcInode, null);
    
    // validate the destination
    if (dst.equals(src)) {
      throw new FileAlreadyExistsException(
          "The source "+src+" and destination "+dst+" are the same");
    }
    if (srcInode.isSymlink() && 
        dst.equals(srcInode.asSymlink().getSymlinkString())) {
      throw new FileAlreadyExistsException(
          "Cannot rename symlink "+src+" to its target "+dst);
    }
    // dst cannot be a directory or a file under src
    if (dst.startsWith(src) && 
        dst.charAt(src.length()) == Path.SEPARATOR_CHAR) {
      error = "Rename destination " + dst
          + " is a directory or file under source " + src;
      NameNode.stateChangeLog.warn("DIR* FSDirectory.unprotectedRenameTo: "
          + error);
      throw new IOException(error);
    }
    INodesInPath dstIIP = rootDir.getINodesInPath4Write(dst, false);
    if (dstIIP.getINodes().length == 1) {
      error = "rename destination cannot be the root";
      NameNode.stateChangeLog.warn("DIR* FSDirectory.unprotectedRenameTo: "
          + error);
      throw new IOException(error);
    }

    final INode dstInode = dstIIP.getLastINode();
    List<INodeDirectorySnapshottable> snapshottableDirs = 
        new ArrayList<INodeDirectorySnapshottable>();
    if (dstInode != null) { // Destination exists
      // It's OK to rename a file to a symlink and vice versa
      if (dstInode.isDirectory() != srcInode.isDirectory()) {
        error = "Source " + src + " and destination " + dst
            + " must both be directories";
        NameNode.stateChangeLog.warn("DIR* FSDirectory.unprotectedRenameTo: "
            + error);
        throw new IOException(error);
      }
      if (!overwrite) { // If destination exists, overwrite flag must be true
        error = "rename destination " + dst + " already exists";
        NameNode.stateChangeLog.warn("DIR* FSDirectory.unprotectedRenameTo: "
            + error);
        throw new FileAlreadyExistsException(error);
      }
      if (dstInode.isDirectory()) {
        final ReadOnlyList<INode> children = dstInode.asDirectory()
            .getChildrenList(Snapshot.CURRENT_STATE_ID);
        if (!children.isEmpty()) {
          error = "rename destination directory is not empty: " + dst;
          NameNode.stateChangeLog.warn(
              "DIR* FSDirectory.unprotectedRenameTo: " + error);
          throw new IOException(error);
        }
      }
      checkSnapshot(dstInode, snapshottableDirs);
    }

    INode dstParent = dstIIP.getINode(-2);
    if (dstParent == null) {
      error = "rename destination parent " + dst + " not found.";
      NameNode.stateChangeLog.warn("DIR* FSDirectory.unprotectedRenameTo: "
          + error);
      throw new FileNotFoundException(error);
    }
    if (!dstParent.isDirectory()) {
      error = "rename destination parent " + dst + " is a file.";
      NameNode.stateChangeLog.warn("DIR* FSDirectory.unprotectedRenameTo: "
          + error);
      throw new ParentNotDirectoryException(error);
    }

    // Ensure dst has quota to accommodate rename
    verifyQuotaForRename(srcIIP.getINodes(), dstIIP.getINodes());

    INode srcChild = srcIIP.getLastINode();
    final byte[] srcChildName = srcChild.getLocalNameBytes();
    final boolean isSrcInSnapshot = srcChild.isInLatestSnapshot(
        srcIIP.getLatestSnapshotId());
    final boolean srcChildIsReference = srcChild.isReference();
    
    // Record the snapshot on srcChild. After the rename, before any new 
    // snapshot is taken on the dst tree, changes will be recorded in the latest
    // snapshot of the src tree.
    if (isSrcInSnapshot) {
      srcChild = srcChild.recordModification(srcIIP.getLatestSnapshotId());
      srcIIP.setLastINode(srcChild);
    }
    
    // check srcChild for reference
    final INodeReference.WithCount withCount;
    int srcRefDstSnapshot = srcChildIsReference ? srcChild.asReference()
        .getDstSnapshotId() : Snapshot.CURRENT_STATE_ID;
    Quota.Counts oldSrcCounts = Quota.Counts.newInstance();    
    if (isSrcInSnapshot) {
      final INodeReference.WithName withName = srcIIP.getINode(-2).asDirectory()
          .replaceChild4ReferenceWithName(srcChild, srcIIP.getLatestSnapshotId()); 
      withCount = (INodeReference.WithCount) withName.getReferredINode();
      srcChild = withName;
      srcIIP.setLastINode(srcChild);
      // get the counts before rename
      withCount.getReferredINode().computeQuotaUsage(oldSrcCounts, true);
    } else if (srcChildIsReference) {
      // srcChild is reference but srcChild is not in latest snapshot
      withCount = (WithCount) srcChild.asReference().getReferredINode();
    } else {
      withCount = null;
    }
    
    boolean undoRemoveSrc = true;
    final long removedSrc = removeLastINode(srcIIP);
    if (removedSrc == -1) {
      error = "Failed to rename " + src + " to " + dst
          + " because the source can not be removed";
      NameNode.stateChangeLog.warn("DIR* FSDirectory.unprotectedRenameTo: "
          + error);
      throw new IOException(error);
    }
    
    if (dstParent.getParent() == null) {
      // src and dst file/dir are in the same directory, and the dstParent has
      // been replaced when we removed the src. Refresh the dstIIP and
      // dstParent.
      dstIIP = rootDir.getINodesInPath4Write(dst, false);
    }
    
    boolean undoRemoveDst = false;
    INode removedDst = null;
    try {
      if (dstInode != null) { // dst exists remove it
        if (removeLastINode(dstIIP) != -1) {
          removedDst = dstIIP.getLastINode();
          undoRemoveDst = true;
        }
      }
      
      srcChild = srcIIP.getLastINode();

      final byte[] dstChildName = dstIIP.getLastLocalName();
      final INode toDst;
      if (withCount == null) {
        srcChild.setLocalName(dstChildName);
        toDst = srcChild;
      } else {
        withCount.getReferredINode().setLocalName(dstChildName);
        int dstSnapshotId = dstIIP.getLatestSnapshotId();
        final INodeReference.DstReference ref = new INodeReference.DstReference(
            dstIIP.getINode(-2).asDirectory(), withCount, dstSnapshotId);
        toDst = ref;
      }

      // add src as dst to complete rename
      if (addLastINodeNoQuotaCheck(dstIIP, toDst)) {
        undoRemoveSrc = false;
        if (NameNode.stateChangeLog.isDebugEnabled()) {
          NameNode.stateChangeLog.debug(
              "DIR* FSDirectory.unprotectedRenameTo: " + src
              + " is renamed to " + dst);
        }

        final INode srcParent = srcIIP.getINode(-2);
        srcParent.updateModificationTime(timestamp, srcIIP.getLatestSnapshotId());
        dstParent = dstIIP.getINode(-2);
        dstParent.updateModificationTime(timestamp, dstIIP.getLatestSnapshotId());
        // update moved lease with new filename
        getFSNamesystem().unprotectedChangeLease(src, dst);

        // Collect the blocks and remove the lease for previous dst
        long filesDeleted = -1;
        if (removedDst != null) {
          undoRemoveDst = false;
          BlocksMapUpdateInfo collectedBlocks = new BlocksMapUpdateInfo();
          List<INode> removedINodes = new ChunkedArrayList<INode>();
          filesDeleted = removedDst.cleanSubtree(Snapshot.CURRENT_STATE_ID,
              dstIIP.getLatestSnapshotId(), collectedBlocks, removedINodes, true)
              .get(Quota.NAMESPACE);
          getFSNamesystem().removePathAndBlocks(src, collectedBlocks,
              removedINodes);
        }

        if (snapshottableDirs.size() > 0) {
          // There are snapshottable directories (without snapshots) to be
          // deleted. Need to update the SnapshotManager.
          namesystem.removeSnapshottableDirs(snapshottableDirs);
        }
        
        // update the quota usage in src tree
        if (isSrcInSnapshot) {
          // get the counts after rename
          Quota.Counts newSrcCounts = srcChild.computeQuotaUsage(
              Quota.Counts.newInstance(), false);
          newSrcCounts.subtract(oldSrcCounts);
          srcParent.addSpaceConsumed(newSrcCounts.get(Quota.NAMESPACE),
              newSrcCounts.get(Quota.DISKSPACE), false);
        }
        
        return filesDeleted >= 0;
      }
    } finally {
      if (undoRemoveSrc) {
        // Rename failed - restore src
        final INodeDirectory srcParent = srcIIP.getINode(-2).asDirectory();
        final INode oldSrcChild = srcChild;
        // put it back
        if (withCount == null) {
          srcChild.setLocalName(srcChildName);
        } else if (!srcChildIsReference) { // src must be in snapshot
          // the withCount node will no longer be used thus no need to update
          // its reference number here
          final INode originalChild = withCount.getReferredINode();
          srcChild = originalChild;
          srcChild.setLocalName(srcChildName);
        } else {
          withCount.removeReference(oldSrcChild.asReference());
          final INodeReference originalRef = new INodeReference.DstReference(
              srcParent, withCount, srcRefDstSnapshot);
          srcChild = originalRef;
          withCount.getReferredINode().setLocalName(srcChildName);
        }
        
        if (srcParent.isWithSnapshot()) {
          srcParent.undoRename4ScrParent(oldSrcChild.asReference(), srcChild);
        } else {
          // srcParent is not an INodeDirectoryWithSnapshot, we only need to add
          // the srcChild back
          addLastINodeNoQuotaCheck(srcIIP, srcChild);
        }
      }
      if (undoRemoveDst) {
        // Rename failed - restore dst
        if (dstParent.isDirectory() && dstParent.asDirectory().isWithSnapshot()) {
          dstParent.asDirectory().undoRename4DstParent(removedDst,
              dstIIP.getLatestSnapshotId());
        } else {
          addLastINodeNoQuotaCheck(dstIIP, removedDst);
        }
        if (removedDst.isReference()) {
          final INodeReference removedDstRef = removedDst.asReference();
          final INodeReference.WithCount wc = 
              (WithCount) removedDstRef.getReferredINode().asReference();
          wc.addReference(removedDstRef);
        }
      }
    }
    NameNode.stateChangeLog.warn("DIR* FSDirectory.unprotectedRenameTo: "
        + "failed to rename " + src + " to " + dst);
    throw new IOException("rename from " + src + " to " + dst + " failed.");
  }
  
  /**
   * Set file replication
   * 
   * @param src file name
   * @param replication new replication
   * @param blockRepls block replications - output parameter
   * @return array of file blocks
   * @throws QuotaExceededException
   * @throws SnapshotAccessControlException 
   */
  Block[] setReplication(String src, short replication, short[] blockRepls)
      throws QuotaExceededException, UnresolvedLinkException,
      SnapshotAccessControlException {
    waitForReady();
    writeLock();
    try {
      final Block[] fileBlocks = unprotectedSetReplication(
          src, replication, blockRepls);
      if (fileBlocks != null)  // log replication change
        fsImage.getEditLog().logSetReplication(src, replication);
      return fileBlocks;
    } finally {
      writeUnlock();
    }
  }

  Block[] unprotectedSetReplication(String src, short replication,
      short[] blockRepls) throws QuotaExceededException,
      UnresolvedLinkException, SnapshotAccessControlException {
    assert hasWriteLock();

    final INodesInPath iip = rootDir.getINodesInPath4Write(src, true);
    final INode inode = iip.getLastINode();
    if (inode == null || !inode.isFile()) {
      return null;
    }
    INodeFile file = inode.asFile();
    final short oldBR = file.getBlockReplication();

    // before setFileReplication, check for increasing block replication.
    // if replication > oldBR, then newBR == replication.
    // if replication < oldBR, we don't know newBR yet. 
    if (replication > oldBR) {
      long dsDelta = (replication - oldBR)*(file.diskspaceConsumed()/oldBR);
      updateCount(iip, 0, dsDelta, true);
    }

    file = file.setFileReplication(replication, iip.getLatestSnapshotId(),
        inodeMap);
    
    final short newBR = file.getBlockReplication(); 
    // check newBR < oldBR case. 
    if (newBR < oldBR) {
      long dsDelta = (newBR - oldBR)*(file.diskspaceConsumed()/newBR);
      updateCount(iip, 0, dsDelta, true);
    }

    if (blockRepls != null) {
      blockRepls[0] = oldBR;
      blockRepls[1] = newBR;
    }
    return file.getBlocks();
  }

  /**
   * @param path the file path
   * @return the block size of the file. 
   */
  long getPreferredBlockSize(String path) throws UnresolvedLinkException,
      FileNotFoundException, IOException {
    readLock();
    try {
      return INodeFile.valueOf(rootDir.getNode(path, false), path
          ).getPreferredBlockSize();
    } finally {
      readUnlock();
    }
  }

  boolean exists(String src) throws UnresolvedLinkException {
    src = normalizePath(src);
    readLock();
    try {
      INode inode = rootDir.getNode(src, false);
      if (inode == null) {
         return false;
      }
      return !inode.isFile() || inode.asFile().getBlocks() != null;
    } finally {
      readUnlock();
    }
  }
  
  void setPermission(String src, FsPermission permission)
      throws FileNotFoundException, UnresolvedLinkException,
      QuotaExceededException, SnapshotAccessControlException {
    writeLock();
    try {
      unprotectedSetPermission(src, permission);
    } finally {
      writeUnlock();
    }
    fsImage.getEditLog().logSetPermissions(src, permission);
  }
  
  void unprotectedSetPermission(String src, FsPermission permissions)
      throws FileNotFoundException, UnresolvedLinkException,
      QuotaExceededException, SnapshotAccessControlException {
    assert hasWriteLock();
    final INodesInPath inodesInPath = rootDir.getINodesInPath4Write(src, true);
    final INode inode = inodesInPath.getLastINode();
    if (inode == null) {
      throw new FileNotFoundException("File does not exist: " + src);
    }
    int snapshotId = inodesInPath.getLatestSnapshotId();
    FsPermission oldPerm = inode.getPermissionStatus(snapshotId).getPermission();
    // This method cannot toggle the ACL bit.
    if (oldPerm.getAclBit() != permissions.getAclBit()) {
      permissions = new FsPermission(
        permissions.getUserAction(),
        permissions.getGroupAction(),
        permissions.getOtherAction(),
        permissions.getStickyBit(),
        oldPerm.getAclBit());
    }
    inode.setPermission(permissions, snapshotId);
  }

  void setOwner(String src, String username, String groupname)
      throws FileNotFoundException, UnresolvedLinkException,
      QuotaExceededException, SnapshotAccessControlException {
    writeLock();
    try {
      unprotectedSetOwner(src, username, groupname);
    } finally {
      writeUnlock();
    }
    fsImage.getEditLog().logSetOwner(src, username, groupname);
  }

  void unprotectedSetOwner(String src, String username, String groupname)
      throws FileNotFoundException, UnresolvedLinkException,
      QuotaExceededException, SnapshotAccessControlException {
    assert hasWriteLock();
    final INodesInPath inodesInPath = rootDir.getINodesInPath4Write(src, true);
    INode inode = inodesInPath.getLastINode();
    if (inode == null) {
      throw new FileNotFoundException("File does not exist: " + src);
    }
    if (username != null) {
      inode = inode.setUser(username, inodesInPath.getLatestSnapshotId());
    }
    if (groupname != null) {
      inode.setGroup(groupname, inodesInPath.getLatestSnapshotId());
    }
  }

  /**
   * Concat all the blocks from srcs to trg and delete the srcs files
   */
  void concat(String target, String [] srcs, boolean supportRetryCache) 
      throws UnresolvedLinkException, QuotaExceededException,
      SnapshotAccessControlException, SnapshotException {
    writeLock();
    try {
      // actual move
      waitForReady();
      long timestamp = now();
      unprotectedConcat(target, srcs, timestamp);
      // do the commit
      fsImage.getEditLog().logConcat(target, srcs, timestamp, 
          supportRetryCache);
    } finally {
      writeUnlock();
    }
  }

  /**
   * Concat all the blocks from srcs to trg and delete the srcs files
   * @param target target file to move the blocks to
   * @param srcs list of file to move the blocks from
   */
  void unprotectedConcat(String target, String [] srcs, long timestamp) 
      throws UnresolvedLinkException, QuotaExceededException,
      SnapshotAccessControlException, SnapshotException {
    assert hasWriteLock();
    if (NameNode.stateChangeLog.isDebugEnabled()) {
      NameNode.stateChangeLog.debug("DIR* FSNamesystem.concat to "+target);
    }
    // do the move
    
    final INodesInPath trgIIP = rootDir.getINodesInPath4Write(target, true);
    final INode[] trgINodes = trgIIP.getINodes();
    final INodeFile trgInode = trgIIP.getLastINode().asFile();
    INodeDirectory trgParent = trgINodes[trgINodes.length-2].asDirectory();
    final int trgLatestSnapshot = trgIIP.getLatestSnapshotId();
    
    final INodeFile [] allSrcInodes = new INodeFile[srcs.length];
    for(int i = 0; i < srcs.length; i++) {
      final INodesInPath iip = getINodesInPath4Write(srcs[i]);
      final int latest = iip.getLatestSnapshotId();
      final INode inode = iip.getLastINode();

      // check if the file in the latest snapshot
      if (inode.isInLatestSnapshot(latest)) {
        throw new SnapshotException("Concat: the source file " + srcs[i]
            + " is in snapshot " + latest);
      }

      // check if the file has other references.
      if (inode.isReference() && ((INodeReference.WithCount)
          inode.asReference().getReferredINode()).getReferenceCount() > 1) {
        throw new SnapshotException("Concat: the source file " + srcs[i]
            + " is referred by some other reference in some snapshot.");
      }

      allSrcInodes[i] = inode.asFile();
    }
    trgInode.concatBlocks(allSrcInodes);
    
    // since we are in the same dir - we can use same parent to remove files
    int count = 0;
    for(INodeFile nodeToRemove: allSrcInodes) {
      if(nodeToRemove == null) continue;
      
      nodeToRemove.setBlocks(null);
      trgParent.removeChild(nodeToRemove, trgLatestSnapshot);
      inodeMap.remove(nodeToRemove);
      count++;
    }
    
    // update inodeMap
    removeFromInodeMap(Arrays.asList(allSrcInodes));
    
    trgInode.setModificationTime(timestamp, trgLatestSnapshot);
    trgParent.updateModificationTime(timestamp, trgLatestSnapshot);
    // update quota on the parent directory ('count' files removed, 0 space)
    unprotectedUpdateCount(trgIIP, trgINodes.length-1, -count, 0);
  }

  /**
   * Delete the target directory and collect the blocks under it
   * 
   * @param src Path of a directory to delete
   * @param collectedBlocks Blocks under the deleted directory
   * @param removedINodes INodes that should be removed from {@link #inodeMap}
   * @param logRetryCache Whether to record RPC IDs in editlog to support retry
   *                      cache rebuilding.
   * @return true on successful deletion; else false
   */
  boolean delete(String src, BlocksMapUpdateInfo collectedBlocks,
      List<INode> removedINodes, boolean logRetryCache) throws IOException {
    if (NameNode.stateChangeLog.isDebugEnabled()) {
      NameNode.stateChangeLog.debug("DIR* FSDirectory.delete: " + src);
    }
    waitForReady();
    long now = now();
    final long filesRemoved;
    writeLock();
    try {
      final INodesInPath inodesInPath = rootDir.getINodesInPath4Write(
          normalizePath(src), false);
      if (!deleteAllowed(inodesInPath, src) ) {
        filesRemoved = -1;
      } else {
        // Before removing the node, first check if the targetNode is for a
        // snapshottable dir with snapshots, or its descendants have
        // snapshottable dir with snapshots
        final INode targetNode = inodesInPath.getLastINode();
        List<INodeDirectorySnapshottable> snapshottableDirs = 
            new ArrayList<INodeDirectorySnapshottable>();
        checkSnapshot(targetNode, snapshottableDirs);
        filesRemoved = unprotectedDelete(inodesInPath, collectedBlocks,
            removedINodes, now);
        if (snapshottableDirs.size() > 0) {
          // There are some snapshottable directories without snapshots to be
          // deleted. Need to update the SnapshotManager.
          namesystem.removeSnapshottableDirs(snapshottableDirs);
        }
      }
    } finally {
      writeUnlock();
    }
    if (filesRemoved < 0) {
      return false;
    }
    fsImage.getEditLog().logDelete(src, now, logRetryCache);
    incrDeletedFileCount(filesRemoved);
    // Blocks/INodes will be handled later by the caller of this method
    getFSNamesystem().removePathAndBlocks(src, null, null);
    return true;
  }
  
  private static boolean deleteAllowed(final INodesInPath iip,
      final String src) {
    final INode[] inodes = iip.getINodes(); 
    if (inodes == null || inodes.length == 0
        || inodes[inodes.length - 1] == null) {
      if(NameNode.stateChangeLog.isDebugEnabled()) {
        NameNode.stateChangeLog.debug("DIR* FSDirectory.unprotectedDelete: "
            + "failed to remove " + src + " because it does not exist");
      }
      return false;
    } else if (inodes.length == 1) { // src is the root
      NameNode.stateChangeLog.warn("DIR* FSDirectory.unprotectedDelete: "
          + "failed to remove " + src
          + " because the root is not allowed to be deleted");
      return false;
    }
    return true;
  }
  
  /**
   * @return true if the path is a non-empty directory; otherwise, return false.
   */
  boolean isNonEmptyDirectory(String path) throws UnresolvedLinkException {
    readLock();
    try {
      final INodesInPath inodesInPath = rootDir.getLastINodeInPath(path, false);
      final INode inode = inodesInPath.getINode(0);
      if (inode == null || !inode.isDirectory()) {
        //not found or not a directory
        return false;
      }
      final int s = inodesInPath.getPathSnapshotId();
      return !inode.asDirectory().getChildrenList(s).isEmpty();
    } finally {
      readUnlock();
    }
  }

  /**
   * Delete a path from the name space
   * Update the count at each ancestor directory with quota
   * <br>
   * Note: This is to be used by {@link FSEditLog} only.
   * <br>
   * @param src a string representation of a path to an inode
   * @param mtime the time the inode is removed
   * @throws SnapshotAccessControlException if path is in RO snapshot
   */ 
  void unprotectedDelete(String src, long mtime) throws UnresolvedLinkException,
      QuotaExceededException, SnapshotAccessControlException {
    assert hasWriteLock();
    BlocksMapUpdateInfo collectedBlocks = new BlocksMapUpdateInfo();
    List<INode> removedINodes = new ChunkedArrayList<INode>();

    final INodesInPath inodesInPath = rootDir.getINodesInPath4Write(
        normalizePath(src), false);
    final long filesRemoved = deleteAllowed(inodesInPath, src) ? 
        unprotectedDelete(inodesInPath, collectedBlocks, 
            removedINodes, mtime) : -1;
    if (filesRemoved >= 0) {
      getFSNamesystem().removePathAndBlocks(src, collectedBlocks, 
          removedINodes);
    }
  }
  
  /**
   * Delete a path from the name space
   * Update the count at each ancestor directory with quota
   * @param iip the inodes resolved from the path
   * @param collectedBlocks blocks collected from the deleted path
   * @param removedINodes inodes that should be removed from {@link #inodeMap}
   * @param mtime the time the inode is removed
   * @return the number of inodes deleted; 0 if no inodes are deleted.
   */ 
  long unprotectedDelete(INodesInPath iip, BlocksMapUpdateInfo collectedBlocks,
      List<INode> removedINodes, long mtime) throws QuotaExceededException {
    assert hasWriteLock();

    // check if target node exists
    INode targetNode = iip.getLastINode();
    if (targetNode == null) {
      return -1;
    }

    // record modification
    final int latestSnapshot = iip.getLatestSnapshotId();
    targetNode = targetNode.recordModification(latestSnapshot);
    iip.setLastINode(targetNode);

    // Remove the node from the namespace
    long removed = removeLastINode(iip);
    if (removed == -1) {
      return -1;
    }

    // set the parent's modification time
    final INodeDirectory parent = targetNode.getParent();
    parent.updateModificationTime(mtime, latestSnapshot);
    if (removed == 0) {
      return 0;
    }
    
    // collect block
    if (!targetNode.isInLatestSnapshot(latestSnapshot)) {
      targetNode.destroyAndCollectBlocks(collectedBlocks, removedINodes);
    } else {
      Quota.Counts counts = targetNode.cleanSubtree(Snapshot.CURRENT_STATE_ID,
          latestSnapshot, collectedBlocks, removedINodes, true);
      parent.addSpaceConsumed(-counts.get(Quota.NAMESPACE),
          -counts.get(Quota.DISKSPACE), true);
      removed = counts.get(Quota.NAMESPACE);
    }
    if (NameNode.stateChangeLog.isDebugEnabled()) {
      NameNode.stateChangeLog.debug("DIR* FSDirectory.unprotectedDelete: "
          + targetNode.getFullPathName() + " is removed");
    }
    return removed;
  }
  
  /**
   * Check if the given INode (or one of its descendants) is snapshottable and
   * already has snapshots.
   * 
   * @param target The given INode
   * @param snapshottableDirs The list of directories that are snapshottable 
   *                          but do not have snapshots yet
   */
  private static void checkSnapshot(INode target,
      List<INodeDirectorySnapshottable> snapshottableDirs) throws IOException {
    if (target.isDirectory()) {
      INodeDirectory targetDir = target.asDirectory();
      if (targetDir.isSnapshottable()) {
        INodeDirectorySnapshottable ssTargetDir = 
            (INodeDirectorySnapshottable) targetDir;
        if (ssTargetDir.getNumSnapshots() > 0) {
          throw new IOException("The directory " + ssTargetDir.getFullPathName()
              + " cannot be deleted since " + ssTargetDir.getFullPathName()
              + " is snapshottable and already has snapshots");
        } else {
          if (snapshottableDirs != null) {
            snapshottableDirs.add(ssTargetDir);
          }
        }
      } 
      for (INode child : targetDir.getChildrenList(Snapshot.CURRENT_STATE_ID)) {
        checkSnapshot(child, snapshottableDirs);
      }
    }
  }

  /**
   * Get a partial listing of the indicated directory
   *
   * @param src the directory name
   * @param startAfter the name to start listing after
   * @param needLocation if block locations are returned
   * @return a partial listing starting after startAfter
   */
  DirectoryListing getListing(String src, byte[] startAfter,
      boolean needLocation) throws UnresolvedLinkException, IOException {
    String srcs = normalizePath(src);

    readLock();
    try {
      if (srcs.endsWith(HdfsConstants.SEPARATOR_DOT_SNAPSHOT_DIR)) {
        return getSnapshotsListing(srcs, startAfter);
      }
      final INodesInPath inodesInPath = rootDir.getLastINodeInPath(srcs, true);
      final int snapshot = inodesInPath.getPathSnapshotId();
      final INode targetNode = inodesInPath.getINode(0);
      if (targetNode == null)
        return null;
      
      if (!targetNode.isDirectory()) {
        return new DirectoryListing(
            new HdfsFileStatus[]{createFileStatus(HdfsFileStatus.EMPTY_NAME,
                targetNode, needLocation, snapshot)}, 0);
      }

      final INodeDirectory dirInode = targetNode.asDirectory();
      final ReadOnlyList<INode> contents = dirInode.getChildrenList(snapshot);
      int startChild = INodeDirectory.nextChild(contents, startAfter);
      int totalNumChildren = contents.size();
      int numOfListing = Math.min(totalNumChildren-startChild, this.lsLimit);
      HdfsFileStatus listing[] = new HdfsFileStatus[numOfListing];
      for (int i=0; i<numOfListing; i++) {
        INode cur = contents.get(startChild+i);
        listing[i] = createFileStatus(cur.getLocalNameBytes(), cur,
            needLocation, snapshot);
      }
      return new DirectoryListing(
          listing, totalNumChildren-startChild-numOfListing);
    } finally {
      readUnlock();
    }
  }
  
  /**
   * Get a listing of all the snapshots of a snapshottable directory
   */
  private DirectoryListing getSnapshotsListing(String src, byte[] startAfter)
      throws UnresolvedLinkException, IOException {
    Preconditions.checkState(hasReadLock());
    Preconditions.checkArgument(
        src.endsWith(HdfsConstants.SEPARATOR_DOT_SNAPSHOT_DIR), 
        "%s does not end with %s", src, HdfsConstants.SEPARATOR_DOT_SNAPSHOT_DIR);
    
    final String dirPath = normalizePath(src.substring(0,
        src.length() - HdfsConstants.DOT_SNAPSHOT_DIR.length()));
    
    final INode node = this.getINode(dirPath);
    final INodeDirectorySnapshottable dirNode = INodeDirectorySnapshottable
        .valueOf(node, dirPath);
    final ReadOnlyList<Snapshot> snapshots = dirNode.getSnapshotList();
    int skipSize = ReadOnlyList.Util.binarySearch(snapshots, startAfter);
    skipSize = skipSize < 0 ? -skipSize - 1 : skipSize + 1;
    int numOfListing = Math.min(snapshots.size() - skipSize, this.lsLimit);
    final HdfsFileStatus listing[] = new HdfsFileStatus[numOfListing];
    for (int i = 0; i < numOfListing; i++) {
      Root sRoot = snapshots.get(i + skipSize).getRoot();
      listing[i] = createFileStatus(sRoot.getLocalNameBytes(), sRoot,
          Snapshot.CURRENT_STATE_ID);
    }
    return new DirectoryListing(
        listing, snapshots.size() - skipSize - numOfListing);
  }

  /** Get the file info for a specific file.
   * @param src The string representation of the path to the file
   * @param resolveLink whether to throw UnresolvedLinkException 
   * @return object containing information regarding the file
   *         or null if file not found
   */
  HdfsFileStatus getFileInfo(String src, boolean resolveLink) 
      throws UnresolvedLinkException {
    String srcs = normalizePath(src);
    readLock();
    try {
      if (srcs.endsWith(HdfsConstants.SEPARATOR_DOT_SNAPSHOT_DIR)) {
        return getFileInfo4DotSnapshot(srcs);
      }
      final INodesInPath inodesInPath = rootDir.getLastINodeInPath(srcs, resolveLink);
      final INode i = inodesInPath.getINode(0);
      return i == null? null: createFileStatus(HdfsFileStatus.EMPTY_NAME, i,
          inodesInPath.getPathSnapshotId());
    } finally {
      readUnlock();
    }
  }
  
  /**
   * Currently we only support "ls /xxx/.snapshot" which will return all the
   * snapshots of a directory. The FSCommand Ls will first call getFileInfo to
   * make sure the file/directory exists (before the real getListing call).
   * Since we do not have a real INode for ".snapshot", we return an empty
   * non-null HdfsFileStatus here.
   */
  private HdfsFileStatus getFileInfo4DotSnapshot(String src)
      throws UnresolvedLinkException {
    Preconditions.checkArgument(
        src.endsWith(HdfsConstants.SEPARATOR_DOT_SNAPSHOT_DIR), 
        "%s does not end with %s", src, HdfsConstants.SEPARATOR_DOT_SNAPSHOT_DIR);
    
    final String dirPath = normalizePath(src.substring(0,
        src.length() - HdfsConstants.DOT_SNAPSHOT_DIR.length()));
    
    final INode node = this.getINode(dirPath);
    if (node != null
        && node.isDirectory()
        && node.asDirectory() instanceof INodeDirectorySnapshottable) {
      return new HdfsFileStatus(0, true, 0, 0, 0, 0, null, null, null, null,
          HdfsFileStatus.EMPTY_NAME, -1L, 0);
    }
    return null;
  }

  /**
   * Get the blocks associated with the file.
   */
  Block[] getFileBlocks(String src) throws UnresolvedLinkException {
    waitForReady();
    readLock();
    try {
      final INode i = rootDir.getNode(src, false);
      return i != null && i.isFile()? i.asFile().getBlocks(): null;
    } finally {
      readUnlock();
    }
  }


  INodesInPath getExistingPathINodes(byte[][] components)
      throws UnresolvedLinkException {
    return INodesInPath.resolve(rootDir, components);
  }

  /**
   * Get {@link INode} associated with the file / directory.
   */
  public INode getINode(String src) throws UnresolvedLinkException {
    return getLastINodeInPath(src).getINode(0);
  }

  /**
   * Get {@link INode} associated with the file / directory.
   */
  public INodesInPath getLastINodeInPath(String src)
       throws UnresolvedLinkException {
    readLock();
    try {
      return rootDir.getLastINodeInPath(src, true);
    } finally {
      readUnlock();
    }
  }
  
  /**
   * Get {@link INode} associated with the file / directory.
   */
  public INodesInPath getINodesInPath4Write(String src
      ) throws UnresolvedLinkException, SnapshotAccessControlException {
    readLock();
    try {
      return rootDir.getINodesInPath4Write(src, true);
    } finally {
      readUnlock();
    }
  }

  /**
   * Get {@link INode} associated with the file / directory.
   * @throws SnapshotAccessControlException if path is in RO snapshot
   */
  public INode getINode4Write(String src) throws UnresolvedLinkException,
      SnapshotAccessControlException {
    readLock();
    try {
      return rootDir.getINode4Write(src, true);
    } finally {
      readUnlock();
    }
  }

  /** 
   * Check whether the filepath could be created
   * @throws SnapshotAccessControlException if path is in RO snapshot
   */
  boolean isValidToCreate(String src) throws UnresolvedLinkException,
      SnapshotAccessControlException {
    String srcs = normalizePath(src);
    readLock();
    try {
      if (srcs.startsWith("/") && !srcs.endsWith("/")
          && rootDir.getINode4Write(srcs, false) == null) {
        return true;
      } else {
        return false;
      }
    } finally {
      readUnlock();
    }
  }

  /**
   * Check whether the path specifies a directory
   */
  boolean isDir(String src) throws UnresolvedLinkException {
    src = normalizePath(src);
    readLock();
    try {
      INode node = rootDir.getNode(src, false);
      return node != null && node.isDirectory();
    } finally {
      readUnlock();
    }
  }
  
  /**
   * Check whether the path specifies a directory
   * @throws SnapshotAccessControlException if path is in RO snapshot
   */
  boolean isDirMutable(String src) throws UnresolvedLinkException,
      SnapshotAccessControlException {
    src = normalizePath(src);
    readLock();
    try {
      INode node = rootDir.getINode4Write(src, false);
      return node != null && node.isDirectory();
    } finally {
      readUnlock();
    }
  }

  /** Updates namespace and diskspace consumed for all
   * directories until the parent directory of file represented by path.
   * 
   * @param path path for the file.
   * @param nsDelta the delta change of namespace
   * @param dsDelta the delta change of diskspace
   * @throws QuotaExceededException if the new count violates any quota limit
   * @throws FileNotFoundException if path does not exist.
   */
  void updateSpaceConsumed(String path, long nsDelta, long dsDelta)
      throws QuotaExceededException, FileNotFoundException,
          UnresolvedLinkException, SnapshotAccessControlException {
    writeLock();
    try {
      final INodesInPath iip = rootDir.getINodesInPath4Write(path, false);
      if (iip.getLastINode() == null) {
        throw new FileNotFoundException("Path not found: " + path);
      }
      updateCount(iip, nsDelta, dsDelta, true);
    } finally {
      writeUnlock();
    }
  }
  
  private void updateCount(INodesInPath iip, long nsDelta, long dsDelta,
      boolean checkQuota) throws QuotaExceededException {
    updateCount(iip, iip.getINodes().length - 1, nsDelta, dsDelta, checkQuota);
  }

  /** update count of each inode with quota
   * 
   * @param iip inodes in a path
   * @param numOfINodes the number of inodes to update starting from index 0
   * @param nsDelta the delta change of namespace
   * @param dsDelta the delta change of diskspace
   * @param checkQuota if true then check if quota is exceeded
   * @throws QuotaExceededException if the new count violates any quota limit
   */
  private void updateCount(INodesInPath iip, int numOfINodes, 
                           long nsDelta, long dsDelta, boolean checkQuota)
                           throws QuotaExceededException {
    assert hasWriteLock();
    if (!ready) {
      //still initializing. do not check or update quotas.
      return;
    }
    final INode[] inodes = iip.getINodes();
    if (numOfINodes > inodes.length) {
      numOfINodes = inodes.length;
    }
    if (checkQuota) {
      verifyQuota(inodes, numOfINodes, nsDelta, dsDelta, null);
    }
    unprotectedUpdateCount(iip, numOfINodes, nsDelta, dsDelta);
  }
  
  /** 
   * update quota of each inode and check to see if quota is exceeded. 
   * See {@link #updateCount(INode[], int, long, long, boolean)}
   */ 
  private void updateCountNoQuotaCheck(INodesInPath inodesInPath,
      int numOfINodes, long nsDelta, long dsDelta) {
    assert hasWriteLock();
    try {
      updateCount(inodesInPath, numOfINodes, nsDelta, dsDelta, false);
    } catch (QuotaExceededException e) {
      NameNode.LOG.error("BUG: unexpected exception ", e);
    }
  }
  
  /**
   * updates quota without verification
   * callers responsibility is to make sure quota is not exceeded
   */
  private static void unprotectedUpdateCount(INodesInPath inodesInPath,
      int numOfINodes, long nsDelta, long dsDelta) {
    final INode[] inodes = inodesInPath.getINodes();
    for(int i=0; i < numOfINodes; i++) {
      if (inodes[i].isQuotaSet()) { // a directory with quota
        inodes[i].asDirectory().getDirectoryWithQuotaFeature()
            .addSpaceConsumed2Cache(nsDelta, dsDelta);
      }
    }
  }
  
  /** Return the name of the path represented by inodes at [0, pos] */
  static String getFullPathName(INode[] inodes, int pos) {
    StringBuilder fullPathName = new StringBuilder();
    if (inodes[0].isRoot()) {
      if (pos == 0) return Path.SEPARATOR;
    } else {
      fullPathName.append(inodes[0].getLocalName());
    }
    
    for (int i=1; i<=pos; i++) {
      fullPathName.append(Path.SEPARATOR_CHAR).append(inodes[i].getLocalName());
    }
    return fullPathName.toString();
  }

  /**
   * @return the relative path of an inode from one of its ancestors,
   *         represented by an array of inodes.
   */
  private static INode[] getRelativePathINodes(INode inode, INode ancestor) {
    // calculate the depth of this inode from the ancestor
    int depth = 0;
    for (INode i = inode; i != null && !i.equals(ancestor); i = i.getParent()) {
      depth++;
    }
    INode[] inodes = new INode[depth];

    // fill up the inodes in the path from this inode to root
    for (int i = 0; i < depth; i++) {
      if (inode == null) {
        NameNode.stateChangeLog.warn("Could not get full path."
            + " Corresponding file might have deleted already.");
        return null;
      }
      inodes[depth-i-1] = inode;
      inode = inode.getParent();
    }
    return inodes;
  }
  
  private static INode[] getFullPathINodes(INode inode) {
    return getRelativePathINodes(inode, null);
  }
  
  /** Return the full path name of the specified inode */
  static String getFullPathName(INode inode) {
    INode[] inodes = getFullPathINodes(inode);
    return getFullPathName(inodes, inodes.length - 1);
  }
  
  /**
   * Create a directory 
   * If ancestor directories do not exist, automatically create them.

   * @param src string representation of the path to the directory
   * @param permissions the permission of the directory
   * @param isAutocreate if the permission of the directory should inherit
   *                          from its parent or not. u+wx is implicitly added to
   *                          the automatically created directories, and to the
   *                          given directory if inheritPermission is true
   * @param now creation time
   * @return true if the operation succeeds false otherwise
   * @throws FileNotFoundException if an ancestor or itself is a file
   * @throws QuotaExceededException if directory creation violates 
   *                                any quota limit
   * @throws UnresolvedLinkException if a symlink is encountered in src.                      
   * @throws SnapshotAccessControlException if path is in RO snapshot
   */
  boolean mkdirs(String src, PermissionStatus permissions,
      boolean inheritPermission, long now)
      throws FileAlreadyExistsException, QuotaExceededException, 
             UnresolvedLinkException, SnapshotAccessControlException {
    src = normalizePath(src);
    String[] names = INode.getPathNames(src);
    byte[][] components = INode.getPathComponents(names);
    final int lastInodeIndex = components.length - 1;

    writeLock();
    try {
      INodesInPath iip = getExistingPathINodes(components);
      if (iip.isSnapshot()) {
        throw new SnapshotAccessControlException(
            "Modification on RO snapshot is disallowed");
      }
      INode[] inodes = iip.getINodes();

      // find the index of the first null in inodes[]
      StringBuilder pathbuilder = new StringBuilder();
      int i = 1;
      for(; i < inodes.length && inodes[i] != null; i++) {
        pathbuilder.append(Path.SEPARATOR).append(names[i]);
        if (!inodes[i].isDirectory()) {
          throw new FileAlreadyExistsException("Parent path is not a directory: "
              + pathbuilder+ " "+inodes[i].getLocalName());
        }
      }

      // default to creating parent dirs with the given perms
      PermissionStatus parentPermissions = permissions;

      // if not inheriting and it's the last inode, there's no use in
      // computing perms that won't be used
      if (inheritPermission || (i < lastInodeIndex)) {
        // if inheriting (ie. creating a file or symlink), use the parent dir,
        // else the supplied permissions
        // NOTE: the permissions of the auto-created directories violate posix
        FsPermission parentFsPerm = inheritPermission
            ? inodes[i-1].getFsPermission() : permissions.getPermission();
        
        // ensure that the permissions allow user write+execute
        if (!parentFsPerm.getUserAction().implies(FsAction.WRITE_EXECUTE)) {
          parentFsPerm = new FsPermission(
              parentFsPerm.getUserAction().or(FsAction.WRITE_EXECUTE),
              parentFsPerm.getGroupAction(),
              parentFsPerm.getOtherAction()
          );
        }
        
        if (!parentPermissions.getPermission().equals(parentFsPerm)) {
          parentPermissions = new PermissionStatus(
              parentPermissions.getUserName(),
              parentPermissions.getGroupName(),
              parentFsPerm
          );
          // when inheriting, use same perms for entire path
          if (inheritPermission) permissions = parentPermissions;
        }
      }
      
      // create directories beginning from the first null index
      for(; i < inodes.length; i++) {
        pathbuilder.append(Path.SEPARATOR + names[i]);
        unprotectedMkdir(namesystem.allocateNewInodeId(), iip, i,
            components[i], (i < lastInodeIndex) ? parentPermissions
                : permissions, now);
        if (inodes[i] == null) {
          return false;
        }
        // Directory creation also count towards FilesCreated
        // to match count of FilesDeleted metric.
        if (getFSNamesystem() != null)
          NameNode.getNameNodeMetrics().incrFilesCreated();

        final String cur = pathbuilder.toString();
        fsImage.getEditLog().logMkDir(cur, inodes[i]);
        if(NameNode.stateChangeLog.isDebugEnabled()) {
          NameNode.stateChangeLog.debug(
              "DIR* FSDirectory.mkdirs: created directory " + cur);
        }
      }
    } finally {
      writeUnlock();
    }
    return true;
  }

  INode unprotectedMkdir(long inodeId, String src, PermissionStatus permissions,
                          long timestamp) throws QuotaExceededException,
                          UnresolvedLinkException {
    assert hasWriteLock();
    byte[][] components = INode.getPathComponents(src);
    INodesInPath iip = getExistingPathINodes(components);
    INode[] inodes = iip.getINodes();
    final int pos = inodes.length - 1;
    unprotectedMkdir(inodeId, iip, pos, components[pos], permissions,
        timestamp);
    return inodes[pos];
  }

  /** create a directory at index pos.
   * The parent path to the directory is at [0, pos-1].
   * All ancestors exist. Newly created one stored at index pos.
   */
  private void unprotectedMkdir(long inodeId, INodesInPath inodesInPath,
      int pos, byte[] name, PermissionStatus permission, long timestamp)
      throws QuotaExceededException {
    assert hasWriteLock();
    final INodeDirectory dir = new INodeDirectory(inodeId, name, permission,
        timestamp);
    if (addChild(inodesInPath, pos, dir, true)) {
      inodesInPath.setINode(pos, dir);
    }
  }
  
  /**
   * Add the given child to the namespace.
   * @param src The full path name of the child node.
   * @throw QuotaExceededException is thrown if it violates quota limit
   */
  private boolean addINode(String src, INode child
      ) throws QuotaExceededException, UnresolvedLinkException {
    byte[][] components = INode.getPathComponents(src);
    child.setLocalName(components[components.length-1]);
    cacheName(child);
    writeLock();
    try {
      return addLastINode(getExistingPathINodes(components), child, true);
    } finally {
      writeUnlock();
    }
  }

  /**
   * Verify quota for adding or moving a new INode with required 
   * namespace and diskspace to a given position.
   *  
   * @param inodes INodes corresponding to a path
   * @param pos position where a new INode will be added
   * @param nsDelta needed namespace
   * @param dsDelta needed diskspace
   * @param commonAncestor Last node in inodes array that is a common ancestor
   *          for a INode that is being moved from one location to the other.
   *          Pass null if a node is not being moved.
   * @throws QuotaExceededException if quota limit is exceeded.
   */
  private static void verifyQuota(INode[] inodes, int pos, long nsDelta,
      long dsDelta, INode commonAncestor) throws QuotaExceededException {
    if (nsDelta <= 0 && dsDelta <= 0) {
      // if quota is being freed or not being consumed
      return;
    }

    // check existing components in the path
    for(int i = (pos > inodes.length? inodes.length: pos) - 1; i >= 0; i--) {
      if (commonAncestor == inodes[i]) {
        // Stop checking for quota when common ancestor is reached
        return;
      }
      final DirectoryWithQuotaFeature q
          = inodes[i].asDirectory().getDirectoryWithQuotaFeature();
      if (q != null) { // a directory with quota
        try {
          q.verifyQuota(nsDelta, dsDelta);
        } catch (QuotaExceededException e) {
          e.setPathName(getFullPathName(inodes, i));
          throw e;
        }
      }
    }
  }
  
  /**
   * Verify quota for rename operation where srcInodes[srcInodes.length-1] moves
   * dstInodes[dstInodes.length-1]
   * 
   * @param src directory from where node is being moved.
   * @param dst directory to where node is moved to.
   * @throws QuotaExceededException if quota limit is exceeded.
   */
  private void verifyQuotaForRename(INode[] src, INode[] dst)
      throws QuotaExceededException {
    if (!ready) {
      // Do not check quota if edits log is still being processed
      return;
    }
    int i = 0;
    for(; src[i] == dst[i]; i++);
    // src[i - 1] is the last common ancestor.

    final Quota.Counts delta = src[src.length - 1].computeQuotaUsage();
    
    // Reduce the required quota by dst that is being removed
    final int dstIndex = dst.length - 1;
    if (dst[dstIndex] != null) {
      delta.subtract(dst[dstIndex].computeQuotaUsage());
    }
    verifyQuota(dst, dstIndex, delta.get(Quota.NAMESPACE),
        delta.get(Quota.DISKSPACE), src[i - 1]);
  }

  /** Verify if the snapshot name is legal. */
  void verifySnapshotName(String snapshotName, String path)
      throws PathComponentTooLongException {
    if (snapshotName.contains(Path.SEPARATOR)) {
      throw new HadoopIllegalArgumentException(
          "Snapshot name cannot contain \"" + Path.SEPARATOR + "\"");
    }
    final byte[] bytes = DFSUtil.string2Bytes(snapshotName);
    verifyINodeName(bytes);
    verifyMaxComponentLength(bytes, path, 0);
  }
  
  /** Verify if the inode name is legal. */
  void verifyINodeName(byte[] childName) throws HadoopIllegalArgumentException {
    if (Arrays.equals(HdfsConstants.DOT_SNAPSHOT_DIR_BYTES, childName)) {
      String s = "\"" + HdfsConstants.DOT_SNAPSHOT_DIR + "\" is a reserved name.";
      if (!ready) {
        s += "  Please rename it before upgrade.";
      }
      throw new HadoopIllegalArgumentException(s);
    }
  }

  /**
   * Verify child's name for fs limit.
   * @throws PathComponentTooLongException child's name is too long.
   */
  void verifyMaxComponentLength(byte[] childName, Object parentPath, int pos)
      throws PathComponentTooLongException {
    if (maxComponentLength == 0) {
      return;
    }

    final int length = childName.length;
    if (length > maxComponentLength) {
      final String p = parentPath instanceof INode[]?
          getFullPathName((INode[])parentPath, pos - 1): (String)parentPath;
      final PathComponentTooLongException e = new PathComponentTooLongException(
          maxComponentLength, length, p, DFSUtil.bytes2String(childName));
      if (ready) {
        throw e;
      } else {
        // Do not throw if edits log is still being processed
        NameNode.LOG.error("ERROR in FSDirectory.verifyINodeName", e);
      }
    }
  }

  /**
   * Verify children size for fs limit.
   * @throws MaxDirectoryItemsExceededException too many children.
   */
  void verifyMaxDirItems(INode[] pathComponents, int pos)
      throws MaxDirectoryItemsExceededException {
    if (maxDirItems == 0) {
      return;
    }

    final INodeDirectory parent = pathComponents[pos-1].asDirectory();
    final int count = parent.getChildrenList(Snapshot.CURRENT_STATE_ID).size();
    if (count >= maxDirItems) {
      final MaxDirectoryItemsExceededException e
          = new MaxDirectoryItemsExceededException(maxDirItems, count);
      if (ready) {
        e.setPathName(getFullPathName(pathComponents, pos - 1));
        throw e;
      } else {
        // Do not throw if edits log is still being processed
        NameNode.LOG.error("FSDirectory.verifyMaxDirItems: "
            + e.getLocalizedMessage());
      }
    }
  }
  
  /**
   * The same as {@link #addChild(INodesInPath, int, INode, boolean)}
   * with pos = length - 1.
   */
  private boolean addLastINode(INodesInPath inodesInPath,
      INode inode, boolean checkQuota) throws QuotaExceededException {
    final int pos = inodesInPath.getINodes().length - 1;
    return addChild(inodesInPath, pos, inode, checkQuota);
  }

  /** Add a node child to the inodes at index pos. 
   * Its ancestors are stored at [0, pos-1].
   * @return false if the child with this name already exists; 
   *         otherwise return true;
   * @throw QuotaExceededException is thrown if it violates quota limit
   */
  private boolean addChild(INodesInPath iip, int pos,
      INode child, boolean checkQuota) throws QuotaExceededException {
    final INode[] inodes = iip.getINodes();
    // Disallow creation of /.reserved. This may be created when loading
    // editlog/fsimage during upgrade since /.reserved was a valid name in older
    // release. This may also be called when a user tries to create a file
    // or directory /.reserved.
    if (pos == 1 && inodes[0] == rootDir && isReservedName(child)) {
      throw new HadoopIllegalArgumentException(
          "File name \"" + child.getLocalName() + "\" is reserved and cannot "
              + "be created. If this is during upgrade change the name of the "
              + "existing file or directory to another name before upgrading "
              + "to the new release.");
    }
    // The filesystem limits are not really quotas, so this check may appear
    // odd. It's because a rename operation deletes the src, tries to add
    // to the dest, if that fails, re-adds the src from whence it came.
    // The rename code disables the quota when it's restoring to the
    // original location becase a quota violation would cause the the item
    // to go "poof".  The fs limits must be bypassed for the same reason.
    if (checkQuota) {
      verifyMaxComponentLength(child.getLocalNameBytes(), inodes, pos);
      verifyMaxDirItems(inodes, pos);
    }
    // always verify inode name
    verifyINodeName(child.getLocalNameBytes());
    
    final Quota.Counts counts = child.computeQuotaUsage();
    updateCount(iip, pos,
        counts.get(Quota.NAMESPACE), counts.get(Quota.DISKSPACE), checkQuota);
    final INodeDirectory parent = inodes[pos-1].asDirectory();
    boolean added = false;
    try {
      added = parent.addChild(child, true, iip.getLatestSnapshotId());
    } catch (QuotaExceededException e) {
      updateCountNoQuotaCheck(iip, pos,
          -counts.get(Quota.NAMESPACE), -counts.get(Quota.DISKSPACE));
      throw e;
    }
    if (!added) {
      updateCountNoQuotaCheck(iip, pos,
          -counts.get(Quota.NAMESPACE), -counts.get(Quota.DISKSPACE));
    } else {
      iip.setINode(pos - 1, child.getParent());
      addToInodeMap(child);
    }
    return added;
  }
  
  private boolean addLastINodeNoQuotaCheck(INodesInPath inodesInPath, INode i) {
    try {
      return addLastINode(inodesInPath, i, false);
    } catch (QuotaExceededException e) {
      NameNode.LOG.warn("FSDirectory.addChildNoQuotaCheck - unexpected", e);
    }
    return false;
  }
  
  /**
   * Remove the last inode in the path from the namespace.
   * Count of each ancestor with quota is also updated.
   * @return -1 for failing to remove;
   *          0 for removing a reference whose referred inode has other 
   *            reference nodes;
   *         >0 otherwise. 
   */
  private long removeLastINode(final INodesInPath iip)
      throws QuotaExceededException {
    final int latestSnapshot = iip.getLatestSnapshotId();
    final INode last = iip.getLastINode();
    final INodeDirectory parent = iip.getINode(-2).asDirectory();
    if (!parent.removeChild(last, latestSnapshot)) {
      return -1;
    }
    INodeDirectory newParent = last.getParent();
    if (parent != newParent) {
      iip.setINode(-2, newParent);
    }
    
    if (!last.isInLatestSnapshot(latestSnapshot)) {
      final Quota.Counts counts = last.computeQuotaUsage();
      updateCountNoQuotaCheck(iip, iip.getINodes().length - 1,
          -counts.get(Quota.NAMESPACE), -counts.get(Quota.DISKSPACE));

      if (INodeReference.tryRemoveReference(last) > 0) {
        return 0;
      } else {
        return counts.get(Quota.NAMESPACE);
      }
    }
    return 1;
  }
  
  /**
   */
  String normalizePath(String src) {
    if (src.length() > 1 && src.endsWith("/")) {
      src = src.substring(0, src.length() - 1);
    }
    return src;
  }

  ContentSummary getContentSummary(String src) 
    throws FileNotFoundException, UnresolvedLinkException {
    String srcs = normalizePath(src);
    readLock();
    try {
      INode targetNode = rootDir.getNode(srcs, false);
      if (targetNode == null) {
        throw new FileNotFoundException("File does not exist: " + srcs);
      }
      else {
        // Make it relinquish locks everytime contentCountLimit entries are
        // processed. 0 means disabled. I.e. blocking for the entire duration.
        ContentSummaryComputationContext cscc =

            new ContentSummaryComputationContext(this, getFSNamesystem(),
            contentCountLimit);
        ContentSummary cs = targetNode.computeAndConvertContentSummary(cscc);
        yieldCount += cscc.getYieldCount();
        return cs;
      }
    } finally {
      readUnlock();
    }
  }

  @VisibleForTesting
  public long getYieldCount() {
    return yieldCount;
  }

  public INodeMap getINodeMap() {
    return inodeMap;
  }
  
  /**
   * This method is always called with writeLock of FSDirectory held.
   */
  public final void addToInodeMap(INode inode) {
    if (inode instanceof INodeWithAdditionalFields) {
      inodeMap.put((INodeWithAdditionalFields)inode);
    }
  }
  
  /**
   * This method is always called with writeLock of FSDirectory held.
   */
  public final void removeFromInodeMap(List<? extends INode> inodes) {
    if (inodes != null) {
      for (INode inode : inodes) {
        if (inode != null && inode instanceof INodeWithAdditionalFields) {
          inodeMap.remove(inode);
        }
      }
    }
  }
  
  /**
   * Get the inode from inodeMap based on its inode id.
   * @param id The given id
   * @return The inode associated with the given id
   */
  public INode getInode(long id) {
    readLock();
    try {
      return inodeMap.get(id);
    } finally {
      readUnlock();
    }
  }
  
  @VisibleForTesting
  int getInodeMapSize() {
    return inodeMap.size();
  }
  
  /**
   * See {@link ClientProtocol#setQuota(String, long, long)} for the contract.
   * Sets quota for for a directory.
   * @returns INodeDirectory if any of the quotas have changed. null other wise.
   * @throws FileNotFoundException if the path does not exist.
   * @throws PathIsNotDirectoryException if the path is not a directory.
   * @throws QuotaExceededException if the directory tree size is 
   *                                greater than the given quota
   * @throws UnresolvedLinkException if a symlink is encountered in src.
   * @throws SnapshotAccessControlException if path is in RO snapshot
   */
  INodeDirectory unprotectedSetQuota(String src, long nsQuota, long dsQuota)
      throws FileNotFoundException, PathIsNotDirectoryException,
      QuotaExceededException, UnresolvedLinkException,
      SnapshotAccessControlException {
    assert hasWriteLock();
    // sanity check
    if ((nsQuota < 0 && nsQuota != HdfsConstants.QUOTA_DONT_SET && 
         nsQuota != HdfsConstants.QUOTA_RESET) || 
        (dsQuota < 0 && dsQuota != HdfsConstants.QUOTA_DONT_SET && 
          dsQuota != HdfsConstants.QUOTA_RESET)) {
      throw new IllegalArgumentException("Illegal value for nsQuota or " +
                                         "dsQuota : " + nsQuota + " and " +
                                         dsQuota);
    }
    
    String srcs = normalizePath(src);
    final INodesInPath iip = rootDir.getINodesInPath4Write(srcs, true);
    INodeDirectory dirNode = INodeDirectory.valueOf(iip.getLastINode(), srcs);
    if (dirNode.isRoot() && nsQuota == HdfsConstants.QUOTA_RESET) {
      throw new IllegalArgumentException("Cannot clear namespace quota on root.");
    } else { // a directory inode
      final Quota.Counts oldQuota = dirNode.getQuotaCounts();
      final long oldNsQuota = oldQuota.get(Quota.NAMESPACE);
      final long oldDsQuota = oldQuota.get(Quota.DISKSPACE);
      if (nsQuota == HdfsConstants.QUOTA_DONT_SET) {
        nsQuota = oldNsQuota;
      }
      if (dsQuota == HdfsConstants.QUOTA_DONT_SET) {
        dsQuota = oldDsQuota;
      }        
      if (oldNsQuota == nsQuota && oldDsQuota == dsQuota) {
        return null;
      }

      final int latest = iip.getLatestSnapshotId();
      dirNode = dirNode.recordModification(latest);
      dirNode.setQuota(nsQuota, dsQuota);
      return dirNode;
    }
  }
  
  /**
   * See {@link ClientProtocol#setQuota(String, long, long)} for the contract.
   * @throws SnapshotAccessControlException if path is in RO snapshot
   * @see #unprotectedSetQuota(String, long, long)
   */
  void setQuota(String src, long nsQuota, long dsQuota) 
      throws FileNotFoundException, PathIsNotDirectoryException,
      QuotaExceededException, UnresolvedLinkException,
      SnapshotAccessControlException {
    writeLock();
    try {
      INodeDirectory dir = unprotectedSetQuota(src, nsQuota, dsQuota);
      if (dir != null) {
        final Quota.Counts q = dir.getQuotaCounts();
        fsImage.getEditLog().logSetQuota(src,
            q.get(Quota.NAMESPACE), q.get(Quota.DISKSPACE));
      }
    } finally {
      writeUnlock();
    }
  }
  
  long totalInodes() {
    readLock();
    try {
      return rootDir.getDirectoryWithQuotaFeature().getSpaceConsumed()
          .get(Quota.NAMESPACE);
    } finally {
      readUnlock();
    }
  }

  /**
   * Sets the access time on the file/directory. Logs it in the transaction log.
   */
  void setTimes(String src, INode inode, long mtime, long atime, boolean force,
      int latestSnapshotId) throws QuotaExceededException {
    boolean status = false;
    writeLock();
    try {
      status = unprotectedSetTimes(inode, mtime, atime, force, latestSnapshotId);
    } finally {
      writeUnlock();
    }
    if (status) {
      fsImage.getEditLog().logTimes(src, mtime, atime);
    }
  }

  boolean unprotectedSetTimes(String src, long mtime, long atime, boolean force) 
      throws UnresolvedLinkException, QuotaExceededException {
    assert hasWriteLock();
    final INodesInPath i = getLastINodeInPath(src); 
    return unprotectedSetTimes(i.getLastINode(), mtime, atime, force,
        i.getLatestSnapshotId());
  }

  private boolean unprotectedSetTimes(INode inode, long mtime,
      long atime, boolean force, int latest) throws QuotaExceededException {
    assert hasWriteLock();
    boolean status = false;
    if (mtime != -1) {
      inode = inode.setModificationTime(mtime, latest);
      status = true;
    }
    if (atime != -1) {
      long inodeTime = inode.getAccessTime();

      // if the last access time update was within the last precision interval, then
      // no need to store access time
      if (atime <= inodeTime + getFSNamesystem().getAccessTimePrecision() && !force) {
        status =  false;
      } else {
        inode.setAccessTime(atime, latest);
        status = true;
      }
    } 
    return status;
  }

  /**
   * Reset the entire namespace tree.
   */
  void reset() {
    writeLock();
    try {
      setReady(false);
      rootDir = createRoot(getFSNamesystem());
      inodeMap.clear();
      addToInodeMap(rootDir);
      nameCache.reset();
    } finally {
      writeUnlock();
    }
  }

  /**
   * create an hdfs file status from an inode
   * 
   * @param path the local name
   * @param node inode
   * @param needLocation if block locations need to be included or not
   * @return a file status
   * @throws IOException if any error occurs
   */
  private HdfsFileStatus createFileStatus(byte[] path, INode node,
      boolean needLocation, int snapshot) throws IOException {
    if (needLocation) {
      return createLocatedFileStatus(path, node, snapshot);
    } else {
      return createFileStatus(path, node, snapshot);
    }
  }
  /**
   * Create FileStatus by file INode 
   */
   HdfsFileStatus createFileStatus(byte[] path, INode node,
       int snapshot) {
     long size = 0;     // length is zero for directories
     short replication = 0;
     long blocksize = 0;
     if (node.isFile()) {
       final INodeFile fileNode = node.asFile();
       size = fileNode.computeFileSize(snapshot);
       replication = fileNode.getFileReplication(snapshot);
       blocksize = fileNode.getPreferredBlockSize();
     }
     int childrenNum = node.isDirectory() ? 
         node.asDirectory().getChildrenNum(snapshot) : 0;
         
     return new HdfsFileStatus(
        size, 
        node.isDirectory(), 
        replication, 
        blocksize,
        node.getModificationTime(snapshot),
        node.getAccessTime(snapshot),
        node.getFsPermission(snapshot),
        node.getUserName(snapshot),
        node.getGroupName(snapshot),
        node.isSymlink() ? node.asSymlink().getSymlink() : null,
        path,
        node.getId(),
        childrenNum);
  }

  /**
   * Create FileStatus with location info by file INode
   */
  private HdfsLocatedFileStatus createLocatedFileStatus(byte[] path,
      INode node, int snapshot) throws IOException {
    assert hasReadLock();
    long size = 0; // length is zero for directories
    short replication = 0;
    long blocksize = 0;
    LocatedBlocks loc = null;
    if (node.isFile()) {
      final INodeFile fileNode = node.asFile();
      size = fileNode.computeFileSize(snapshot);
      replication = fileNode.getFileReplication(snapshot);
      blocksize = fileNode.getPreferredBlockSize();

      final boolean inSnapshot = snapshot != Snapshot.CURRENT_STATE_ID; 
      final boolean isUc = inSnapshot ? false : fileNode.isUnderConstruction();
      final long fileSize = !inSnapshot && isUc ? 
          fileNode.computeFileSizeNotIncludingLastUcBlock() : size;
      loc = getFSNamesystem().getBlockManager().createLocatedBlocks(
          fileNode.getBlocks(), fileSize, isUc, 0L, size, false,
          inSnapshot);
      if (loc == null) {
        loc = new LocatedBlocks();
      }
    }
    int childrenNum = node.isDirectory() ? 
        node.asDirectory().getChildrenNum(snapshot) : 0;
        
    HdfsLocatedFileStatus status =
        new HdfsLocatedFileStatus(size, node.isDirectory(), replication,
          blocksize, node.getModificationTime(snapshot),
          node.getAccessTime(snapshot), node.getFsPermission(snapshot),
          node.getUserName(snapshot), node.getGroupName(snapshot),
          node.isSymlink() ? node.asSymlink().getSymlink() : null, path,
          node.getId(), loc, childrenNum);
    // Set caching information for the located blocks.
    if (loc != null) {
      CacheManager cacheManager = namesystem.getCacheManager();
      for (LocatedBlock lb: loc.getLocatedBlocks()) {
        cacheManager.setCachedLocations(lb);
      }
    }
    return status;
  }

    
  /**
   * Add the given symbolic link to the fs. Record it in the edits log.
   */
  INodeSymlink addSymlink(String path, String target,
      PermissionStatus dirPerms, boolean createParent, boolean logRetryCache)
      throws UnresolvedLinkException, FileAlreadyExistsException,
      QuotaExceededException, SnapshotAccessControlException {
    waitForReady();

    final long modTime = now();
    if (createParent) {
      final String parent = new Path(path).getParent().toString();
      if (!mkdirs(parent, dirPerms, true, modTime)) {
        return null;
      }
    }
    final String userName = dirPerms.getUserName();
    INodeSymlink newNode  = null;
    long id = namesystem.allocateNewInodeId();
    writeLock();
    try {
      newNode = unprotectedAddSymlink(id, path, target, modTime, modTime,
          new PermissionStatus(userName, null, FsPermission.getDefault()));
    } finally {
      writeUnlock();
    }
    if (newNode == null) {
      NameNode.stateChangeLog.info("DIR* addSymlink: failed to add " + path);
      return null;
    }
    fsImage.getEditLog().logSymlink(path, target, modTime, modTime, newNode,
        logRetryCache);
    
    if(NameNode.stateChangeLog.isDebugEnabled()) {
      NameNode.stateChangeLog.debug("DIR* addSymlink: " + path + " is added");
    }
    return newNode;
  }

  /**
   * Add the specified path into the namespace. Invoked from edit log processing.
   */
  INodeSymlink unprotectedAddSymlink(long id, String path, String target,
      long mtime, long atime, PermissionStatus perm)
      throws UnresolvedLinkException, QuotaExceededException {
    assert hasWriteLock();
    final INodeSymlink symlink = new INodeSymlink(id, null, perm, mtime, atime,
        target);
    return addINode(path, symlink) ? symlink : null;
  }

  void modifyAclEntries(String src, List<AclEntry> aclSpec) throws IOException {
    writeLock();
    try {
      List<AclEntry> newAcl = unprotectedModifyAclEntries(src, aclSpec);
      fsImage.getEditLog().logSetAcl(src, newAcl);
    } finally {
      writeUnlock();
    }
  }

  private List<AclEntry> unprotectedModifyAclEntries(String src,
      List<AclEntry> aclSpec) throws IOException {
    assert hasWriteLock();
    INodesInPath iip = rootDir.getINodesInPath4Write(normalizePath(src), true);
    INodeWithAdditionalFields inode = resolveINodeWithAdditionalFields(src, iip);
    int snapshotId = iip.getLatestSnapshotId();
    List<AclEntry> existingAcl = AclStorage.readINodeAcl(inode, snapshotId);
    List<AclEntry> newAcl = AclTransformation.mergeAclEntries(existingAcl,
      aclSpec);
    AclStorage.updateINodeAcl(inode, newAcl, snapshotId);
    return newAcl;
  }

  void removeAclEntries(String src, List<AclEntry> aclSpec) throws IOException {
    writeLock();
    try {
      List<AclEntry> newAcl = unprotectedRemoveAclEntries(src, aclSpec);
      fsImage.getEditLog().logSetAcl(src, newAcl);
    } finally {
      writeUnlock();
    }
  }

  private List<AclEntry> unprotectedRemoveAclEntries(String src,
      List<AclEntry> aclSpec) throws IOException {
    assert hasWriteLock();
    INodesInPath iip = rootDir.getINodesInPath4Write(normalizePath(src), true);
    INodeWithAdditionalFields inode = resolveINodeWithAdditionalFields(src, iip);
    int snapshotId = iip.getLatestSnapshotId();
    List<AclEntry> existingAcl = AclStorage.readINodeAcl(inode, snapshotId);
    List<AclEntry> newAcl = AclTransformation.filterAclEntriesByAclSpec(
      existingAcl, aclSpec);
    AclStorage.updateINodeAcl(inode, newAcl, snapshotId);
    return newAcl;
  }

  void removeDefaultAcl(String src) throws IOException {
    writeLock();
    try {
      List<AclEntry> newAcl = unprotectedRemoveDefaultAcl(src);
      fsImage.getEditLog().logSetAcl(src, newAcl);
    } finally {
      writeUnlock();
    }
  }

  private List<AclEntry> unprotectedRemoveDefaultAcl(String src)
      throws IOException {
    assert hasWriteLock();
    INodesInPath iip = rootDir.getINodesInPath4Write(normalizePath(src), true);
    INodeWithAdditionalFields inode = resolveINodeWithAdditionalFields(src, iip);
    int snapshotId = iip.getLatestSnapshotId();
    FsPermission existingPerm = inode.getPermissionStatus(snapshotId)
      .getPermission();
<<<<<<< HEAD
    AclFeature aclFeature = existingPerm.getAclBit() ? inode.getAclFeature() :
      null;
=======
>>>>>>> 0eb4e342
    List<AclEntry> existingAcl = AclStorage.readINodeAcl(inode, snapshotId);
    List<AclEntry> newAcl = AclTransformation.filterDefaultAclEntries(
      existingAcl);
    AclStorage.updateINodeAcl(inode, newAcl, snapshotId);
    return newAcl;
  }

  void removeAcl(String src) throws IOException {
    writeLock();
    try {
      unprotectedRemoveAcl(src);
      fsImage.getEditLog().logSetAcl(src, AclFeature.EMPTY_ENTRY_LIST);
    } finally {
      writeUnlock();
    }
  }

  private void unprotectedRemoveAcl(String src) throws IOException {
    assert hasWriteLock();
    INodesInPath iip = rootDir.getINodesInPath4Write(normalizePath(src), true);
    INodeWithAdditionalFields inode = resolveINodeWithAdditionalFields(src, iip);
    int snapshotId = iip.getLatestSnapshotId();
<<<<<<< HEAD
    FsPermission perm = inode.getPermissionStatus(snapshotId).getPermission();
    if (perm.getAclBit()) {
      inode.removeAclFeature();
      FsPermission newPerm = new FsPermission(perm.getUserAction(),
        perm.getGroupAction(), perm.getOtherAction(), perm.getStickyBit(),
        false);
      inode.setPermission(newPerm, snapshotId);
    }
=======
    FsPermission existingPerm = inode.getPermissionStatus(snapshotId)
      .getPermission();
    List<AclEntry> existingAcl = AclStorage.readINodeAcl(inode, snapshotId);
    List<AclEntry> newAcl = AclTransformation.filterExtendedAclEntries(
      existingAcl);
    AclStorage.updateINodeAcl(inode, newAcl, snapshotId);
>>>>>>> 0eb4e342
  }

  void setAcl(String src, List<AclEntry> aclSpec) throws IOException {
    writeLock();
    try {
      List<AclEntry> newAcl = unprotectedSetAcl(src, aclSpec);
      fsImage.getEditLog().logSetAcl(src, newAcl);
    } finally {
      writeUnlock();
    }
  }

  List<AclEntry> unprotectedSetAcl(String src, List<AclEntry> aclSpec)
      throws IOException {
<<<<<<< HEAD
=======
    // ACL removal is logged to edits as OP_SET_ACL with an empty list.
    if (aclSpec.isEmpty()) {
      unprotectedRemoveAcl(src);
      return AclFeature.EMPTY_ENTRY_LIST;
    }

>>>>>>> 0eb4e342
    assert hasWriteLock();
    INodesInPath iip = rootDir.getINodesInPath4Write(normalizePath(src), true);
    INodeWithAdditionalFields inode = resolveINodeWithAdditionalFields(src, iip);
    int snapshotId = iip.getLatestSnapshotId();
    FsPermission existingPerm = inode.getPermissionStatus(snapshotId)
      .getPermission();
<<<<<<< HEAD
    AclFeature aclFeature = existingPerm.getAclBit() ? inode.getAclFeature() :
      null;
    if (aclSpec.size() == 0) {
      if (aclFeature != null)
        inode.removeAclFeature();
      return AclFeature.EMPTY_ENTRY_LIST;
    }
=======
>>>>>>> 0eb4e342
    List<AclEntry> existingAcl = AclStorage.readINodeAcl(inode, snapshotId);
    List<AclEntry> newAcl = AclTransformation.replaceAclEntries(existingAcl,
      aclSpec);
    AclStorage.updateINodeAcl(inode, newAcl, snapshotId);
    return newAcl;
  }

  AclStatus getAclStatus(String src) throws IOException {
    readLock();
    try {
      INodesInPath iip = rootDir.getINodesInPath4Write(normalizePath(src), true);
      final INodeWithAdditionalFields inode = resolveINodeWithAdditionalFields(
        src, iip);
      int snapshotId = iip.getLatestSnapshotId();
      List<AclEntry> acl = AclStorage.readINodeAcl(inode, snapshotId);
      return new AclStatus.Builder()
          .owner(inode.getUserName()).group(inode.getGroupName())
          .stickyBit(inode.getFsPermission(snapshotId).getStickyBit())
          .addEntries(acl).build();
    } finally {
      readUnlock();
    }
  }

  private static INodeWithAdditionalFields resolveINodeWithAdditionalFields(
      String src, INodesInPath iip) throws FileNotFoundException {
    INode inode = iip.getLastINode();
    if (!(inode instanceof INodeWithAdditionalFields))
      throw new FileNotFoundException("cannot find " + src);
    return (INodeWithAdditionalFields)inode;
  }

  /**
   * Caches frequently used file names to reuse file name objects and
   * reduce heap size.
   */
  void cacheName(INode inode) {
    // Name is cached only for files
    if (!inode.isFile()) {
      return;
    }
    ByteArray name = new ByteArray(inode.getLocalNameBytes());
    name = nameCache.put(name);
    if (name != null) {
      inode.setLocalName(name.getBytes());
    }
  }
  
  void shutdown() {
    nameCache.reset();
    inodeMap.clear();
  }
  
  /**
   * Given an INode get all the path complents leading to it from the root.
   * If an Inode corresponding to C is given in /A/B/C, the returned
   * patch components will be {root, A, B, C}
   */
  static byte[][] getPathComponents(INode inode) {
    List<byte[]> components = new ArrayList<byte[]>();
    components.add(0, inode.getLocalNameBytes());
    while(inode.getParent() != null) {
      components.add(0, inode.getParent().getLocalNameBytes());
      inode = inode.getParent();
    }
    return components.toArray(new byte[components.size()][]);
  }
  
  /**
   * @return path components for reserved path, else null.
   */
  static byte[][] getPathComponentsForReservedPath(String src) {
    return !isReservedName(src) ? null : INode.getPathComponents(src);
  }
  
  /**
   * Resolve the path of /.reserved/.inodes/<inodeid>/... to a regular path
   * 
   * @param src path that is being processed
   * @param pathComponents path components corresponding to the path
   * @param fsd FSDirectory
   * @return if the path indicates an inode, return path after replacing upto
   *         <inodeid> with the corresponding path of the inode, else the path
   *         in {@code src} as is.
   * @throws FileNotFoundException if inodeid is invalid
   */
  static String resolvePath(String src, byte[][] pathComponents, FSDirectory fsd)
      throws FileNotFoundException {
    if (pathComponents == null || pathComponents.length <= 3) {
      return src;
    }
    // Not /.reserved/.inodes
    if (!Arrays.equals(DOT_RESERVED, pathComponents[1])
        || !Arrays.equals(DOT_INODES, pathComponents[2])) { // Not .inodes path
      return src;
    }
    final String inodeId = DFSUtil.bytes2String(pathComponents[3]);
    long id = 0;
    try {
      id = Long.valueOf(inodeId);
    } catch (NumberFormatException e) {
      throw new FileNotFoundException("Invalid inode path: " + src);
    }
    if (id == INodeId.ROOT_INODE_ID && pathComponents.length == 4) {
      return Path.SEPARATOR;
    }
    INode inode = fsd.getInode(id);
    if (inode == null) {
      throw new FileNotFoundException(
          "File for given inode path does not exist: " + src);
    }
    
    // Handle single ".." for NFS lookup support.
    if ((pathComponents.length > 4)
        && DFSUtil.bytes2String(pathComponents[4]).equals("..")) {
      INode parent = inode.getParent();
      if (parent == null || parent.getId() == INodeId.ROOT_INODE_ID) {
        // inode is root, or its parent is root.
        return Path.SEPARATOR;
      } else {
        return parent.getFullPathName();
      }
    }

    StringBuilder path = id == INodeId.ROOT_INODE_ID ? new StringBuilder()
        : new StringBuilder(inode.getFullPathName());
    for (int i = 4; i < pathComponents.length; i++) {
      path.append(Path.SEPARATOR).append(DFSUtil.bytes2String(pathComponents[i]));
    }
    if (NameNode.LOG.isDebugEnabled()) {
      NameNode.LOG.debug("Resolved path is " + path);
    }
    return path.toString();
  }
  
  /** Check if a given inode name is reserved */
  public static boolean isReservedName(INode inode) {
    return CHECK_RESERVED_FILE_NAMES
        && Arrays.equals(inode.getLocalNameBytes(), DOT_RESERVED);
  }
  
  /** Check if a given path is reserved */
  public static boolean isReservedName(String src) {
    return src.startsWith(DOT_RESERVED_PATH_PREFIX);
  }
}<|MERGE_RESOLUTION|>--- conflicted
+++ resolved
@@ -2706,11 +2706,6 @@
     int snapshotId = iip.getLatestSnapshotId();
     FsPermission existingPerm = inode.getPermissionStatus(snapshotId)
       .getPermission();
-<<<<<<< HEAD
-    AclFeature aclFeature = existingPerm.getAclBit() ? inode.getAclFeature() :
-      null;
-=======
->>>>>>> 0eb4e342
     List<AclEntry> existingAcl = AclStorage.readINodeAcl(inode, snapshotId);
     List<AclEntry> newAcl = AclTransformation.filterDefaultAclEntries(
       existingAcl);
@@ -2733,23 +2728,12 @@
     INodesInPath iip = rootDir.getINodesInPath4Write(normalizePath(src), true);
     INodeWithAdditionalFields inode = resolveINodeWithAdditionalFields(src, iip);
     int snapshotId = iip.getLatestSnapshotId();
-<<<<<<< HEAD
-    FsPermission perm = inode.getPermissionStatus(snapshotId).getPermission();
-    if (perm.getAclBit()) {
-      inode.removeAclFeature();
-      FsPermission newPerm = new FsPermission(perm.getUserAction(),
-        perm.getGroupAction(), perm.getOtherAction(), perm.getStickyBit(),
-        false);
-      inode.setPermission(newPerm, snapshotId);
-    }
-=======
     FsPermission existingPerm = inode.getPermissionStatus(snapshotId)
       .getPermission();
     List<AclEntry> existingAcl = AclStorage.readINodeAcl(inode, snapshotId);
     List<AclEntry> newAcl = AclTransformation.filterExtendedAclEntries(
       existingAcl);
     AclStorage.updateINodeAcl(inode, newAcl, snapshotId);
->>>>>>> 0eb4e342
   }
 
   void setAcl(String src, List<AclEntry> aclSpec) throws IOException {
@@ -2764,31 +2748,18 @@
 
   List<AclEntry> unprotectedSetAcl(String src, List<AclEntry> aclSpec)
       throws IOException {
-<<<<<<< HEAD
-=======
     // ACL removal is logged to edits as OP_SET_ACL with an empty list.
     if (aclSpec.isEmpty()) {
       unprotectedRemoveAcl(src);
       return AclFeature.EMPTY_ENTRY_LIST;
     }
 
->>>>>>> 0eb4e342
     assert hasWriteLock();
     INodesInPath iip = rootDir.getINodesInPath4Write(normalizePath(src), true);
     INodeWithAdditionalFields inode = resolveINodeWithAdditionalFields(src, iip);
     int snapshotId = iip.getLatestSnapshotId();
     FsPermission existingPerm = inode.getPermissionStatus(snapshotId)
       .getPermission();
-<<<<<<< HEAD
-    AclFeature aclFeature = existingPerm.getAclBit() ? inode.getAclFeature() :
-      null;
-    if (aclSpec.size() == 0) {
-      if (aclFeature != null)
-        inode.removeAclFeature();
-      return AclFeature.EMPTY_ENTRY_LIST;
-    }
-=======
->>>>>>> 0eb4e342
     List<AclEntry> existingAcl = AclStorage.readINodeAcl(inode, snapshotId);
     List<AclEntry> newAcl = AclTransformation.replaceAclEntries(existingAcl,
       aclSpec);
