/**
 * Licensed to the Apache Software Foundation (ASF) under one
 * or more contributor license agreements.  See the NOTICE file
 * distributed with this work for additional information
 * regarding copyright ownership.  The ASF licenses this file
 * to you under the Apache License, Version 2.0 (the
 * "License"); you may not use this file except in compliance
 * with the License.  You may obtain a copy of the License at
 *
 *     http://www.apache.org/licenses/LICENSE-2.0
 *
 * Unless required by applicable law or agreed to in writing, software
 * distributed under the License is distributed on an "AS IS" BASIS,
 * WITHOUT WARRANTIES OR CONDITIONS OF ANY KIND, either express or implied.
 * See the License for the specific language governing permissions and
 * limitations under the License.
 */

package org.apache.hadoop.hdfs;

import org.apache.hadoop.classification.InterfaceAudience;
import org.apache.hadoop.fs.CommonConfigurationKeys;
import org.apache.hadoop.hdfs.client.HdfsClientConfigKeys;
import org.apache.hadoop.hdfs.protocol.HdfsConstants;
import org.apache.hadoop.hdfs.server.blockmanagement.BlockPlacementPolicyDefault;
import org.apache.hadoop.hdfs.server.blockmanagement.BlockPlacementPolicyRackFaultTolerant;
import org.apache.hadoop.hdfs.server.datanode.fsdataset.impl.RamDiskReplicaLruTracker;
import org.apache.hadoop.http.HttpConfig;

/** 
 * This class contains constants for configuration keys and default values
 * used in hdfs.
 */
@InterfaceAudience.Private
public class DFSConfigKeys extends CommonConfigurationKeys {
  public static final String  DFS_BLOCK_SIZE_KEY =
      HdfsClientConfigKeys.DFS_BLOCK_SIZE_KEY;
  public static final long    DFS_BLOCK_SIZE_DEFAULT =
      HdfsClientConfigKeys.DFS_BLOCK_SIZE_DEFAULT;
  public static final String  DFS_REPLICATION_KEY =
      HdfsClientConfigKeys.DFS_REPLICATION_KEY;
  public static final short   DFS_REPLICATION_DEFAULT =
      HdfsClientConfigKeys.DFS_REPLICATION_DEFAULT;

  public static final String  DFS_STREAM_BUFFER_SIZE_KEY = "dfs.stream-buffer-size";
  public static final int     DFS_STREAM_BUFFER_SIZE_DEFAULT = 4096;
  public static final String  DFS_BYTES_PER_CHECKSUM_KEY =
      HdfsClientConfigKeys.DFS_BYTES_PER_CHECKSUM_KEY;
  public static final int     DFS_BYTES_PER_CHECKSUM_DEFAULT =
      HdfsClientConfigKeys.DFS_BYTES_PER_CHECKSUM_DEFAULT;
  @Deprecated
  public static final String  DFS_USER_HOME_DIR_PREFIX_KEY =
      HdfsClientConfigKeys.DFS_USER_HOME_DIR_PREFIX_KEY;
  @Deprecated
  public static final String  DFS_USER_HOME_DIR_PREFIX_DEFAULT =
      HdfsClientConfigKeys.DFS_USER_HOME_DIR_PREFIX_DEFAULT;
  public static final String  DFS_CHECKSUM_TYPE_KEY = HdfsClientConfigKeys
      .DFS_CHECKSUM_TYPE_KEY;
  public static final String  DFS_CHECKSUM_TYPE_DEFAULT =
      HdfsClientConfigKeys.DFS_CHECKSUM_TYPE_DEFAULT;
  public static final String  DFS_HDFS_BLOCKS_METADATA_ENABLED =
      HdfsClientConfigKeys.DFS_HDFS_BLOCKS_METADATA_ENABLED;
  public static final boolean DFS_HDFS_BLOCKS_METADATA_ENABLED_DEFAULT =
      HdfsClientConfigKeys.DFS_HDFS_BLOCKS_METADATA_ENABLED_DEFAULT;
  public static final String DFS_WEBHDFS_ACL_PERMISSION_PATTERN_DEFAULT =
      HdfsClientConfigKeys.DFS_WEBHDFS_ACL_PERMISSION_PATTERN_DEFAULT;
  public static final String  DFS_WEBHDFS_NETTY_LOW_WATERMARK =
      "dfs.webhdfs.netty.low.watermark";
  public static final int  DFS_WEBHDFS_NETTY_LOW_WATERMARK_DEFAULT = 32768;
  public static final String  DFS_WEBHDFS_NETTY_HIGH_WATERMARK =
      "dfs.webhdfs.netty.high.watermark";
  public static final int  DFS_WEBHDFS_NETTY_HIGH_WATERMARK_DEFAULT = 65535;

  // HA related configuration
  public static final String  DFS_DATANODE_RESTART_REPLICA_EXPIRY_KEY = "dfs.datanode.restart.replica.expiration";
  public static final long    DFS_DATANODE_RESTART_REPLICA_EXPIRY_DEFAULT = 50;
  public static final String  DFS_NAMENODE_BACKUP_ADDRESS_KEY =
      HdfsClientConfigKeys.DeprecatedKeys.DFS_NAMENODE_BACKUP_ADDRESS_KEY;
  public static final String  DFS_NAMENODE_BACKUP_ADDRESS_DEFAULT = "localhost:50100";
  public static final String  DFS_NAMENODE_BACKUP_HTTP_ADDRESS_KEY =
      HdfsClientConfigKeys.DeprecatedKeys.DFS_NAMENODE_BACKUP_HTTP_ADDRESS_KEY;
  public static final String  DFS_NAMENODE_BACKUP_HTTP_ADDRESS_DEFAULT = "0.0.0.0:50105";
  public static final String  DFS_NAMENODE_BACKUP_SERVICE_RPC_ADDRESS_KEY = "dfs.namenode.backup.dnrpc-address";
  public static final String  DFS_DATANODE_BALANCE_BANDWIDTHPERSEC_KEY =
      HdfsClientConfigKeys.DeprecatedKeys.DFS_DATANODE_BALANCE_BANDWIDTHPERSEC_KEY;
  public static final long    DFS_DATANODE_BALANCE_BANDWIDTHPERSEC_DEFAULT = 1024*1024;
  public static final String  DFS_DATANODE_BALANCE_MAX_NUM_CONCURRENT_MOVES_KEY = "dfs.datanode.balance.max.concurrent.moves";
  public static final int     DFS_DATANODE_BALANCE_MAX_NUM_CONCURRENT_MOVES_DEFAULT = 5;
  @Deprecated
  public static final String  DFS_DATANODE_READAHEAD_BYTES_KEY =
      HdfsClientConfigKeys.DFS_DATANODE_READAHEAD_BYTES_KEY;
  @Deprecated
  public static final long    DFS_DATANODE_READAHEAD_BYTES_DEFAULT =
      HdfsClientConfigKeys.DFS_DATANODE_READAHEAD_BYTES_DEFAULT;
  public static final String  DFS_DATANODE_DROP_CACHE_BEHIND_WRITES_KEY = "dfs.datanode.drop.cache.behind.writes";
  public static final boolean DFS_DATANODE_DROP_CACHE_BEHIND_WRITES_DEFAULT = false;
  public static final String  DFS_DATANODE_SYNC_BEHIND_WRITES_KEY = "dfs.datanode.sync.behind.writes";
  public static final boolean DFS_DATANODE_SYNC_BEHIND_WRITES_DEFAULT = false;
  public static final String  DFS_DATANODE_SYNC_BEHIND_WRITES_IN_BACKGROUND_KEY = "dfs.datanode.sync.behind.writes.in.background";
  public static final boolean DFS_DATANODE_SYNC_BEHIND_WRITES_IN_BACKGROUND_DEFAULT = false;
  public static final String  DFS_DATANODE_DROP_CACHE_BEHIND_READS_KEY = "dfs.datanode.drop.cache.behind.reads";
  public static final boolean DFS_DATANODE_DROP_CACHE_BEHIND_READS_DEFAULT = false;
  public static final String  DFS_DATANODE_USE_DN_HOSTNAME = "dfs.datanode.use.datanode.hostname";
  public static final boolean DFS_DATANODE_USE_DN_HOSTNAME_DEFAULT = false;
  public static final String  DFS_DATANODE_MAX_LOCKED_MEMORY_KEY = "dfs.datanode.max.locked.memory";
  public static final long    DFS_DATANODE_MAX_LOCKED_MEMORY_DEFAULT = 0;
  public static final String  DFS_DATANODE_FSDATASETCACHE_MAX_THREADS_PER_VOLUME_KEY = "dfs.datanode.fsdatasetcache.max.threads.per.volume";
  public static final int     DFS_DATANODE_FSDATASETCACHE_MAX_THREADS_PER_VOLUME_DEFAULT = 4;
  public static final String  DFS_DATANODE_LAZY_WRITER_INTERVAL_SEC = "dfs.datanode.lazywriter.interval.sec";
  public static final int     DFS_DATANODE_LAZY_WRITER_INTERVAL_DEFAULT_SEC = 60;
  public static final String  DFS_DATANODE_RAM_DISK_REPLICA_TRACKER_KEY = "dfs.datanode.ram.disk.replica.tracker";
  public static final Class<RamDiskReplicaLruTracker>  DFS_DATANODE_RAM_DISK_REPLICA_TRACKER_DEFAULT = RamDiskReplicaLruTracker.class;
  public static final String  DFS_DATANODE_NETWORK_COUNTS_CACHE_MAX_SIZE_KEY = "dfs.datanode.network.counts.cache.max.size";
  public static final int     DFS_DATANODE_NETWORK_COUNTS_CACHE_MAX_SIZE_DEFAULT = Integer.MAX_VALUE;
  public static final String DFS_DATANODE_NON_LOCAL_LAZY_PERSIST =
      "dfs.datanode.non.local.lazy.persist";
  public static final boolean DFS_DATANODE_NON_LOCAL_LAZY_PERSIST_DEFAULT =
      false;

  // This setting is for testing/internal use only.
  public static final String  DFS_DATANODE_DUPLICATE_REPLICA_DELETION = "dfs.datanode.duplicate.replica.deletion";
  public static final boolean DFS_DATANODE_DUPLICATE_REPLICA_DELETION_DEFAULT = true;

  public static final String  DFS_NAMENODE_PATH_BASED_CACHE_BLOCK_MAP_ALLOCATION_PERCENT =
    "dfs.namenode.path.based.cache.block.map.allocation.percent";
  public static final float    DFS_NAMENODE_PATH_BASED_CACHE_BLOCK_MAP_ALLOCATION_PERCENT_DEFAULT = 0.25f;

  public static final int     DFS_NAMENODE_HTTP_PORT_DEFAULT =
      HdfsClientConfigKeys.DFS_NAMENODE_HTTP_PORT_DEFAULT;
  public static final String  DFS_NAMENODE_HTTP_ADDRESS_KEY =
      HdfsClientConfigKeys.DFS_NAMENODE_HTTP_ADDRESS_KEY;
  public static final String  DFS_NAMENODE_HTTP_ADDRESS_DEFAULT = "0.0.0.0:" + DFS_NAMENODE_HTTP_PORT_DEFAULT;
  public static final String  DFS_NAMENODE_HTTP_BIND_HOST_KEY = "dfs.namenode.http-bind-host";
  public static final String  DFS_NAMENODE_RPC_ADDRESS_KEY = "dfs.namenode.rpc-address";
  public static final String  DFS_NAMENODE_RPC_BIND_HOST_KEY = "dfs.namenode.rpc-bind-host";
  public static final String  DFS_NAMENODE_SERVICE_RPC_ADDRESS_KEY = "dfs.namenode.servicerpc-address";
  public static final String  DFS_NAMENODE_SERVICE_RPC_BIND_HOST_KEY = "dfs.namenode.servicerpc-bind-host";
  public static final String  DFS_NAMENODE_LIFELINE_RPC_ADDRESS_KEY =
      "dfs.namenode.lifeline.rpc-address";
  public static final String  DFS_NAMENODE_LIFELINE_RPC_BIND_HOST_KEY =
      "dfs.namenode.lifeline.rpc-bind-host";
<<<<<<< HEAD
  public static final int     DFS_NAMENODE_LIFELINE_RPC_PORT_DEFAULT = 8021;
=======
>>>>>>> 41d3f889
  public static final String  DFS_NAMENODE_MAX_OBJECTS_KEY =
      HdfsClientConfigKeys.DeprecatedKeys.DFS_NAMENODE_MAX_OBJECTS_KEY;
  public static final long    DFS_NAMENODE_MAX_OBJECTS_DEFAULT = 0;
  public static final String  DFS_NAMENODE_SAFEMODE_EXTENSION_KEY =
      HdfsClientConfigKeys.DeprecatedKeys.DFS_NAMENODE_SAFEMODE_EXTENSION_KEY;
  public static final int     DFS_NAMENODE_SAFEMODE_EXTENSION_DEFAULT = 30000;
  public static final String  DFS_NAMENODE_SAFEMODE_THRESHOLD_PCT_KEY =
      HdfsClientConfigKeys.DeprecatedKeys.DFS_NAMENODE_SAFEMODE_THRESHOLD_PCT_KEY;
  public static final float   DFS_NAMENODE_SAFEMODE_THRESHOLD_PCT_DEFAULT = 0.999f;
  // set this to a slightly smaller value than
  // DFS_NAMENODE_SAFEMODE_THRESHOLD_PCT_DEFAULT to populate
  // needed replication queues before exiting safe mode
  public static final String  DFS_NAMENODE_REPL_QUEUE_THRESHOLD_PCT_KEY =
    "dfs.namenode.replqueue.threshold-pct";
  public static final String  DFS_NAMENODE_SAFEMODE_MIN_DATANODES_KEY = "dfs.namenode.safemode.min.datanodes";
  public static final int     DFS_NAMENODE_SAFEMODE_MIN_DATANODES_DEFAULT = 0;
  public static final String  DFS_NAMENODE_SECONDARY_HTTP_ADDRESS_KEY =
      HdfsClientConfigKeys.DeprecatedKeys.DFS_NAMENODE_SECONDARY_HTTP_ADDRESS_KEY;
  public static final String  DFS_NAMENODE_SECONDARY_HTTP_ADDRESS_DEFAULT = "0.0.0.0:50090";
  public static final String  DFS_NAMENODE_SECONDARY_HTTPS_ADDRESS_KEY = "dfs.namenode.secondary.https-address";
  public static final String  DFS_NAMENODE_SECONDARY_HTTPS_ADDRESS_DEFAULT = "0.0.0.0:50091";
  public static final String  DFS_NAMENODE_CHECKPOINT_QUIET_MULTIPLIER_KEY = "dfs.namenode.checkpoint.check.quiet-multiplier";
  public static final double  DFS_NAMENODE_CHECKPOINT_QUIET_MULTIPLIER_DEFAULT = 1.5;
  public static final String  DFS_NAMENODE_CHECKPOINT_CHECK_PERIOD_KEY = "dfs.namenode.checkpoint.check.period";
  public static final long    DFS_NAMENODE_CHECKPOINT_CHECK_PERIOD_DEFAULT = 60;
  public static final String  DFS_NAMENODE_CHECKPOINT_PERIOD_KEY =
      HdfsClientConfigKeys.DeprecatedKeys.DFS_NAMENODE_CHECKPOINT_PERIOD_KEY;
  public static final long    DFS_NAMENODE_CHECKPOINT_PERIOD_DEFAULT = 3600;
  public static final String  DFS_NAMENODE_CHECKPOINT_TXNS_KEY = "dfs.namenode.checkpoint.txns";
  public static final long    DFS_NAMENODE_CHECKPOINT_TXNS_DEFAULT = 1000000;
  public static final String  DFS_NAMENODE_CHECKPOINT_MAX_RETRIES_KEY = "dfs.namenode.checkpoint.max-retries";
  public static final int     DFS_NAMENODE_CHECKPOINT_MAX_RETRIES_DEFAULT = 3;
  public static final String  DFS_NAMENODE_MISSING_CHECKPOINT_PERIODS_BEFORE_SHUTDOWN_KEY = "dfs.namenode.missing.checkpoint.periods.before.shutdown";
  public static final int     DFS_NAMENODE_MISSING_CHECKPOINT_PERIODS_BEFORE_SHUTDONW_DEFAULT = 3;
  public static final String  DFS_NAMENODE_HEARTBEAT_RECHECK_INTERVAL_KEY =
      HdfsClientConfigKeys.DeprecatedKeys.DFS_NAMENODE_HEARTBEAT_RECHECK_INTERVAL_KEY;
  public static final int     DFS_NAMENODE_HEARTBEAT_RECHECK_INTERVAL_DEFAULT = 5*60*1000;
  public static final String  DFS_NAMENODE_TOLERATE_HEARTBEAT_MULTIPLIER_KEY = "dfs.namenode.tolerate.heartbeat.multiplier";
  public static final int     DFS_NAMENODE_TOLERATE_HEARTBEAT_MULTIPLIER_DEFAULT = 4;
  public static final String  DFS_NAMENODE_ACCESSTIME_PRECISION_KEY =
      HdfsClientConfigKeys.DeprecatedKeys.DFS_NAMENODE_ACCESSTIME_PRECISION_KEY;
  public static final long    DFS_NAMENODE_ACCESSTIME_PRECISION_DEFAULT = 3600000;
  public static final String  DFS_NAMENODE_REPLICATION_CONSIDERLOAD_KEY =
      HdfsClientConfigKeys.DeprecatedKeys.DFS_NAMENODE_REPLICATION_CONSIDERLOAD_KEY;
  public static final boolean DFS_NAMENODE_REPLICATION_CONSIDERLOAD_DEFAULT = true;
  public static final String  DFS_NAMENODE_REPLICATION_CONSIDERLOAD_FACTOR =
      "dfs.namenode.replication.considerLoad.factor";
  public static final double
      DFS_NAMENODE_REPLICATION_CONSIDERLOAD_FACTOR_DEFAULT = 2.0;
  public static final String  DFS_NAMENODE_REPLICATION_INTERVAL_KEY =
      HdfsClientConfigKeys.DeprecatedKeys.DFS_NAMENODE_REPLICATION_INTERVAL_KEY;
  public static final int     DFS_NAMENODE_REPLICATION_INTERVAL_DEFAULT = 3;
  public static final String  DFS_NAMENODE_REPLICATION_MIN_KEY =
      HdfsClientConfigKeys.DeprecatedKeys.DFS_NAMENODE_REPLICATION_MIN_KEY;
  public static final int     DFS_NAMENODE_REPLICATION_MIN_DEFAULT = 1;
  public static final String  DFS_NAMENODE_STRIPE_MIN_KEY = "dfs.namenode.stripe.min";
  public static final int     DFS_NAMENODE_STRIPE_MIN_DEFAULT = 1;
  public static final String  DFS_NAMENODE_SAFEMODE_REPLICATION_MIN_KEY =
      "dfs.namenode.safemode.replication.min";
  public static final String  DFS_NAMENODE_REPLICATION_PENDING_TIMEOUT_SEC_KEY =
      HdfsClientConfigKeys.DeprecatedKeys.DFS_NAMENODE_REPLICATION_PENDING_TIMEOUT_SEC_KEY;
  public static final int     DFS_NAMENODE_REPLICATION_PENDING_TIMEOUT_SEC_DEFAULT = -1;
  public static final String  DFS_NAMENODE_REPLICATION_MAX_STREAMS_KEY =
      HdfsClientConfigKeys.DeprecatedKeys.DFS_NAMENODE_REPLICATION_MAX_STREAMS_KEY;
  public static final int     DFS_NAMENODE_REPLICATION_MAX_STREAMS_DEFAULT = 2;
  public static final String  DFS_NAMENODE_REPLICATION_STREAMS_HARD_LIMIT_KEY = "dfs.namenode.replication.max-streams-hard-limit";
  public static final int     DFS_NAMENODE_REPLICATION_STREAMS_HARD_LIMIT_DEFAULT = 4;
  public static final String  DFS_WEBHDFS_AUTHENTICATION_FILTER_KEY = "dfs.web.authentication.filter";
  /* Phrased as below to avoid javac inlining as a constant, to match the behavior when
     this was AuthFilter.class.getName(). Note that if you change the import for AuthFilter, you
     need to update the literal here as well as TestDFSConfigKeys.
   */
  public static final String  DFS_WEBHDFS_AUTHENTICATION_FILTER_DEFAULT =
      "org.apache.hadoop.hdfs.web.AuthFilter".toString();
  @Deprecated
  public static final String  DFS_WEBHDFS_USER_PATTERN_KEY =
      HdfsClientConfigKeys.DFS_WEBHDFS_USER_PATTERN_KEY;
  @Deprecated
  public static final String  DFS_WEBHDFS_USER_PATTERN_DEFAULT =
      HdfsClientConfigKeys.DFS_WEBHDFS_USER_PATTERN_DEFAULT;
  public static final String  DFS_PERMISSIONS_ENABLED_KEY =
      HdfsClientConfigKeys.DeprecatedKeys.DFS_PERMISSIONS_ENABLED_KEY;
  public static final boolean DFS_PERMISSIONS_ENABLED_DEFAULT = true;
  public static final String  DFS_PERMISSIONS_SUPERUSERGROUP_KEY =
      HdfsClientConfigKeys.DeprecatedKeys.DFS_PERMISSIONS_SUPERUSERGROUP_KEY;
  public static final String  DFS_PERMISSIONS_SUPERUSERGROUP_DEFAULT = "supergroup";
  public static final String  DFS_NAMENODE_ACLS_ENABLED_KEY = "dfs.namenode.acls.enabled";
  public static final boolean DFS_NAMENODE_ACLS_ENABLED_DEFAULT = false;
  public static final String  DFS_NAMENODE_XATTRS_ENABLED_KEY = "dfs.namenode.xattrs.enabled";
  public static final boolean DFS_NAMENODE_XATTRS_ENABLED_DEFAULT = true;
  public static final String  DFS_ADMIN = "dfs.cluster.administrators";
  public static final String  DFS_SERVER_HTTPS_KEYSTORE_RESOURCE_KEY = "dfs.https.server.keystore.resource";
  public static final String  DFS_SERVER_HTTPS_KEYSTORE_RESOURCE_DEFAULT = "ssl-server.xml";
  public static final String  DFS_SERVER_HTTPS_KEYPASSWORD_KEY = "ssl.server.keystore.keypassword";
  public static final String  DFS_SERVER_HTTPS_KEYSTORE_PASSWORD_KEY = "ssl.server.keystore.password";
  public static final String  DFS_SERVER_HTTPS_KEYSTORE_LOCATION_KEY = "ssl.server.keystore.location";
  public static final String  DFS_SERVER_HTTPS_TRUSTSTORE_LOCATION_KEY = "ssl.server.truststore.location";
  public static final String  DFS_SERVER_HTTPS_TRUSTSTORE_PASSWORD_KEY = "ssl.server.truststore.password";
  public static final String  DFS_NAMENODE_NAME_DIR_RESTORE_KEY =
      HdfsClientConfigKeys.DeprecatedKeys.DFS_NAMENODE_NAME_DIR_RESTORE_KEY;
  public static final boolean DFS_NAMENODE_NAME_DIR_RESTORE_DEFAULT = false;
  public static final String  DFS_NAMENODE_SUPPORT_ALLOW_FORMAT_KEY = "dfs.namenode.support.allow.format";
  public static final boolean DFS_NAMENODE_SUPPORT_ALLOW_FORMAT_DEFAULT = true;
  public static final String  DFS_NAMENODE_NUM_CHECKPOINTS_RETAINED_KEY = "dfs.namenode.num.checkpoints.retained";
  public static final int     DFS_NAMENODE_NUM_CHECKPOINTS_RETAINED_DEFAULT = 2;
  public static final String  DFS_NAMENODE_NUM_EXTRA_EDITS_RETAINED_KEY = "dfs.namenode.num.extra.edits.retained";
  public static final int     DFS_NAMENODE_NUM_EXTRA_EDITS_RETAINED_DEFAULT = 1000000; //1M
  public static final String  DFS_NAMENODE_MAX_EXTRA_EDITS_SEGMENTS_RETAINED_KEY = "dfs.namenode.max.extra.edits.segments.retained";
  public static final int     DFS_NAMENODE_MAX_EXTRA_EDITS_SEGMENTS_RETAINED_DEFAULT = 10000; // 10k
  public static final String  DFS_NAMENODE_MIN_SUPPORTED_DATANODE_VERSION_KEY = "dfs.namenode.min.supported.datanode.version";
  public static final String  DFS_NAMENODE_MIN_SUPPORTED_DATANODE_VERSION_DEFAULT = "3.0.0-SNAPSHOT";

  public static final String  DFS_NAMENODE_EDITS_DIR_MINIMUM_KEY = "dfs.namenode.edits.dir.minimum";
  public static final int     DFS_NAMENODE_EDITS_DIR_MINIMUM_DEFAULT = 1;
  public static final String  DFS_NAMENODE_QUOTA_INIT_THREADS_KEY = "dfs.namenode.quota.init-threads";
  public static final int     DFS_NAMENODE_QUOTA_INIT_THREADS_DEFAULT = 4;

  public static final String  DFS_NAMENODE_EDIT_LOG_AUTOROLL_MULTIPLIER_THRESHOLD = "dfs.namenode.edit.log.autoroll.multiplier.threshold";
  public static final float   DFS_NAMENODE_EDIT_LOG_AUTOROLL_MULTIPLIER_THRESHOLD_DEFAULT = 2.0f;
  public static final String  DFS_NAMENODE_EDIT_LOG_AUTOROLL_CHECK_INTERVAL_MS = "dfs.namenode.edit.log.autoroll.check.interval.ms";
  public static final int     DFS_NAMENODE_EDIT_LOG_AUTOROLL_CHECK_INTERVAL_MS_DEFAULT = 5*60*1000;

  public static final String  DFS_NAMENODE_LAZY_PERSIST_FILE_SCRUB_INTERVAL_SEC = "dfs.namenode.lazypersist.file.scrub.interval.sec";
  public static final int     DFS_NAMENODE_LAZY_PERSIST_FILE_SCRUB_INTERVAL_SEC_DEFAULT = 5 * 60;
  
  public static final String  DFS_NAMENODE_EDITS_NOEDITLOGCHANNELFLUSH = "dfs.namenode.edits.noeditlogchannelflush";
  public static final boolean DFS_NAMENODE_EDITS_NOEDITLOGCHANNELFLUSH_DEFAULT = false;
  
  public static final String  DFS_LIST_LIMIT = "dfs.ls.limit";
  public static final int     DFS_LIST_LIMIT_DEFAULT = 1000;
  public static final String  DFS_CONTENT_SUMMARY_LIMIT_KEY = "dfs.content-summary.limit";
  public static final int     DFS_CONTENT_SUMMARY_LIMIT_DEFAULT = 5000;
  public static final String  DFS_CONTENT_SUMMARY_SLEEP_MICROSEC_KEY = "dfs.content-summary.sleep-microsec";
  public static final long    DFS_CONTENT_SUMMARY_SLEEP_MICROSEC_DEFAULT = 500;
  public static final String  DFS_DATANODE_FAILED_VOLUMES_TOLERATED_KEY = "dfs.datanode.failed.volumes.tolerated";
  public static final int     DFS_DATANODE_FAILED_VOLUMES_TOLERATED_DEFAULT = 0;
  public static final String  DFS_DATANODE_SYNCONCLOSE_KEY = "dfs.datanode.synconclose";
  public static final boolean DFS_DATANODE_SYNCONCLOSE_DEFAULT = false;
  public static final String  DFS_DATANODE_SOCKET_REUSE_KEEPALIVE_KEY = "dfs.datanode.socket.reuse.keepalive";
  public static final int     DFS_DATANODE_SOCKET_REUSE_KEEPALIVE_DEFAULT = 4000;
  public static final String  DFS_DATANODE_OOB_TIMEOUT_KEY = "dfs.datanode.oob.timeout-ms";
  public static final String  DFS_DATANODE_OOB_TIMEOUT_DEFAULT = "1500,0,0,0"; // OOB_TYPE1, OOB_TYPE2, OOB_TYPE3, OOB_TYPE4

  public static final String DFS_DATANODE_CACHE_REVOCATION_TIMEOUT_MS = "dfs.datanode.cache.revocation.timeout.ms";
  public static final long DFS_DATANODE_CACHE_REVOCATION_TIMEOUT_MS_DEFAULT = 900000L;

  public static final String DFS_DATANODE_CACHE_REVOCATION_POLLING_MS = "dfs.datanode.cache.revocation.polling.ms";
  public static final long DFS_DATANODE_CACHE_REVOCATION_POLLING_MS_DEFAULT = 500L;

  public static final String DFS_NAMENODE_DATANODE_REGISTRATION_IP_HOSTNAME_CHECK_KEY = "dfs.namenode.datanode.registration.ip-hostname-check";
  public static final boolean DFS_NAMENODE_DATANODE_REGISTRATION_IP_HOSTNAME_CHECK_DEFAULT = true;

  public static final String  DFS_NAMENODE_LIST_CACHE_POOLS_NUM_RESPONSES =
      "dfs.namenode.list.cache.pools.num.responses";
  public static final int     DFS_NAMENODE_LIST_CACHE_POOLS_NUM_RESPONSES_DEFAULT = 100;
  public static final String  DFS_NAMENODE_LIST_CACHE_DIRECTIVES_NUM_RESPONSES =
      "dfs.namenode.list.cache.directives.num.responses";
  public static final int     DFS_NAMENODE_LIST_CACHE_DIRECTIVES_NUM_RESPONSES_DEFAULT = 100;
  public static final String  DFS_NAMENODE_PATH_BASED_CACHE_REFRESH_INTERVAL_MS =
      "dfs.namenode.path.based.cache.refresh.interval.ms";
  public static final long    DFS_NAMENODE_PATH_BASED_CACHE_REFRESH_INTERVAL_MS_DEFAULT = 30000L;

  /** Pending period of block deletion since NameNode startup */
  public static final String  DFS_NAMENODE_STARTUP_DELAY_BLOCK_DELETION_SEC_KEY = "dfs.namenode.startup.delay.block.deletion.sec";
  public static final long    DFS_NAMENODE_STARTUP_DELAY_BLOCK_DELETION_SEC_DEFAULT = 0L;

  // Whether to enable datanode's stale state detection and usage for reads
  public static final String DFS_NAMENODE_AVOID_STALE_DATANODE_FOR_READ_KEY = "dfs.namenode.avoid.read.stale.datanode";
  public static final boolean DFS_NAMENODE_AVOID_STALE_DATANODE_FOR_READ_DEFAULT = false;
  // Whether to enable datanode's stale state detection and usage for writes
  public static final String DFS_NAMENODE_AVOID_STALE_DATANODE_FOR_WRITE_KEY = "dfs.namenode.avoid.write.stale.datanode";
  public static final boolean DFS_NAMENODE_AVOID_STALE_DATANODE_FOR_WRITE_DEFAULT = false;
  // The default value of the time interval for marking datanodes as stale
  public static final String DFS_NAMENODE_STALE_DATANODE_INTERVAL_KEY = "dfs.namenode.stale.datanode.interval";
  public static final long DFS_NAMENODE_STALE_DATANODE_INTERVAL_DEFAULT = 30 * 1000; // 30s
  // The stale interval cannot be too small since otherwise this may cause too frequent churn on stale states. 
  // This value uses the times of heartbeat interval to define the minimum value for stale interval.  
  public static final String DFS_NAMENODE_STALE_DATANODE_MINIMUM_INTERVAL_KEY = "dfs.namenode.stale.datanode.minimum.interval";
  public static final int DFS_NAMENODE_STALE_DATANODE_MINIMUM_INTERVAL_DEFAULT = 3; // i.e. min_interval is 3 * heartbeat_interval = 9s
  
  // When the percentage of stale datanodes reaches this ratio,
  // allow writing to stale nodes to prevent hotspots.
  public static final String DFS_NAMENODE_USE_STALE_DATANODE_FOR_WRITE_RATIO_KEY = "dfs.namenode.write.stale.datanode.ratio";
  public static final float DFS_NAMENODE_USE_STALE_DATANODE_FOR_WRITE_RATIO_DEFAULT = 0.5f;

  // Number of blocks to rescan for each iteration of postponedMisreplicatedBlocks.
  public static final String DFS_NAMENODE_BLOCKS_PER_POSTPONEDBLOCKS_RESCAN_KEY = "dfs.namenode.blocks.per.postponedblocks.rescan";
  public static final long DFS_NAMENODE_BLOCKS_PER_POSTPONEDBLOCKS_RESCAN_KEY_DEFAULT = 10000;

  // Replication monitoring related keys
  public static final String DFS_NAMENODE_INVALIDATE_WORK_PCT_PER_ITERATION =
      "dfs.namenode.invalidate.work.pct.per.iteration";
  public static final float DFS_NAMENODE_INVALIDATE_WORK_PCT_PER_ITERATION_DEFAULT = 0.32f;
  public static final String DFS_NAMENODE_REPLICATION_WORK_MULTIPLIER_PER_ITERATION =
      "dfs.namenode.replication.work.multiplier.per.iteration";
  public static final int DFS_NAMENODE_REPLICATION_WORK_MULTIPLIER_PER_ITERATION_DEFAULT = 2;

  //Delegation token related keys
  public static final String  DFS_NAMENODE_DELEGATION_KEY_UPDATE_INTERVAL_KEY = "dfs.namenode.delegation.key.update-interval";
  public static final long    DFS_NAMENODE_DELEGATION_KEY_UPDATE_INTERVAL_DEFAULT = 24*60*60*1000; // 1 day
  public static final String  DFS_NAMENODE_DELEGATION_TOKEN_RENEW_INTERVAL_KEY = "dfs.namenode.delegation.token.renew-interval";
  public static final long    DFS_NAMENODE_DELEGATION_TOKEN_RENEW_INTERVAL_DEFAULT = 24*60*60*1000;  // 1 day
  public static final String  DFS_NAMENODE_DELEGATION_TOKEN_MAX_LIFETIME_KEY = "dfs.namenode.delegation.token.max-lifetime";
  public static final long    DFS_NAMENODE_DELEGATION_TOKEN_MAX_LIFETIME_DEFAULT = 7*24*60*60*1000; // 7 days
  public static final String  DFS_NAMENODE_DELEGATION_TOKEN_ALWAYS_USE_KEY = "dfs.namenode.delegation.token.always-use"; // for tests
  public static final boolean DFS_NAMENODE_DELEGATION_TOKEN_ALWAYS_USE_DEFAULT = false;

  //Filesystem limit keys
  public static final String  DFS_NAMENODE_MAX_COMPONENT_LENGTH_KEY = "dfs.namenode.fs-limits.max-component-length";
  public static final int     DFS_NAMENODE_MAX_COMPONENT_LENGTH_DEFAULT = 255;
  public static final String  DFS_NAMENODE_MAX_DIRECTORY_ITEMS_KEY = "dfs.namenode.fs-limits.max-directory-items";
  public static final int     DFS_NAMENODE_MAX_DIRECTORY_ITEMS_DEFAULT = 1024*1024;
  public static final String  DFS_NAMENODE_MIN_BLOCK_SIZE_KEY = "dfs.namenode.fs-limits.min-block-size";
  public static final long    DFS_NAMENODE_MIN_BLOCK_SIZE_DEFAULT = 1024*1024;
  public static final String  DFS_NAMENODE_MAX_BLOCKS_PER_FILE_KEY = "dfs.namenode.fs-limits.max-blocks-per-file";
  public static final long    DFS_NAMENODE_MAX_BLOCKS_PER_FILE_DEFAULT = 1024*1024;
  public static final String  DFS_NAMENODE_MAX_XATTRS_PER_INODE_KEY = "dfs.namenode.fs-limits.max-xattrs-per-inode";
  public static final int     DFS_NAMENODE_MAX_XATTRS_PER_INODE_DEFAULT = 32;
  public static final String  DFS_NAMENODE_MAX_XATTR_SIZE_KEY = "dfs.namenode.fs-limits.max-xattr-size";
  public static final int     DFS_NAMENODE_MAX_XATTR_SIZE_DEFAULT = 16384;
  public static final int     DFS_NAMENODE_MAX_XATTR_SIZE_HARD_LIMIT = 32768;

  public static final String  DFS_UPGRADE_DOMAIN_FACTOR = "dfs.namenode.upgrade.domain.factor";
  public static final int DFS_UPGRADE_DOMAIN_FACTOR_DEFAULT = DFS_REPLICATION_DEFAULT;

  //Following keys have no defaults
  public static final String  DFS_DATANODE_DATA_DIR_KEY =
      HdfsClientConfigKeys.DeprecatedKeys.DFS_DATANODE_DATA_DIR_KEY;
  public static final int     DFS_NAMENODE_HTTPS_PORT_DEFAULT =
      HdfsClientConfigKeys.DFS_NAMENODE_HTTPS_PORT_DEFAULT;
  public static final String  DFS_NAMENODE_HTTPS_ADDRESS_KEY =
      HdfsClientConfigKeys.DFS_NAMENODE_HTTPS_ADDRESS_KEY;
  public static final String  DFS_NAMENODE_HTTPS_BIND_HOST_KEY = "dfs.namenode.https-bind-host";
  public static final String  DFS_NAMENODE_HTTPS_ADDRESS_DEFAULT = "0.0.0.0:" + DFS_NAMENODE_HTTPS_PORT_DEFAULT;
  public static final String  DFS_NAMENODE_NAME_DIR_KEY =
      HdfsClientConfigKeys.DeprecatedKeys.DFS_NAMENODE_NAME_DIR_KEY;
  public static final String  DFS_NAMENODE_EDITS_DIR_KEY =
      HdfsClientConfigKeys.DeprecatedKeys.DFS_NAMENODE_EDITS_DIR_KEY;
  public static final String  DFS_NAMENODE_SHARED_EDITS_DIR_KEY = "dfs.namenode.shared.edits.dir";
  public static final String  DFS_NAMENODE_EDITS_PLUGIN_PREFIX = "dfs.namenode.edits.journal-plugin";
  public static final String  DFS_NAMENODE_EDITS_DIR_REQUIRED_KEY = "dfs.namenode.edits.dir.required";
  public static final String  DFS_NAMENODE_EDITS_DIR_DEFAULT = "file:///tmp/hadoop/dfs/name";
  public static final String  DFS_METRICS_SESSION_ID_KEY =
      HdfsClientConfigKeys.DeprecatedKeys.DFS_METRICS_SESSION_ID_KEY;
  public static final String  DFS_METRICS_PERCENTILES_INTERVALS_KEY = "dfs.metrics.percentiles.intervals";
  public static final String  DFS_DATANODE_HOST_NAME_KEY =
      HdfsClientConfigKeys.DeprecatedKeys.DFS_DATANODE_HOST_NAME_KEY;
  public static final String  DFS_NAMENODE_HOSTS_KEY = "dfs.namenode.hosts";
  public static final String  DFS_NAMENODE_HOSTS_EXCLUDE_KEY = "dfs.namenode.hosts.exclude";
  public static final String  DFS_NAMENODE_CHECKPOINT_DIR_KEY =
      HdfsClientConfigKeys.DeprecatedKeys.DFS_NAMENODE_CHECKPOINT_DIR_KEY;
  public static final String  DFS_NAMENODE_CHECKPOINT_EDITS_DIR_KEY =
      HdfsClientConfigKeys.DeprecatedKeys.DFS_NAMENODE_CHECKPOINT_EDITS_DIR_KEY;
  public static final String  DFS_HOSTS = "dfs.hosts";
  public static final String  DFS_HOSTS_EXCLUDE = "dfs.hosts.exclude";
  public static final String  DFS_NAMENODE_AUDIT_LOGGERS_KEY = "dfs.namenode.audit.loggers";
  public static final String  DFS_NAMENODE_DEFAULT_AUDIT_LOGGER_NAME = "default";
  public static final String  DFS_NAMENODE_AUDIT_LOG_TOKEN_TRACKING_ID_KEY = "dfs.namenode.audit.log.token.tracking.id";
  public static final boolean DFS_NAMENODE_AUDIT_LOG_TOKEN_TRACKING_ID_DEFAULT = false;
  public static final String  DFS_NAMENODE_AUDIT_LOG_ASYNC_KEY = "dfs.namenode.audit.log.async";
  public static final boolean DFS_NAMENODE_AUDIT_LOG_ASYNC_DEFAULT = false;
  public static final String  DFS_NAMENODE_AUDIT_LOG_DEBUG_CMDLIST = "dfs.namenode.audit.log.debug.cmdlist";
  public static final String  DFS_NAMENODE_METRICS_LOGGER_PERIOD_SECONDS_KEY =
      "dfs.namenode.metrics.logger.period.seconds";
  public static final int     DFS_NAMENODE_METRICS_LOGGER_PERIOD_SECONDS_DEFAULT =
      600;
  public static final String DFS_DATANODE_METRICS_LOGGER_PERIOD_SECONDS_KEY =
      "dfs.datanode.metrics.logger.period.seconds";
  public static final int DFS_DATANODE_METRICS_LOGGER_PERIOD_SECONDS_DEFAULT =
      600;

  public static final String  DFS_BALANCER_MOVEDWINWIDTH_KEY = "dfs.balancer.movedWinWidth";
  public static final long    DFS_BALANCER_MOVEDWINWIDTH_DEFAULT = 5400*1000L;
  public static final String  DFS_BALANCER_MOVERTHREADS_KEY = "dfs.balancer.moverThreads";
  public static final int     DFS_BALANCER_MOVERTHREADS_DEFAULT = 1000;
  public static final String  DFS_BALANCER_DISPATCHERTHREADS_KEY = "dfs.balancer.dispatcherThreads";
  public static final int     DFS_BALANCER_DISPATCHERTHREADS_DEFAULT = 200;
  public static final String  DFS_BALANCER_MAX_SIZE_TO_MOVE_KEY = "dfs.balancer.max-size-to-move";
  public static final long    DFS_BALANCER_MAX_SIZE_TO_MOVE_DEFAULT = 10L*1024*1024*1024;
  public static final String  DFS_BALANCER_GETBLOCKS_SIZE_KEY = "dfs.balancer.getBlocks.size";
  public static final long    DFS_BALANCER_GETBLOCKS_SIZE_DEFAULT = 2L*1024*1024*1024; // 2GB
  public static final String  DFS_BALANCER_GETBLOCKS_MIN_BLOCK_SIZE_KEY = "dfs.balancer.getBlocks.min-block-size";
  public static final long    DFS_BALANCER_GETBLOCKS_MIN_BLOCK_SIZE_DEFAULT = 10L*1024*1024; // 10MB


  public static final String  DFS_MOVER_MOVEDWINWIDTH_KEY = "dfs.mover.movedWinWidth";
  public static final long    DFS_MOVER_MOVEDWINWIDTH_DEFAULT = 5400*1000L;
  public static final String  DFS_MOVER_MOVERTHREADS_KEY = "dfs.mover.moverThreads";
  public static final int     DFS_MOVER_MOVERTHREADS_DEFAULT = 1000;
  public static final String  DFS_MOVER_RETRY_MAX_ATTEMPTS_KEY = "dfs.mover.retry.max.attempts";
  public static final int     DFS_MOVER_RETRY_MAX_ATTEMPTS_DEFAULT = 10;

  public static final String  DFS_DATANODE_ADDRESS_KEY = "dfs.datanode.address";
  public static final int     DFS_DATANODE_DEFAULT_PORT = 50010;
  public static final String  DFS_DATANODE_ADDRESS_DEFAULT = "0.0.0.0:" + DFS_DATANODE_DEFAULT_PORT;
  public static final String  DFS_DATANODE_DATA_DIR_PERMISSION_KEY = "dfs.datanode.data.dir.perm";
  public static final String  DFS_DATANODE_DATA_DIR_PERMISSION_DEFAULT = "700";
  public static final String  DFS_DATANODE_DIRECTORYSCAN_INTERVAL_KEY = "dfs.datanode.directoryscan.interval";
  public static final int     DFS_DATANODE_DIRECTORYSCAN_INTERVAL_DEFAULT = 21600;
  public static final String  DFS_DATANODE_DIRECTORYSCAN_THREADS_KEY = "dfs.datanode.directoryscan.threads";
  public static final int     DFS_DATANODE_DIRECTORYSCAN_THREADS_DEFAULT = 1;
  public static final String  DFS_DATANODE_STRIPED_READ_THREADS_KEY = "dfs.datanode.stripedread.threads";
  public static final int     DFS_DATANODE_STRIPED_READ_THREADS_DEFAULT = 20;
  public static final String  DFS_DATANODE_STRIPED_READ_BUFFER_SIZE_KEY = "dfs.datanode.stripedread.buffer.size";
  public static final int     DFS_DATANODE_STRIPED_READ_BUFFER_SIZE_DEFAULT = 64 * 1024;
  public static final String  DFS_DATANODE_STRIPED_READ_TIMEOUT_MILLIS_KEY = "dfs.datanode.stripedread.timeout.millis";
  public static final int     DFS_DATANODE_STRIPED_READ_TIMEOUT_MILLIS_DEFAULT = 5000; //5s
  public static final String  DFS_DATANODE_STRIPED_BLK_RECOVERY_THREADS_KEY = "dfs.datanode.striped.blockrecovery.threads.size";
  public static final int     DFS_DATANODE_STRIPED_BLK_RECOVERY_THREADS_DEFAULT = 8;
  public static final String
      DFS_DATANODE_DIRECTORYSCAN_THROTTLE_LIMIT_MS_PER_SEC_KEY =
      "dfs.datanode.directoryscan.throttle.limit.ms.per.sec";
  public static final int
      DFS_DATANODE_DIRECTORYSCAN_THROTTLE_LIMIT_MS_PER_SEC_DEFAULT = 1000;
  public static final String  DFS_DATANODE_DNS_INTERFACE_KEY = "dfs.datanode.dns.interface";
  public static final String  DFS_DATANODE_DNS_INTERFACE_DEFAULT = "default";
  public static final String  DFS_DATANODE_DNS_NAMESERVER_KEY = "dfs.datanode.dns.nameserver";
  public static final String  DFS_DATANODE_DNS_NAMESERVER_DEFAULT = "default";
  public static final String  DFS_DATANODE_DU_RESERVED_KEY = "dfs.datanode.du.reserved";
  public static final long    DFS_DATANODE_DU_RESERVED_DEFAULT = 0;
  public static final String  DFS_DATANODE_HANDLER_COUNT_KEY = "dfs.datanode.handler.count";
  public static final int     DFS_DATANODE_HANDLER_COUNT_DEFAULT = 10;
  public static final String  DFS_DATANODE_HTTP_ADDRESS_KEY = "dfs.datanode.http.address";
  public static final int     DFS_DATANODE_HTTP_DEFAULT_PORT = 50075;
  public static final String  DFS_DATANODE_HTTP_ADDRESS_DEFAULT = "0.0.0.0:" + DFS_DATANODE_HTTP_DEFAULT_PORT;
  public static final String  DFS_DATANODE_MAX_RECEIVER_THREADS_KEY =
      HdfsClientConfigKeys.DeprecatedKeys.DFS_DATANODE_MAX_RECEIVER_THREADS_KEY;
  public static final int     DFS_DATANODE_MAX_RECEIVER_THREADS_DEFAULT = 4096;
  public static final String  DFS_DATANODE_SCAN_PERIOD_HOURS_KEY = "dfs.datanode.scan.period.hours";
  public static final int     DFS_DATANODE_SCAN_PERIOD_HOURS_DEFAULT = 21 * 24;  // 3 weeks.
  public static final String  DFS_BLOCK_SCANNER_VOLUME_BYTES_PER_SECOND = "dfs.block.scanner.volume.bytes.per.second";
  public static final long    DFS_BLOCK_SCANNER_VOLUME_BYTES_PER_SECOND_DEFAULT = 1048576L;
  public static final String  DFS_DATANODE_TRANSFERTO_ALLOWED_KEY = "dfs.datanode.transferTo.allowed";
  public static final boolean DFS_DATANODE_TRANSFERTO_ALLOWED_DEFAULT = true;
  public static final String  DFS_HEARTBEAT_INTERVAL_KEY = "dfs.heartbeat.interval";
  public static final long    DFS_HEARTBEAT_INTERVAL_DEFAULT = 3;
  public static final String  DFS_DATANODE_LIFELINE_INTERVAL_SECONDS_KEY =
      "dfs.datanode.lifeline.interval.seconds";
  public static final String  DFS_NAMENODE_PATH_BASED_CACHE_RETRY_INTERVAL_MS = "dfs.namenode.path.based.cache.retry.interval.ms";
  public static final long    DFS_NAMENODE_PATH_BASED_CACHE_RETRY_INTERVAL_MS_DEFAULT = 30000L;
  public static final String  DFS_NAMENODE_DECOMMISSION_INTERVAL_KEY = "dfs.namenode.decommission.interval";
  public static final int     DFS_NAMENODE_DECOMMISSION_INTERVAL_DEFAULT = 30;
  public static final String  DFS_NAMENODE_DECOMMISSION_BLOCKS_PER_INTERVAL_KEY = "dfs.namenode.decommission.blocks.per.interval";
  public static final int     DFS_NAMENODE_DECOMMISSION_BLOCKS_PER_INTERVAL_DEFAULT = 500000;
  public static final String  DFS_NAMENODE_DECOMMISSION_MAX_CONCURRENT_TRACKED_NODES = "dfs.namenode.decommission.max.concurrent.tracked.nodes";
  public static final int     DFS_NAMENODE_DECOMMISSION_MAX_CONCURRENT_TRACKED_NODES_DEFAULT = 100;
  public static final String  DFS_NAMENODE_HANDLER_COUNT_KEY = "dfs.namenode.handler.count";
  public static final int     DFS_NAMENODE_HANDLER_COUNT_DEFAULT = 10;
<<<<<<< HEAD
  public static final String  DFS_NAMENODE_LIFELINE_HANDLER_RATIO_KEY = "dfs.namenode.lifeline.handler.ratio";
  public static final float   DFS_NAMENODE_LIFELINE_HANDLER_RATIO_DEFAULT = 0.1f;
=======
  public static final int     DFS_NAMENODE_LIFELINE_HANDLER_COUNT_DEFAULT = 1;
>>>>>>> 41d3f889
  public static final String  DFS_NAMENODE_LIFELINE_HANDLER_COUNT_KEY = "dfs.namenode.lifeline.handler.count";
  public static final String  DFS_NAMENODE_SERVICE_HANDLER_COUNT_KEY = "dfs.namenode.service.handler.count";
  public static final int     DFS_NAMENODE_SERVICE_HANDLER_COUNT_DEFAULT = 10;
  public static final String  DFS_HTTP_POLICY_KEY = "dfs.http.policy";
  public static final String  DFS_HTTP_POLICY_DEFAULT =  HttpConfig.Policy.HTTP_ONLY.name();
  public static final String  DFS_DEFAULT_CHUNK_VIEW_SIZE_KEY = "dfs.default.chunk.view.size";
  public static final int     DFS_DEFAULT_CHUNK_VIEW_SIZE_DEFAULT = 32*1024;
  public static final String  DFS_DATANODE_HTTPS_ADDRESS_KEY = "dfs.datanode.https.address";
  public static final String  DFS_DATANODE_HTTPS_PORT_KEY = "datanode.https.port";
  public static final int     DFS_DATANODE_HTTPS_DEFAULT_PORT = 50475;
  public static final String  DFS_DATANODE_HTTPS_ADDRESS_DEFAULT = "0.0.0.0:" + DFS_DATANODE_HTTPS_DEFAULT_PORT;
  public static final String  DFS_DATANODE_IPC_ADDRESS_KEY = "dfs.datanode.ipc.address";
  public static final int     DFS_DATANODE_IPC_DEFAULT_PORT = 50020;
  public static final String  DFS_DATANODE_IPC_ADDRESS_DEFAULT = "0.0.0.0:" + DFS_DATANODE_IPC_DEFAULT_PORT;
  public static final String  DFS_DATANODE_MIN_SUPPORTED_NAMENODE_VERSION_KEY = "dfs.datanode.min.supported.namenode.version";
  public static final String  DFS_DATANODE_MIN_SUPPORTED_NAMENODE_VERSION_DEFAULT = "3.0.0-SNAPSHOT";
  public static final String  DFS_NAMENODE_INODE_ATTRIBUTES_PROVIDER_KEY = "dfs.namenode.inode.attributes.provider.class";

  public static final String  DFS_BLOCK_ACCESS_TOKEN_ENABLE_KEY = "dfs.block.access.token.enable";
  public static final boolean DFS_BLOCK_ACCESS_TOKEN_ENABLE_DEFAULT = false;
  public static final String  DFS_BLOCK_ACCESS_KEY_UPDATE_INTERVAL_KEY = "dfs.block.access.key.update.interval";
  public static final long    DFS_BLOCK_ACCESS_KEY_UPDATE_INTERVAL_DEFAULT = 600L;
  public static final String  DFS_BLOCK_ACCESS_TOKEN_LIFETIME_KEY = "dfs.block.access.token.lifetime";
  public static final long    DFS_BLOCK_ACCESS_TOKEN_LIFETIME_DEFAULT = 600L;

  public static final String DFS_BLOCK_REPLICATOR_CLASSNAME_KEY = "dfs.block.replicator.classname";
  public static final Class<BlockPlacementPolicyDefault> DFS_BLOCK_REPLICATOR_CLASSNAME_DEFAULT = BlockPlacementPolicyDefault.class;
  public static final String  DFS_REPLICATION_MAX_KEY = "dfs.replication.max";
  public static final int     DFS_REPLICATION_MAX_DEFAULT = 512;
  public static final String DFS_BLOCK_PLACEMENT_EC_CLASSNAME_KEY = "dfs.block.placement.ec.classname";
  public static final Class<BlockPlacementPolicyRackFaultTolerant> DFS_BLOCK_PLACEMENT_EC_CLASSNAME_DEFAULT = BlockPlacementPolicyRackFaultTolerant.class;

  public static final String  DFS_DF_INTERVAL_KEY = "dfs.df.interval";
  public static final int     DFS_DF_INTERVAL_DEFAULT = 60000;
  public static final String  DFS_BLOCKREPORT_INTERVAL_MSEC_KEY = "dfs.blockreport.intervalMsec";
  public static final long    DFS_BLOCKREPORT_INTERVAL_MSEC_DEFAULT = 6 * 60 * 60 * 1000;
  public static final String  DFS_BLOCKREPORT_INITIAL_DELAY_KEY = "dfs.blockreport.initialDelay";
  public static final int     DFS_BLOCKREPORT_INITIAL_DELAY_DEFAULT = 0;
  public static final String  DFS_BLOCKREPORT_SPLIT_THRESHOLD_KEY = "dfs.blockreport.split.threshold";
  public static final long    DFS_BLOCKREPORT_SPLIT_THRESHOLD_DEFAULT = 1000 * 1000;
  public static final String  DFS_NAMENODE_MAX_FULL_BLOCK_REPORT_LEASES = "dfs.namenode.max.full.block.report.leases";
  public static final int     DFS_NAMENODE_MAX_FULL_BLOCK_REPORT_LEASES_DEFAULT = 6;
  public static final String  DFS_NAMENODE_FULL_BLOCK_REPORT_LEASE_LENGTH_MS = "dfs.namenode.full.block.report.lease.length.ms";
  public static final long    DFS_NAMENODE_FULL_BLOCK_REPORT_LEASE_LENGTH_MS_DEFAULT = 5L * 60L * 1000L;
  public static final String  DFS_CACHEREPORT_INTERVAL_MSEC_KEY = "dfs.cachereport.intervalMsec";
  public static final long    DFS_CACHEREPORT_INTERVAL_MSEC_DEFAULT = 10 * 1000;
  public static final String  DFS_BLOCK_INVALIDATE_LIMIT_KEY = "dfs.block.invalidate.limit";
  public static final int     DFS_BLOCK_INVALIDATE_LIMIT_DEFAULT = 1000;
  public static final String  DFS_DEFAULT_MAX_CORRUPT_FILES_RETURNED_KEY = "dfs.corruptfilesreturned.max";
  public static final int     DFS_DEFAULT_MAX_CORRUPT_FILES_RETURNED = 500;
  /* Maximum number of blocks to process for initializing replication queues */
  public static final String  DFS_BLOCK_MISREPLICATION_PROCESSING_LIMIT = "dfs.block.misreplication.processing.limit";
  public static final int     DFS_BLOCK_MISREPLICATION_PROCESSING_LIMIT_DEFAULT = 10000;

  // property for fsimage compression
  public static final String DFS_IMAGE_COMPRESS_KEY = "dfs.image.compress";
  public static final boolean DFS_IMAGE_COMPRESS_DEFAULT = false;
  public static final String DFS_IMAGE_COMPRESSION_CODEC_KEY =
                                   "dfs.image.compression.codec";
  public static final String DFS_IMAGE_COMPRESSION_CODEC_DEFAULT =
                                   "org.apache.hadoop.io.compress.DefaultCodec";

  public static final String DFS_IMAGE_TRANSFER_RATE_KEY =
                                           "dfs.image.transfer.bandwidthPerSec";
  public static final long DFS_IMAGE_TRANSFER_RATE_DEFAULT = 0;  //no throttling

  public static final String DFS_IMAGE_TRANSFER_BOOTSTRAP_STANDBY_RATE_KEY =
      "dfs.image.transfer-bootstrap-standby.bandwidthPerSec";
  public static final long DFS_IMAGE_TRANSFER_BOOTSTRAP_STANDBY_RATE_DEFAULT =
      0;  //no throttling

  // Image transfer timeout
  public static final String DFS_IMAGE_TRANSFER_TIMEOUT_KEY = "dfs.image.transfer.timeout";
  public static final int DFS_IMAGE_TRANSFER_TIMEOUT_DEFAULT = 60 * 1000;

  // Image transfer chunksize
  public static final String DFS_IMAGE_TRANSFER_CHUNKSIZE_KEY = "dfs.image.transfer.chunksize";
  public static final int DFS_IMAGE_TRANSFER_CHUNKSIZE_DEFAULT = 64 * 1024;

  //Keys with no defaults
  public static final String  DFS_DATANODE_PLUGINS_KEY = "dfs.datanode.plugins";
  public static final String  DFS_DATANODE_FSDATASET_FACTORY_KEY = "dfs.datanode.fsdataset.factory";
  public static final String  DFS_DATANODE_FSDATASET_VOLUME_CHOOSING_POLICY_KEY = "dfs.datanode.fsdataset.volume.choosing.policy";
  public static final String  DFS_DATANODE_AVAILABLE_SPACE_VOLUME_CHOOSING_POLICY_BALANCED_SPACE_THRESHOLD_KEY = "dfs.datanode.available-space-volume-choosing-policy.balanced-space-threshold";
  public static final long    DFS_DATANODE_AVAILABLE_SPACE_VOLUME_CHOOSING_POLICY_BALANCED_SPACE_THRESHOLD_DEFAULT = 1024L * 1024L * 1024L * 10L; // 10 GB
  public static final String  DFS_DATANODE_AVAILABLE_SPACE_VOLUME_CHOOSING_POLICY_BALANCED_SPACE_PREFERENCE_FRACTION_KEY = "dfs.datanode.available-space-volume-choosing-policy.balanced-space-preference-fraction";
  public static final float   DFS_DATANODE_AVAILABLE_SPACE_VOLUME_CHOOSING_POLICY_BALANCED_SPACE_PREFERENCE_FRACTION_DEFAULT = 0.75f;
  public static final String  DFS_DATANODE_SOCKET_WRITE_TIMEOUT_KEY =
      HdfsClientConfigKeys.DFS_DATANODE_SOCKET_WRITE_TIMEOUT_KEY;
  public static final String  DFS_DATANODE_STARTUP_KEY = "dfs.datanode.startup";
  public static final String  DFS_NAMENODE_PLUGINS_KEY = "dfs.namenode.plugins";
  public static final String  DFS_WEB_UGI_KEY = "dfs.web.ugi";
  public static final String  DFS_NAMENODE_STARTUP_KEY = "dfs.namenode.startup";
  public static final String  DFS_DATANODE_KEYTAB_FILE_KEY = "dfs.datanode.keytab.file";
  public static final String  DFS_DATANODE_KERBEROS_PRINCIPAL_KEY =
      HdfsClientConfigKeys.DFS_DATANODE_KERBEROS_PRINCIPAL_KEY;
  @Deprecated
  public static final String  DFS_DATANODE_USER_NAME_KEY = DFS_DATANODE_KERBEROS_PRINCIPAL_KEY;
  public static final String  DFS_DATANODE_SHARED_FILE_DESCRIPTOR_PATHS = "dfs.datanode.shared.file.descriptor.paths";
  public static final String  DFS_DATANODE_SHARED_FILE_DESCRIPTOR_PATHS_DEFAULT = "/dev/shm,/tmp";
  public static final String
      DFS_SHORT_CIRCUIT_SHARED_MEMORY_WATCHER_INTERRUPT_CHECK_MS =
      HdfsClientConfigKeys
          .DFS_SHORT_CIRCUIT_SHARED_MEMORY_WATCHER_INTERRUPT_CHECK_MS;
  public static final int
      DFS_SHORT_CIRCUIT_SHARED_MEMORY_WATCHER_INTERRUPT_CHECK_MS_DEFAULT =
      HdfsClientConfigKeys
          .DFS_SHORT_CIRCUIT_SHARED_MEMORY_WATCHER_INTERRUPT_CHECK_MS_DEFAULT;
  public static final String  DFS_NAMENODE_KEYTAB_FILE_KEY = "dfs.namenode.keytab.file";
  public static final String  DFS_NAMENODE_KERBEROS_PRINCIPAL_KEY =
      HdfsClientConfigKeys.DFS_NAMENODE_KERBEROS_PRINCIPAL_KEY;
  @Deprecated
  public static final String  DFS_NAMENODE_USER_NAME_KEY = DFS_NAMENODE_KERBEROS_PRINCIPAL_KEY;
  public static final String  DFS_NAMENODE_KERBEROS_INTERNAL_SPNEGO_PRINCIPAL_KEY = "dfs.namenode.kerberos.internal.spnego.principal";
  @Deprecated
  public static final String  DFS_NAMENODE_INTERNAL_SPNEGO_USER_NAME_KEY = DFS_NAMENODE_KERBEROS_INTERNAL_SPNEGO_PRINCIPAL_KEY;
  public static final String  DFS_SECONDARY_NAMENODE_KEYTAB_FILE_KEY = "dfs.secondary.namenode.keytab.file";
  public static final String  DFS_SECONDARY_NAMENODE_KERBEROS_PRINCIPAL_KEY = "dfs.secondary.namenode.kerberos.principal";
  @Deprecated
  public static final String  DFS_SECONDARY_NAMENODE_USER_NAME_KEY = DFS_SECONDARY_NAMENODE_KERBEROS_PRINCIPAL_KEY;
  public static final String  DFS_SECONDARY_NAMENODE_KERBEROS_INTERNAL_SPNEGO_PRINCIPAL_KEY = "dfs.secondary.namenode.kerberos.internal.spnego.principal";
  @Deprecated
  public static final String  DFS_SECONDARY_NAMENODE_INTERNAL_SPNEGO_USER_NAME_KEY = DFS_SECONDARY_NAMENODE_KERBEROS_INTERNAL_SPNEGO_PRINCIPAL_KEY;
  public static final String  DFS_NAMENODE_NAME_CACHE_THRESHOLD_KEY = "dfs.namenode.name.cache.threshold";
  public static final int     DFS_NAMENODE_NAME_CACHE_THRESHOLD_DEFAULT = 10;
  public static final String  DFS_NAMENODE_LEGACY_OIV_IMAGE_DIR_KEY = "dfs.namenode.legacy-oiv-image.dir";

  public static final String  DFS_NAMESERVICES =
      HdfsClientConfigKeys.DFS_NAMESERVICES;
  public static final String  DFS_NAMESERVICE_ID =
      HdfsClientConfigKeys.DeprecatedKeys.DFS_NAMESERVICE_ID;
  public static final String  DFS_INTERNAL_NAMESERVICES_KEY = "dfs.internal.nameservices";
  public static final String  DFS_NAMENODE_RESOURCE_CHECK_INTERVAL_KEY = "dfs.namenode.resource.check.interval";
  public static final int     DFS_NAMENODE_RESOURCE_CHECK_INTERVAL_DEFAULT = 5000;
  public static final String  DFS_NAMENODE_DU_RESERVED_KEY = "dfs.namenode.resource.du.reserved";
  public static final long    DFS_NAMENODE_DU_RESERVED_DEFAULT = 1024 * 1024 * 100; // 100 MB
  public static final String  DFS_NAMENODE_CHECKED_VOLUMES_KEY = "dfs.namenode.resource.checked.volumes";
  public static final String  DFS_NAMENODE_CHECKED_VOLUMES_MINIMUM_KEY = "dfs.namenode.resource.checked.volumes.minimum";
  public static final int     DFS_NAMENODE_CHECKED_VOLUMES_MINIMUM_DEFAULT = 1;
  public static final String  DFS_WEB_AUTHENTICATION_SIMPLE_ANONYMOUS_ALLOWED = "dfs.web.authentication.simple.anonymous.allowed";
  public static final String  DFS_WEB_AUTHENTICATION_KERBEROS_PRINCIPAL_KEY = "dfs.web.authentication.kerberos.principal";
  public static final String  DFS_WEB_AUTHENTICATION_KERBEROS_KEYTAB_KEY = "dfs.web.authentication.kerberos.keytab";
  public static final String  DFS_NAMENODE_MAX_OP_SIZE_KEY = "dfs.namenode.max.op.size";
  public static final int     DFS_NAMENODE_MAX_OP_SIZE_DEFAULT = 50 * 1024 * 1024;
  public static final String  DFS_NAMENODE_AVAILABLE_SPACE_BLOCK_PLACEMENT_POLICY_BALANCED_SPACE_PREFERENCE_FRACTION_KEY =
      "dfs.namenode.available-space-block-placement-policy.balanced-space-preference-fraction";
  public static final float   DFS_NAMENODE_AVAILABLE_SPACE_BLOCK_PLACEMENT_POLICY_BALANCED_SPACE_PREFERENCE_FRACTION_DEFAULT =
      0.6f;

  public static final String DFS_BLOCK_LOCAL_PATH_ACCESS_USER_KEY = "dfs.block.local-path-access.user";
  public static final String DFS_DOMAIN_SOCKET_PATH_KEY =
      HdfsClientConfigKeys.DFS_DOMAIN_SOCKET_PATH_KEY;
  public static final String DFS_DOMAIN_SOCKET_PATH_DEFAULT =
      HdfsClientConfigKeys.DFS_DOMAIN_SOCKET_PATH_DEFAULT;

  public static final String  DFS_STORAGE_POLICY_ENABLED_KEY = "dfs.storage.policy.enabled";
  public static final boolean DFS_STORAGE_POLICY_ENABLED_DEFAULT = true;

  public static final String  DFS_QUOTA_BY_STORAGETYPE_ENABLED_KEY = "dfs.quota.by.storage.type.enabled";
  public static final boolean DFS_QUOTA_BY_STORAGETYPE_ENABLED_DEFAULT = true;

  // HA related configuration
  public static final String DFS_HA_NAMENODES_KEY_PREFIX =
      HdfsClientConfigKeys.DFS_HA_NAMENODES_KEY_PREFIX;
  public static final String DFS_HA_NAMENODE_ID_KEY = "dfs.ha.namenode.id";
  public static final String  DFS_HA_STANDBY_CHECKPOINTS_KEY = "dfs.ha.standby.checkpoints";
  public static final boolean DFS_HA_STANDBY_CHECKPOINTS_DEFAULT = true;
  public static final String DFS_HA_LOGROLL_PERIOD_KEY = "dfs.ha.log-roll.period";
  public static final int DFS_HA_LOGROLL_PERIOD_DEFAULT = 2 * 60; // 2m
  public static final String DFS_HA_TAILEDITS_PERIOD_KEY = "dfs.ha.tail-edits.period";
  public static final int DFS_HA_TAILEDITS_PERIOD_DEFAULT = 60; // 1m
  public static final String DFS_HA_TAILEDITS_ALL_NAMESNODES_RETRY_KEY = "dfs.ha.tail-edits.namenode-retries";
  public static final int DFS_HA_TAILEDITS_ALL_NAMESNODES_RETRY_DEFAULT = 3;
  public static final String DFS_HA_LOGROLL_RPC_TIMEOUT_KEY = "dfs.ha.log-roll.rpc.timeout";
  public static final int DFS_HA_LOGROLL_RPC_TIMEOUT_DEFAULT = 20000; // 20s
  public static final String DFS_HA_FENCE_METHODS_KEY = "dfs.ha.fencing.methods";
  public static final String DFS_HA_AUTO_FAILOVER_ENABLED_KEY = "dfs.ha.automatic-failover.enabled";
  public static final boolean DFS_HA_AUTO_FAILOVER_ENABLED_DEFAULT = false;
  public static final String DFS_HA_ZKFC_PORT_KEY = "dfs.ha.zkfc.port";
  public static final int DFS_HA_ZKFC_PORT_DEFAULT = 8019;
  public static final String DFS_HA_ZKFC_NN_HTTP_TIMEOUT_KEY = "dfs.ha.zkfc.nn.http.timeout.ms";
  public static final int DFS_HA_ZKFC_NN_HTTP_TIMEOUT_KEY_DEFAULT = 20000;

  // Security-related configs
  public static final String DFS_ENCRYPT_DATA_TRANSFER_KEY = "dfs.encrypt.data.transfer";
  public static final boolean DFS_ENCRYPT_DATA_TRANSFER_DEFAULT = false;
  @Deprecated
  public static final String DFS_ENCRYPT_DATA_TRANSFER_CIPHER_KEY_BITLENGTH_KEY =
      HdfsClientConfigKeys.DFS_ENCRYPT_DATA_TRANSFER_CIPHER_KEY_BITLENGTH_KEY;
  @Deprecated
  public static final int    DFS_ENCRYPT_DATA_TRANSFER_CIPHER_KEY_BITLENGTH_DEFAULT =
      HdfsClientConfigKeys.DFS_ENCRYPT_DATA_TRANSFER_CIPHER_KEY_BITLENGTH_DEFAULT;
  @Deprecated
  public static final String DFS_ENCRYPT_DATA_TRANSFER_CIPHER_SUITES_KEY =
      HdfsClientConfigKeys.DFS_ENCRYPT_DATA_TRANSFER_CIPHER_SUITES_KEY;
  public static final String DFS_DATA_ENCRYPTION_ALGORITHM_KEY = "dfs.encrypt.data.transfer.algorithm";
  @Deprecated
  public static final String DFS_TRUSTEDCHANNEL_RESOLVER_CLASS =
      HdfsClientConfigKeys.DFS_TRUSTEDCHANNEL_RESOLVER_CLASS;
  @Deprecated
  public static final String DFS_DATA_TRANSFER_PROTECTION_KEY =
      HdfsClientConfigKeys.DFS_DATA_TRANSFER_PROTECTION_KEY;
  @Deprecated
  public static final String DFS_DATA_TRANSFER_PROTECTION_DEFAULT =
      HdfsClientConfigKeys.DFS_DATA_TRANSFER_PROTECTION_DEFAULT;
  @Deprecated
  public static final String DFS_DATA_TRANSFER_SASL_PROPS_RESOLVER_CLASS_KEY =
      HdfsClientConfigKeys.DFS_DATA_TRANSFER_SASL_PROPS_RESOLVER_CLASS_KEY;
  public static final int    DFS_NAMENODE_LIST_ENCRYPTION_ZONES_NUM_RESPONSES_DEFAULT = 100;
  public static final String DFS_NAMENODE_LIST_ENCRYPTION_ZONES_NUM_RESPONSES = "dfs.namenode.list.encryption.zones.num.responses";
  public static final String DFS_ENCRYPTION_KEY_PROVIDER_URI =
      HdfsClientConfigKeys.DFS_ENCRYPTION_KEY_PROVIDER_URI;

  // Journal-node related configs. These are read on the JN side.
  public static final String  DFS_JOURNALNODE_EDITS_DIR_KEY = "dfs.journalnode.edits.dir";
  public static final String  DFS_JOURNALNODE_EDITS_DIR_DEFAULT = "/tmp/hadoop/dfs/journalnode/";
  public static final String  DFS_JOURNALNODE_RPC_ADDRESS_KEY = "dfs.journalnode.rpc-address";
  public static final int     DFS_JOURNALNODE_RPC_PORT_DEFAULT = 8485;
  public static final String  DFS_JOURNALNODE_RPC_ADDRESS_DEFAULT = "0.0.0.0:" + DFS_JOURNALNODE_RPC_PORT_DEFAULT;
    
  public static final String  DFS_JOURNALNODE_HTTP_ADDRESS_KEY = "dfs.journalnode.http-address";
  public static final int     DFS_JOURNALNODE_HTTP_PORT_DEFAULT = 8480;
  public static final String  DFS_JOURNALNODE_HTTP_ADDRESS_DEFAULT = "0.0.0.0:" + DFS_JOURNALNODE_HTTP_PORT_DEFAULT;
  public static final String  DFS_JOURNALNODE_HTTPS_ADDRESS_KEY = "dfs.journalnode.https-address";
  public static final int     DFS_JOURNALNODE_HTTPS_PORT_DEFAULT = 8481;
  public static final String  DFS_JOURNALNODE_HTTPS_ADDRESS_DEFAULT = "0.0.0.0:" + DFS_JOURNALNODE_HTTPS_PORT_DEFAULT;

  public static final String  DFS_JOURNALNODE_KEYTAB_FILE_KEY = "dfs.journalnode.keytab.file";
  public static final String  DFS_JOURNALNODE_KERBEROS_PRINCIPAL_KEY = "dfs.journalnode.kerberos.principal";
  public static final String  DFS_JOURNALNODE_KERBEROS_INTERNAL_SPNEGO_PRINCIPAL_KEY = "dfs.journalnode.kerberos.internal.spnego.principal";

  // Journal-node related configs for the client side.
  public static final String  DFS_QJOURNAL_QUEUE_SIZE_LIMIT_KEY = "dfs.qjournal.queued-edits.limit.mb";
  public static final int     DFS_QJOURNAL_QUEUE_SIZE_LIMIT_DEFAULT = 10;
  
  // Quorum-journal timeouts for various operations. Unlikely to need
  // to be tweaked, but configurable just in case.
  public static final String  DFS_QJOURNAL_START_SEGMENT_TIMEOUT_KEY = "dfs.qjournal.start-segment.timeout.ms";
  public static final String  DFS_QJOURNAL_PREPARE_RECOVERY_TIMEOUT_KEY = "dfs.qjournal.prepare-recovery.timeout.ms";
  public static final String  DFS_QJOURNAL_ACCEPT_RECOVERY_TIMEOUT_KEY = "dfs.qjournal.accept-recovery.timeout.ms";
  public static final String  DFS_QJOURNAL_FINALIZE_SEGMENT_TIMEOUT_KEY = "dfs.qjournal.finalize-segment.timeout.ms";
  public static final String  DFS_QJOURNAL_SELECT_INPUT_STREAMS_TIMEOUT_KEY = "dfs.qjournal.select-input-streams.timeout.ms";
  public static final String  DFS_QJOURNAL_GET_JOURNAL_STATE_TIMEOUT_KEY = "dfs.qjournal.get-journal-state.timeout.ms";
  public static final String  DFS_QJOURNAL_NEW_EPOCH_TIMEOUT_KEY = "dfs.qjournal.new-epoch.timeout.ms";
  public static final String  DFS_QJOURNAL_WRITE_TXNS_TIMEOUT_KEY = "dfs.qjournal.write-txns.timeout.ms";
  public static final int     DFS_QJOURNAL_START_SEGMENT_TIMEOUT_DEFAULT = 20000;
  public static final int     DFS_QJOURNAL_PREPARE_RECOVERY_TIMEOUT_DEFAULT = 120000;
  public static final int     DFS_QJOURNAL_ACCEPT_RECOVERY_TIMEOUT_DEFAULT = 120000;
  public static final int     DFS_QJOURNAL_FINALIZE_SEGMENT_TIMEOUT_DEFAULT = 120000;
  public static final int     DFS_QJOURNAL_SELECT_INPUT_STREAMS_TIMEOUT_DEFAULT = 20000;
  public static final int     DFS_QJOURNAL_GET_JOURNAL_STATE_TIMEOUT_DEFAULT = 120000;
  public static final int     DFS_QJOURNAL_NEW_EPOCH_TIMEOUT_DEFAULT = 120000;
  public static final int     DFS_QJOURNAL_WRITE_TXNS_TIMEOUT_DEFAULT = 20000;
  
  public static final String DFS_MAX_NUM_BLOCKS_TO_LOG_KEY = "dfs.namenode.max-num-blocks-to-log";
  public static final long   DFS_MAX_NUM_BLOCKS_TO_LOG_DEFAULT = 1000l;
  
  public static final String DFS_NAMENODE_ENABLE_RETRY_CACHE_KEY = "dfs.namenode.enable.retrycache";
  public static final boolean DFS_NAMENODE_ENABLE_RETRY_CACHE_DEFAULT = true;
  public static final String DFS_NAMENODE_RETRY_CACHE_EXPIRYTIME_MILLIS_KEY = "dfs.namenode.retrycache.expirytime.millis";
  public static final long DFS_NAMENODE_RETRY_CACHE_EXPIRYTIME_MILLIS_DEFAULT = 600000; // 10 minutes
  public static final String DFS_NAMENODE_RETRY_CACHE_HEAP_PERCENT_KEY = "dfs.namenode.retrycache.heap.percent";
  public static final float DFS_NAMENODE_RETRY_CACHE_HEAP_PERCENT_DEFAULT = 0.03f;
  
  // Hidden configuration undocumented in hdfs-site. xml
  // Timeout to wait for block receiver and responder thread to stop
  public static final String DFS_DATANODE_XCEIVER_STOP_TIMEOUT_MILLIS_KEY = "dfs.datanode.xceiver.stop.timeout.millis";
  public static final long   DFS_DATANODE_XCEIVER_STOP_TIMEOUT_MILLIS_DEFAULT = 60000;

  // WebHDFS retry policy
  @Deprecated
  public static final String  DFS_HTTP_CLIENT_RETRY_POLICY_ENABLED_KEY =
      HdfsClientConfigKeys.HttpClient.RETRY_POLICY_ENABLED_KEY;
  @Deprecated
  public static final boolean DFS_HTTP_CLIENT_RETRY_POLICY_ENABLED_DEFAULT =
      HdfsClientConfigKeys.HttpClient.RETRY_POLICY_ENABLED_DEFAULT;
  @Deprecated
  public static final String  DFS_HTTP_CLIENT_RETRY_POLICY_SPEC_KEY =
      HdfsClientConfigKeys.HttpClient.RETRY_POLICY_SPEC_KEY;
  @Deprecated
  public static final String  DFS_HTTP_CLIENT_RETRY_POLICY_SPEC_DEFAULT =
      HdfsClientConfigKeys.HttpClient.RETRY_POLICY_SPEC_DEFAULT;
  @Deprecated
  public static final String  DFS_HTTP_CLIENT_FAILOVER_MAX_ATTEMPTS_KEY =
      HdfsClientConfigKeys.HttpClient.FAILOVER_MAX_ATTEMPTS_KEY;
  @Deprecated
  public static final int     DFS_HTTP_CLIENT_FAILOVER_MAX_ATTEMPTS_DEFAULT =
      HdfsClientConfigKeys.HttpClient.FAILOVER_MAX_ATTEMPTS_DEFAULT;
  @Deprecated
  public static final String  DFS_HTTP_CLIENT_RETRY_MAX_ATTEMPTS_KEY =
      HdfsClientConfigKeys.HttpClient.RETRY_MAX_ATTEMPTS_KEY;
  @Deprecated
  public static final int     DFS_HTTP_CLIENT_RETRY_MAX_ATTEMPTS_DEFAULT =
      HdfsClientConfigKeys.HttpClient.RETRY_MAX_ATTEMPTS_DEFAULT;
  @Deprecated
  public static final String  DFS_HTTP_CLIENT_FAILOVER_SLEEPTIME_BASE_KEY =
      HdfsClientConfigKeys.HttpClient.FAILOVER_SLEEPTIME_BASE_KEY;
  @Deprecated
  public static final int     DFS_HTTP_CLIENT_FAILOVER_SLEEPTIME_BASE_DEFAULT =
      HdfsClientConfigKeys.HttpClient.FAILOVER_SLEEPTIME_BASE_DEFAULT;
  @Deprecated
  public static final String  DFS_HTTP_CLIENT_FAILOVER_SLEEPTIME_MAX_KEY =
      HdfsClientConfigKeys.HttpClient.FAILOVER_SLEEPTIME_MAX_KEY;
  @Deprecated
  public static final int     DFS_HTTP_CLIENT_FAILOVER_SLEEPTIME_MAX_DEFAULT
      = HdfsClientConfigKeys.HttpClient.FAILOVER_SLEEPTIME_MAX_DEFAULT;

  // Handling unresolved DN topology mapping
  public static final String  DFS_REJECT_UNRESOLVED_DN_TOPOLOGY_MAPPING_KEY = 
      "dfs.namenode.reject-unresolved-dn-topology-mapping";
  public static final boolean DFS_REJECT_UNRESOLVED_DN_TOPOLOGY_MAPPING_DEFAULT =
      false;

  // Slow io warning log threshold settings for dfsclient and datanode.
  public static final String DFS_DATANODE_SLOW_IO_WARNING_THRESHOLD_KEY =
    "dfs.datanode.slow.io.warning.threshold.ms";
  public static final long DFS_DATANODE_SLOW_IO_WARNING_THRESHOLD_DEFAULT = 300;

  public static final String DFS_DATANODE_BLOCK_ID_LAYOUT_UPGRADE_THREADS_KEY =
      "dfs.datanode.block.id.layout.upgrade.threads";
  public static final int DFS_DATANODE_BLOCK_ID_LAYOUT_UPGRADE_THREADS = 12;

  public static final String DFS_NAMENODE_INOTIFY_MAX_EVENTS_PER_RPC_KEY =
      "dfs.namenode.inotify.max.events.per.rpc";
  public static final int DFS_NAMENODE_INOTIFY_MAX_EVENTS_PER_RPC_DEFAULT =
      1000;

  public static final String IGNORE_SECURE_PORTS_FOR_TESTING_KEY =
      "ignore.secure.ports.for.testing";
  public static final boolean IGNORE_SECURE_PORTS_FOR_TESTING_DEFAULT = false;

  // nntop Configurations
  public static final String NNTOP_ENABLED_KEY =
      "dfs.namenode.top.enabled";
  public static final boolean NNTOP_ENABLED_DEFAULT = true;
  public static final String NNTOP_BUCKETS_PER_WINDOW_KEY =
      "dfs.namenode.top.window.num.buckets";
  public static final int NNTOP_BUCKETS_PER_WINDOW_DEFAULT = 10;
  public static final String NNTOP_NUM_USERS_KEY =
      "dfs.namenode.top.num.users";
  public static final int NNTOP_NUM_USERS_DEFAULT = 10;
  // comma separated list of nntop reporting periods in minutes
  public static final String NNTOP_WINDOWS_MINUTES_KEY =
      "dfs.namenode.top.windows.minutes";
  public static final String[] NNTOP_WINDOWS_MINUTES_DEFAULT = {"1","5","25"};
  public static final String DFS_PIPELINE_ECN_ENABLED = "dfs.pipeline.ecn";
  public static final boolean DFS_PIPELINE_ECN_ENABLED_DEFAULT = false;

  // Key Provider Cache Expiry
  public static final String DFS_DATANODE_BLOCK_PINNING_ENABLED = 
    "dfs.datanode.block-pinning.enabled";
  public static final boolean DFS_DATANODE_BLOCK_PINNING_ENABLED_DEFAULT =
    false;

  public static final String
      DFS_DATANODE_TRANSFER_SOCKET_SEND_BUFFER_SIZE_KEY =
      "dfs.datanode.transfer.socket.send.buffer.size";
  public static final int
      DFS_DATANODE_TRANSFER_SOCKET_SEND_BUFFER_SIZE_DEFAULT =
      HdfsConstants.DEFAULT_DATA_SOCKET_SIZE;

  public static final String
      DFS_DATANODE_TRANSFER_SOCKET_RECV_BUFFER_SIZE_KEY =
      "dfs.datanode.transfer.socket.recv.buffer.size";
  public static final int
      DFS_DATANODE_TRANSFER_SOCKET_RECV_BUFFER_SIZE_DEFAULT =
      HdfsConstants.DEFAULT_DATA_SOCKET_SIZE;

  // dfs.client.retry confs are moved to HdfsClientConfigKeys.Retry 
  @Deprecated
  public static final String  DFS_CLIENT_RETRY_POLICY_ENABLED_KEY
      = HdfsClientConfigKeys.Retry.POLICY_ENABLED_KEY;
  @Deprecated
  public static final boolean DFS_CLIENT_RETRY_POLICY_ENABLED_DEFAULT
      = HdfsClientConfigKeys.Retry.POLICY_ENABLED_DEFAULT; 
  @Deprecated
  public static final String  DFS_CLIENT_RETRY_POLICY_SPEC_KEY
      = HdfsClientConfigKeys.Retry.POLICY_SPEC_KEY;
  @Deprecated
  public static final String  DFS_CLIENT_RETRY_POLICY_SPEC_DEFAULT
      = HdfsClientConfigKeys.Retry.POLICY_SPEC_DEFAULT;
  @Deprecated
  public static final String  DFS_CLIENT_RETRY_TIMES_GET_LAST_BLOCK_LENGTH
      = HdfsClientConfigKeys.Retry.TIMES_GET_LAST_BLOCK_LENGTH_KEY;
  @Deprecated
  public static final int     DFS_CLIENT_RETRY_TIMES_GET_LAST_BLOCK_LENGTH_DEFAULT
      = HdfsClientConfigKeys.Retry.TIMES_GET_LAST_BLOCK_LENGTH_DEFAULT;
  @Deprecated
  public static final String  DFS_CLIENT_RETRY_INTERVAL_GET_LAST_BLOCK_LENGTH
      = HdfsClientConfigKeys.Retry.INTERVAL_GET_LAST_BLOCK_LENGTH_KEY;
  @Deprecated
  public static final int     DFS_CLIENT_RETRY_INTERVAL_GET_LAST_BLOCK_LENGTH_DEFAULT
      = HdfsClientConfigKeys.Retry.INTERVAL_GET_LAST_BLOCK_LENGTH_DEFAULT;
  @Deprecated
  public static final String  DFS_CLIENT_RETRY_MAX_ATTEMPTS_KEY
      = HdfsClientConfigKeys.Retry.MAX_ATTEMPTS_KEY;
  @Deprecated
  public static final int     DFS_CLIENT_RETRY_MAX_ATTEMPTS_DEFAULT
      = HdfsClientConfigKeys.Retry.MAX_ATTEMPTS_DEFAULT;
  @Deprecated
  public static final String  DFS_CLIENT_RETRY_WINDOW_BASE
      = HdfsClientConfigKeys.Retry.WINDOW_BASE_KEY;
  @Deprecated
  public static final int     DFS_CLIENT_RETRY_WINDOW_BASE_DEFAULT
      = HdfsClientConfigKeys.Retry.WINDOW_BASE_DEFAULT;

  // dfs.client.failover confs are moved to HdfsClientConfigKeys.Failover 
  @Deprecated
  public static final String  DFS_CLIENT_FAILOVER_PROXY_PROVIDER_KEY_PREFIX
      = HdfsClientConfigKeys.Failover.PROXY_PROVIDER_KEY_PREFIX;
  @Deprecated
  public static final String  DFS_CLIENT_FAILOVER_MAX_ATTEMPTS_KEY
      = HdfsClientConfigKeys.Failover.MAX_ATTEMPTS_KEY;
  @Deprecated
  public static final int     DFS_CLIENT_FAILOVER_MAX_ATTEMPTS_DEFAULT
      = HdfsClientConfigKeys.Failover.MAX_ATTEMPTS_DEFAULT;
  @Deprecated
  public static final String  DFS_CLIENT_FAILOVER_SLEEPTIME_BASE_KEY
      = HdfsClientConfigKeys.Failover.SLEEPTIME_BASE_KEY;
  @Deprecated
  public static final int     DFS_CLIENT_FAILOVER_SLEEPTIME_BASE_DEFAULT
      = HdfsClientConfigKeys.Failover.SLEEPTIME_BASE_DEFAULT;
  @Deprecated
  public static final String  DFS_CLIENT_FAILOVER_SLEEPTIME_MAX_KEY
      = HdfsClientConfigKeys.Failover.SLEEPTIME_MAX_KEY;
  @Deprecated
  public static final int     DFS_CLIENT_FAILOVER_SLEEPTIME_MAX_DEFAULT
      = HdfsClientConfigKeys.Failover.SLEEPTIME_MAX_DEFAULT;
  @Deprecated
  public static final String  DFS_CLIENT_FAILOVER_CONNECTION_RETRIES_KEY
      = HdfsClientConfigKeys.Failover.CONNECTION_RETRIES_KEY;
  @Deprecated
  public static final int     DFS_CLIENT_FAILOVER_CONNECTION_RETRIES_DEFAULT
      = HdfsClientConfigKeys.Failover.CONNECTION_RETRIES_DEFAULT;
  @Deprecated
  public static final String  DFS_CLIENT_FAILOVER_CONNECTION_RETRIES_ON_SOCKET_TIMEOUTS_KEY
      = HdfsClientConfigKeys.Failover.CONNECTION_RETRIES_ON_SOCKET_TIMEOUTS_KEY;
  @Deprecated
  public static final int     DFS_CLIENT_FAILOVER_CONNECTION_RETRIES_ON_SOCKET_TIMEOUTS_DEFAULT
      = HdfsClientConfigKeys.Failover.CONNECTION_RETRIES_ON_SOCKET_TIMEOUTS_DEFAULT;
  
  // dfs.client.write confs are moved to HdfsClientConfigKeys.Write 
  @Deprecated
  public static final String  DFS_CLIENT_WRITE_MAX_PACKETS_IN_FLIGHT_KEY
      = HdfsClientConfigKeys.Write.MAX_PACKETS_IN_FLIGHT_KEY;
  @Deprecated
  public static final int     DFS_CLIENT_WRITE_MAX_PACKETS_IN_FLIGHT_DEFAULT
      = HdfsClientConfigKeys.Write.MAX_PACKETS_IN_FLIGHT_DEFAULT;
  @Deprecated
  public static final String  DFS_CLIENT_WRITE_EXCLUDE_NODES_CACHE_EXPIRY_INTERVAL
      = HdfsClientConfigKeys.Write.EXCLUDE_NODES_CACHE_EXPIRY_INTERVAL_KEY;
  @Deprecated
  public static final long    DFS_CLIENT_WRITE_EXCLUDE_NODES_CACHE_EXPIRY_INTERVAL_DEFAULT
      = HdfsClientConfigKeys.Write.EXCLUDE_NODES_CACHE_EXPIRY_INTERVAL_DEFAULT; // 10 minutes, in ms
  @Deprecated
  public static final String  DFS_CLIENT_WRITE_BYTE_ARRAY_MANAGER_ENABLED_KEY
      = HdfsClientConfigKeys.Write.ByteArrayManager.ENABLED_KEY;
  @Deprecated
  public static final boolean DFS_CLIENT_WRITE_BYTE_ARRAY_MANAGER_ENABLED_DEFAULT
      = HdfsClientConfigKeys.Write.ByteArrayManager.ENABLED_DEFAULT;
  @Deprecated
  public static final String  DFS_CLIENT_WRITE_BYTE_ARRAY_MANAGER_COUNT_THRESHOLD_KEY
      = HdfsClientConfigKeys.Write.ByteArrayManager.COUNT_THRESHOLD_KEY;
  @Deprecated
  public static final int     DFS_CLIENT_WRITE_BYTE_ARRAY_MANAGER_COUNT_THRESHOLD_DEFAULT
      = HdfsClientConfigKeys.Write.ByteArrayManager.COUNT_THRESHOLD_DEFAULT;
  @Deprecated
  public static final String  DFS_CLIENT_WRITE_BYTE_ARRAY_MANAGER_COUNT_LIMIT_KEY
      = HdfsClientConfigKeys.Write.ByteArrayManager.COUNT_LIMIT_KEY;
  @Deprecated
  public static final int     DFS_CLIENT_WRITE_BYTE_ARRAY_MANAGER_COUNT_LIMIT_DEFAULT
      = HdfsClientConfigKeys.Write.ByteArrayManager.COUNT_LIMIT_DEFAULT;
  @Deprecated
  public static final String  DFS_CLIENT_WRITE_BYTE_ARRAY_MANAGER_COUNT_RESET_TIME_PERIOD_MS_KEY
      = HdfsClientConfigKeys.Write.ByteArrayManager.COUNT_RESET_TIME_PERIOD_MS_KEY;
  @Deprecated
  public static final long    DFS_CLIENT_WRITE_BYTE_ARRAY_MANAGER_COUNT_RESET_TIME_PERIOD_MS_DEFAULT
      = HdfsClientConfigKeys.Write.ByteArrayManager.COUNT_RESET_TIME_PERIOD_MS_DEFAULT;

  // dfs.client.block.write confs are moved to HdfsClientConfigKeys.BlockWrite 
  @Deprecated
  public static final String  DFS_CLIENT_BLOCK_WRITE_RETRIES_KEY
      = HdfsClientConfigKeys.BlockWrite.RETRIES_KEY;
  @Deprecated
  public static final int     DFS_CLIENT_BLOCK_WRITE_RETRIES_DEFAULT
      = HdfsClientConfigKeys.BlockWrite.RETRIES_DEFAULT;
  @Deprecated
  public static final String  DFS_CLIENT_BLOCK_WRITE_LOCATEFOLLOWINGBLOCK_RETRIES_KEY
      = HdfsClientConfigKeys.BlockWrite.LOCATEFOLLOWINGBLOCK_RETRIES_KEY;
  @Deprecated
  public static final int     DFS_CLIENT_BLOCK_WRITE_LOCATEFOLLOWINGBLOCK_RETRIES_DEFAULT
      = HdfsClientConfigKeys.BlockWrite.LOCATEFOLLOWINGBLOCK_RETRIES_DEFAULT;
  @Deprecated
  public static final String  DFS_CLIENT_BLOCK_WRITE_LOCATEFOLLOWINGBLOCK_INITIAL_DELAY_KEY
      = HdfsClientConfigKeys.BlockWrite.LOCATEFOLLOWINGBLOCK_INITIAL_DELAY_MS_KEY;
  @Deprecated
  public static final int     DFS_CLIENT_BLOCK_WRITE_LOCATEFOLLOWINGBLOCK_INITIAL_DELAY_DEFAULT
      = HdfsClientConfigKeys.BlockWrite.LOCATEFOLLOWINGBLOCK_INITIAL_DELAY_MS_DEFAULT;
  @Deprecated
  public static final String  DFS_CLIENT_WRITE_REPLACE_DATANODE_ON_FAILURE_ENABLE_KEY
      = HdfsClientConfigKeys.BlockWrite.ReplaceDatanodeOnFailure.ENABLE_KEY;
  @Deprecated
  public static final boolean DFS_CLIENT_WRITE_REPLACE_DATANODE_ON_FAILURE_ENABLE_DEFAULT
      = HdfsClientConfigKeys.BlockWrite.ReplaceDatanodeOnFailure.ENABLE_DEFAULT;
  @Deprecated
  public static final String  DFS_CLIENT_WRITE_REPLACE_DATANODE_ON_FAILURE_POLICY_KEY
      = HdfsClientConfigKeys.BlockWrite.ReplaceDatanodeOnFailure.POLICY_KEY;
  @Deprecated
  public static final String  DFS_CLIENT_WRITE_REPLACE_DATANODE_ON_FAILURE_POLICY_DEFAULT
      = HdfsClientConfigKeys.BlockWrite.ReplaceDatanodeOnFailure.POLICY_DEFAULT;
  @Deprecated
  public static final String  DFS_CLIENT_WRITE_REPLACE_DATANODE_ON_FAILURE_BEST_EFFORT_KEY
      = HdfsClientConfigKeys.BlockWrite.ReplaceDatanodeOnFailure.BEST_EFFORT_KEY;
  @Deprecated
  public static final boolean DFS_CLIENT_WRITE_REPLACE_DATANODE_ON_FAILURE_BEST_EFFORT_DEFAULT
      = HdfsClientConfigKeys.BlockWrite.ReplaceDatanodeOnFailure.BEST_EFFORT_DEFAULT;

  // dfs.client.read confs are moved to HdfsClientConfigKeys.Read 
  @Deprecated
  public static final String  DFS_CLIENT_READ_PREFETCH_SIZE_KEY
      = HdfsClientConfigKeys.Read.PREFETCH_SIZE_KEY; 
  @Deprecated
  public static final String  DFS_CLIENT_READ_SHORTCIRCUIT_KEY
      = HdfsClientConfigKeys.Read.ShortCircuit.KEY; 
  @Deprecated
  public static final boolean DFS_CLIENT_READ_SHORTCIRCUIT_DEFAULT
      = HdfsClientConfigKeys.Read.ShortCircuit.DEFAULT;
  @Deprecated
  public static final String  DFS_CLIENT_READ_SHORTCIRCUIT_SKIP_CHECKSUM_KEY
      = HdfsClientConfigKeys.Read.ShortCircuit.SKIP_CHECKSUM_KEY;
  @Deprecated
  public static final boolean DFS_CLIENT_READ_SHORTCIRCUIT_SKIP_CHECKSUM_DEFAULT
      = HdfsClientConfigKeys.Read.ShortCircuit.SKIP_CHECKSUM_DEFAULT;
  @Deprecated
  public static final String  DFS_CLIENT_READ_SHORTCIRCUIT_BUFFER_SIZE_KEY
      = HdfsClientConfigKeys.Read.ShortCircuit.BUFFER_SIZE_KEY;
  @Deprecated
  public static final int     DFS_CLIENT_READ_SHORTCIRCUIT_BUFFER_SIZE_DEFAULT
      = HdfsClientConfigKeys.Read.ShortCircuit.BUFFER_SIZE_DEFAULT;
  @Deprecated
  public static final String  DFS_CLIENT_READ_SHORTCIRCUIT_STREAMS_CACHE_SIZE_KEY
      = HdfsClientConfigKeys.Read.ShortCircuit.STREAMS_CACHE_SIZE_KEY;
  @Deprecated
  public static final int     DFS_CLIENT_READ_SHORTCIRCUIT_STREAMS_CACHE_SIZE_DEFAULT
      = HdfsClientConfigKeys.Read.ShortCircuit.STREAMS_CACHE_SIZE_DEFAULT;
  @Deprecated
  public static final String  DFS_CLIENT_READ_SHORTCIRCUIT_STREAMS_CACHE_EXPIRY_MS_KEY
      = HdfsClientConfigKeys.Read.ShortCircuit.STREAMS_CACHE_EXPIRY_MS_KEY;
  @Deprecated
  public static final long    DFS_CLIENT_READ_SHORTCIRCUIT_STREAMS_CACHE_EXPIRY_MS_DEFAULT
      = HdfsClientConfigKeys.Read.ShortCircuit.STREAMS_CACHE_EXPIRY_MS_DEFAULT;

  // dfs.client.mmap confs are moved to HdfsClientConfigKeys.Mmap 
  @Deprecated
  public static final String  DFS_CLIENT_MMAP_ENABLED
      = HdfsClientConfigKeys.Mmap.ENABLED_KEY;
  @Deprecated
  public static final boolean DFS_CLIENT_MMAP_ENABLED_DEFAULT
      = HdfsClientConfigKeys.Mmap.ENABLED_DEFAULT;
  @Deprecated
  public static final String  DFS_CLIENT_MMAP_CACHE_SIZE
      = HdfsClientConfigKeys.Mmap.CACHE_SIZE_KEY;
  @Deprecated
  public static final int     DFS_CLIENT_MMAP_CACHE_SIZE_DEFAULT
      = HdfsClientConfigKeys.Mmap.CACHE_SIZE_DEFAULT;
  @Deprecated
  public static final String  DFS_CLIENT_MMAP_CACHE_TIMEOUT_MS
      = HdfsClientConfigKeys.Mmap.CACHE_TIMEOUT_MS_KEY;
  @Deprecated
  public static final long    DFS_CLIENT_MMAP_CACHE_TIMEOUT_MS_DEFAULT
      = HdfsClientConfigKeys.Mmap.CACHE_TIMEOUT_MS_DEFAULT;
  @Deprecated
  public static final String  DFS_CLIENT_MMAP_RETRY_TIMEOUT_MS
      = HdfsClientConfigKeys.Mmap.RETRY_TIMEOUT_MS_KEY;
  @Deprecated
  public static final long    DFS_CLIENT_MMAP_RETRY_TIMEOUT_MS_DEFAULT
      = HdfsClientConfigKeys.Mmap.RETRY_TIMEOUT_MS_DEFAULT;

  // dfs.client.short.circuit confs are moved to HdfsClientConfigKeys.ShortCircuit 
  @Deprecated
  public static final String  DFS_CLIENT_SHORT_CIRCUIT_REPLICA_STALE_THRESHOLD_MS
      = HdfsClientConfigKeys.ShortCircuit.REPLICA_STALE_THRESHOLD_MS_KEY;
  @Deprecated
  public static final long    DFS_CLIENT_SHORT_CIRCUIT_REPLICA_STALE_THRESHOLD_MS_DEFAULT
      = HdfsClientConfigKeys.ShortCircuit.REPLICA_STALE_THRESHOLD_MS_DEFAULT;

  // dfs.client.hedged.read confs are moved to HdfsClientConfigKeys.HedgedRead 
  @Deprecated
  public static final String  DFS_DFSCLIENT_HEDGED_READ_THRESHOLD_MILLIS
      = HdfsClientConfigKeys.HedgedRead.THRESHOLD_MILLIS_KEY;
  @Deprecated
  public static final long    DEFAULT_DFSCLIENT_HEDGED_READ_THRESHOLD_MILLIS
      = HdfsClientConfigKeys.HedgedRead.THRESHOLD_MILLIS_DEFAULT;
  @Deprecated
  public static final String  DFS_DFSCLIENT_HEDGED_READ_THREADPOOL_SIZE
      = HdfsClientConfigKeys.HedgedRead.THREADPOOL_SIZE_KEY;
  @Deprecated
  public static final int     DEFAULT_DFSCLIENT_HEDGED_READ_THREADPOOL_SIZE
      = HdfsClientConfigKeys.HedgedRead.THREADPOOL_SIZE_DEFAULT;


  @Deprecated
  public static final String  DFS_CLIENT_WRITE_PACKET_SIZE_KEY =
      HdfsClientConfigKeys.DFS_CLIENT_WRITE_PACKET_SIZE_KEY;
  @Deprecated
  public static final int     DFS_CLIENT_WRITE_PACKET_SIZE_DEFAULT =
      HdfsClientConfigKeys.DFS_CLIENT_WRITE_PACKET_SIZE_DEFAULT;

  @Deprecated
  public static final String  DFS_CLIENT_SOCKET_TIMEOUT_KEY =
      HdfsClientConfigKeys.DFS_CLIENT_SOCKET_TIMEOUT_KEY;
  @Deprecated
  public static final String  DFS_CLIENT_SOCKET_CACHE_CAPACITY_KEY =
      HdfsClientConfigKeys.DFS_CLIENT_SOCKET_CACHE_CAPACITY_KEY;
  @Deprecated
  public static final int     DFS_CLIENT_SOCKET_CACHE_CAPACITY_DEFAULT =
      HdfsClientConfigKeys.DFS_CLIENT_SOCKET_CACHE_CAPACITY_DEFAULT;
  @Deprecated
  public static final String  DFS_CLIENT_SOCKET_CACHE_EXPIRY_MSEC_KEY =
      HdfsClientConfigKeys.DFS_CLIENT_SOCKET_CACHE_EXPIRY_MSEC_KEY;
  @Deprecated
  public static final long    DFS_CLIENT_SOCKET_CACHE_EXPIRY_MSEC_DEFAULT =
      HdfsClientConfigKeys.DFS_CLIENT_SOCKET_CACHE_EXPIRY_MSEC_DEFAULT;

  @Deprecated
  public static final String  DFS_CLIENT_USE_DN_HOSTNAME =
      HdfsClientConfigKeys.DFS_CLIENT_USE_DN_HOSTNAME;
  @Deprecated
  public static final boolean DFS_CLIENT_USE_DN_HOSTNAME_DEFAULT =
      HdfsClientConfigKeys.DFS_CLIENT_USE_DN_HOSTNAME_DEFAULT;
  @Deprecated
  public static final String  DFS_CLIENT_CACHE_DROP_BEHIND_WRITES =
      HdfsClientConfigKeys.DFS_CLIENT_CACHE_DROP_BEHIND_WRITES;
  @Deprecated
  public static final String  DFS_CLIENT_CACHE_DROP_BEHIND_READS =
      HdfsClientConfigKeys.DFS_CLIENT_CACHE_DROP_BEHIND_READS;
  @Deprecated
  public static final String  DFS_CLIENT_CACHE_READAHEAD =
      HdfsClientConfigKeys.DFS_CLIENT_CACHE_READAHEAD;
  @Deprecated
  public static final String  DFS_CLIENT_CACHED_CONN_RETRY_KEY =
      HdfsClientConfigKeys.DFS_CLIENT_CACHED_CONN_RETRY_KEY;
  @Deprecated
  public static final int     DFS_CLIENT_CACHED_CONN_RETRY_DEFAULT =
      HdfsClientConfigKeys.DFS_CLIENT_CACHED_CONN_RETRY_DEFAULT;

  @Deprecated
  public static final String  DFS_CLIENT_CONTEXT = HdfsClientConfigKeys
      .DFS_CLIENT_CONTEXT;
  @Deprecated
  public static final String  DFS_CLIENT_CONTEXT_DEFAULT =
      HdfsClientConfigKeys.DFS_CLIENT_CONTEXT_DEFAULT;
  @Deprecated
  public static final String
      DFS_CLIENT_FILE_BLOCK_STORAGE_LOCATIONS_NUM_THREADS =
      HdfsClientConfigKeys.DFS_CLIENT_FILE_BLOCK_STORAGE_LOCATIONS_NUM_THREADS;
  @Deprecated
  public static final int
      DFS_CLIENT_FILE_BLOCK_STORAGE_LOCATIONS_NUM_THREADS_DEFAULT =
      HdfsClientConfigKeys
          .DFS_CLIENT_FILE_BLOCK_STORAGE_LOCATIONS_NUM_THREADS_DEFAULT;
  @Deprecated
  public static final String
      DFS_CLIENT_FILE_BLOCK_STORAGE_LOCATIONS_TIMEOUT_MS =
      HdfsClientConfigKeys.DFS_CLIENT_FILE_BLOCK_STORAGE_LOCATIONS_TIMEOUT_MS;
  @Deprecated
  public static final int
      DFS_CLIENT_FILE_BLOCK_STORAGE_LOCATIONS_TIMEOUT_MS_DEFAULT =
      HdfsClientConfigKeys
          .DFS_CLIENT_FILE_BLOCK_STORAGE_LOCATIONS_TIMEOUT_MS_DEFAULT;

  @Deprecated
  public static final String  DFS_CLIENT_DATANODE_RESTART_TIMEOUT_KEY =
      HdfsClientConfigKeys.DFS_CLIENT_DATANODE_RESTART_TIMEOUT_KEY;
  @Deprecated
  public static final long    DFS_CLIENT_DATANODE_RESTART_TIMEOUT_DEFAULT =
      HdfsClientConfigKeys.DFS_CLIENT_DATANODE_RESTART_TIMEOUT_DEFAULT;

  public static final String  DFS_CLIENT_HTTPS_KEYSTORE_RESOURCE_KEY =
      HdfsClientConfigKeys.DeprecatedKeys.DFS_CLIENT_HTTPS_KEYSTORE_RESOURCE_KEY;
  public static final String  DFS_CLIENT_HTTPS_KEYSTORE_RESOURCE_DEFAULT = "ssl-client.xml";
  public static final String  DFS_CLIENT_HTTPS_NEED_AUTH_KEY =
      HdfsClientConfigKeys.DeprecatedKeys.DFS_CLIENT_HTTPS_NEED_AUTH_KEY;
  public static final boolean DFS_CLIENT_HTTPS_NEED_AUTH_DEFAULT = false;

  // Much code in hdfs is not yet updated to use these keys.
  // the initial delay (unit is ms) for locateFollowingBlock, the delay time will increase exponentially(double) for each retry.
  @Deprecated
  public static final String  DFS_CLIENT_MAX_BLOCK_ACQUIRE_FAILURES_KEY =
      HdfsClientConfigKeys.DFS_CLIENT_MAX_BLOCK_ACQUIRE_FAILURES_KEY;
  @Deprecated
  public static final int     DFS_CLIENT_MAX_BLOCK_ACQUIRE_FAILURES_DEFAULT =
      HdfsClientConfigKeys.DFS_CLIENT_MAX_BLOCK_ACQUIRE_FAILURES_DEFAULT;

  @Deprecated
  public static final String  DFS_CLIENT_USE_LEGACY_BLOCKREADER =
      HdfsClientConfigKeys.DFS_CLIENT_USE_LEGACY_BLOCKREADER;
  @Deprecated
  public static final boolean DFS_CLIENT_USE_LEGACY_BLOCKREADER_DEFAULT =
      HdfsClientConfigKeys.DFS_CLIENT_USE_LEGACY_BLOCKREADER_DEFAULT;
  @Deprecated
  public static final String  DFS_CLIENT_USE_LEGACY_BLOCKREADERLOCAL =
      HdfsClientConfigKeys.DFS_CLIENT_USE_LEGACY_BLOCKREADERLOCAL;
  @Deprecated
  public static final boolean DFS_CLIENT_USE_LEGACY_BLOCKREADERLOCAL_DEFAULT
      = HdfsClientConfigKeys.DFS_CLIENT_USE_LEGACY_BLOCKREADERLOCAL_DEFAULT;
  @Deprecated
  public static final String  DFS_CLIENT_LOCAL_INTERFACES =
      HdfsClientConfigKeys.DFS_CLIENT_LOCAL_INTERFACES;

  @Deprecated
  public static final String  DFS_CLIENT_DOMAIN_SOCKET_DATA_TRAFFIC =
      HdfsClientConfigKeys.DFS_CLIENT_DOMAIN_SOCKET_DATA_TRAFFIC;
  @Deprecated
  public static final boolean DFS_CLIENT_DOMAIN_SOCKET_DATA_TRAFFIC_DEFAULT =
      HdfsClientConfigKeys.DFS_CLIENT_DOMAIN_SOCKET_DATA_TRAFFIC_DEFAULT;

  @Deprecated
  public static final String  DFS_CLIENT_TEST_DROP_NAMENODE_RESPONSE_NUM_KEY =
      HdfsClientConfigKeys.DFS_CLIENT_TEST_DROP_NAMENODE_RESPONSE_NUM_KEY;
  @Deprecated
  public static final int     DFS_CLIENT_TEST_DROP_NAMENODE_RESPONSE_NUM_DEFAULT =
      HdfsClientConfigKeys.DFS_CLIENT_TEST_DROP_NAMENODE_RESPONSE_NUM_DEFAULT;

  @Deprecated
  public static final String  DFS_CLIENT_SLOW_IO_WARNING_THRESHOLD_KEY =
      HdfsClientConfigKeys.DFS_CLIENT_SLOW_IO_WARNING_THRESHOLD_KEY;

  @Deprecated
  public static final long    DFS_CLIENT_SLOW_IO_WARNING_THRESHOLD_DEFAULT =
      HdfsClientConfigKeys.DFS_CLIENT_SLOW_IO_WARNING_THRESHOLD_DEFAULT;
  @Deprecated
  public static final String  DFS_CLIENT_KEY_PROVIDER_CACHE_EXPIRY_MS =
      HdfsClientConfigKeys.DFS_CLIENT_KEY_PROVIDER_CACHE_EXPIRY_MS;
  @Deprecated
  public static final long    DFS_CLIENT_KEY_PROVIDER_CACHE_EXPIRY_DEFAULT =
      HdfsClientConfigKeys.DFS_CLIENT_KEY_PROVIDER_CACHE_EXPIRY_DEFAULT;
}<|MERGE_RESOLUTION|>--- conflicted
+++ resolved
@@ -139,10 +139,6 @@
       "dfs.namenode.lifeline.rpc-address";
   public static final String  DFS_NAMENODE_LIFELINE_RPC_BIND_HOST_KEY =
       "dfs.namenode.lifeline.rpc-bind-host";
-<<<<<<< HEAD
-  public static final int     DFS_NAMENODE_LIFELINE_RPC_PORT_DEFAULT = 8021;
-=======
->>>>>>> 41d3f889
   public static final String  DFS_NAMENODE_MAX_OBJECTS_KEY =
       HdfsClientConfigKeys.DeprecatedKeys.DFS_NAMENODE_MAX_OBJECTS_KEY;
   public static final long    DFS_NAMENODE_MAX_OBJECTS_DEFAULT = 0;
@@ -491,12 +487,8 @@
   public static final int     DFS_NAMENODE_DECOMMISSION_MAX_CONCURRENT_TRACKED_NODES_DEFAULT = 100;
   public static final String  DFS_NAMENODE_HANDLER_COUNT_KEY = "dfs.namenode.handler.count";
   public static final int     DFS_NAMENODE_HANDLER_COUNT_DEFAULT = 10;
-<<<<<<< HEAD
   public static final String  DFS_NAMENODE_LIFELINE_HANDLER_RATIO_KEY = "dfs.namenode.lifeline.handler.ratio";
   public static final float   DFS_NAMENODE_LIFELINE_HANDLER_RATIO_DEFAULT = 0.1f;
-=======
-  public static final int     DFS_NAMENODE_LIFELINE_HANDLER_COUNT_DEFAULT = 1;
->>>>>>> 41d3f889
   public static final String  DFS_NAMENODE_LIFELINE_HANDLER_COUNT_KEY = "dfs.namenode.lifeline.handler.count";
   public static final String  DFS_NAMENODE_SERVICE_HANDLER_COUNT_KEY = "dfs.namenode.service.handler.count";
   public static final int     DFS_NAMENODE_SERVICE_HANDLER_COUNT_DEFAULT = 10;
