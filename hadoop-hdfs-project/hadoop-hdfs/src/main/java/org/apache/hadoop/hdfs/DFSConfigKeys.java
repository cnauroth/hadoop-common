--- conflicted
+++ resolved
@@ -139,17 +139,13 @@
   public static final String  DFS_NAMENODE_RPC_BIND_HOST_KEY = "dfs.namenode.rpc-bind-host";
   public static final String  DFS_NAMENODE_SERVICE_RPC_ADDRESS_KEY = "dfs.namenode.servicerpc-address";
   public static final String  DFS_NAMENODE_SERVICE_RPC_BIND_HOST_KEY = "dfs.namenode.servicerpc-bind-host";
-<<<<<<< HEAD
   public static final String  DFS_NAMENODE_LIFELINE_RPC_ADDRESS_KEY =
       "dfs.namenode.lifeline.rpc-address";
   public static final String  DFS_NAMENODE_LIFELINE_RPC_BIND_HOST_KEY =
       "dfs.namenode.lifeline.rpc-bind-host";
   public static final int     DFS_NAMENODE_LIFELINE_RPC_PORT_DEFAULT = 8021;
-  public static final String  DFS_NAMENODE_MAX_OBJECTS_KEY = "dfs.namenode.max.objects";
-=======
   public static final String  DFS_NAMENODE_MAX_OBJECTS_KEY =
       HdfsClientConfigKeys.DeprecatedKeys.DFS_NAMENODE_MAX_OBJECTS_KEY;
->>>>>>> 15eb84b3
   public static final long    DFS_NAMENODE_MAX_OBJECTS_DEFAULT = 0;
   public static final String  DFS_NAMENODE_SAFEMODE_EXTENSION_KEY =
       HdfsClientConfigKeys.DeprecatedKeys.DFS_NAMENODE_SAFEMODE_EXTENSION_KEY;
