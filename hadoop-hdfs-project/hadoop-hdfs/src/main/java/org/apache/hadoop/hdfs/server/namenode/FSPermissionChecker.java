--- conflicted
+++ resolved
@@ -278,8 +278,6 @@
    * assumed to be true, because the ACL modification methods in
    * {@link AclTransformation} sort the resulting entries.
    *
-<<<<<<< HEAD
-=======
    * More specifically, this method depends on these invariants in an ACL:
    * - The list must be sorted.
    * - Each entry in the list must be unique by scope + type + name.
@@ -288,7 +286,6 @@
    * - The other entry must not have a name.
    * - Default entries may be present, but they are ignored during enforcement.
    *
->>>>>>> b122d67d
    * @param inode INode accessed inode
    * @param snapshotId int snapshot ID
    * @param access FsAction requested permission
@@ -301,11 +298,7 @@
       throws AccessControlException {
     boolean foundMatch = false;
 
-<<<<<<< HEAD
-    // Use owner entry if user is owner.
-=======
     // Use owner entry from permission bits if user is owner.
->>>>>>> b122d67d
     if (user.equals(inode.getUserName(snapshotId))) {
       if (mode.getUserAction().implies(access)) {
         return;
@@ -322,12 +315,8 @@
         AclEntryType type = entry.getType();
         String name = entry.getName();
         if (type == AclEntryType.USER) {
-<<<<<<< HEAD
-          // Use named user entry with mask applied if user matches name.
-=======
           // Use named user entry with mask from permission bits applied if user
           // matches name.
->>>>>>> b122d67d
           if (user.equals(name)) {
             FsAction masked = entry.getPermission().and(mode.getGroupAction());
             if (masked.implies(access)) {
@@ -336,17 +325,10 @@
             foundMatch = true;
           }
         } else if (type == AclEntryType.GROUP) {
-<<<<<<< HEAD
-          // Use group entry (unnamed or named) with mask applied if user is a
-          // member and entry grants access.  If user is a member of multiple
-          // groups that have entries that grant access, then it doesn't matter
-          // which is chosen, so exit early after first match.
-=======
           // Use group entry (unnamed or named) with mask from permission bits
           // applied if user is a member and entry grants access.  If user is a
           // member of multiple groups that have entries that grant access, then
           // it doesn't matter which is chosen, so exit early after first match.
->>>>>>> b122d67d
           String group = name == null ? inode.getGroupName(snapshotId) : name;
           if (groups.contains(group)) {
             FsAction masked = entry.getPermission().and(mode.getGroupAction());
