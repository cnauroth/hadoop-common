/**
 * Licensed to the Apache Software Foundation (ASF) under one
 * or more contributor license agreements.  See the NOTICE file
 * distributed with this work for additional information
 * regarding copyright ownership.  The ASF licenses this file
 * to you under the Apache License, Version 2.0 (the
 * "License"); you may not use this file except in compliance
 * with the License.  You may obtain a copy of the License at
 *
 *     http://www.apache.org/licenses/LICENSE-2.0
 *
 * Unless required by applicable law or agreed to in writing, software
 * distributed under the License is distributed on an "AS IS" BASIS,
 * WITHOUT WARRANTIES OR CONDITIONS OF ANY KIND, either express or implied.
 * See the License for the specific language governing permissions and
 * limitations under the License.
 */
package org.apache.hadoop.hdfs.server.datanode.fsdataset.impl;

import java.io.File;
import java.io.IOException;
import java.nio.channels.ClosedChannelException;
import java.util.ArrayList;
import java.util.Arrays;
import java.util.Collections;
import java.util.Iterator;
import java.util.List;
import java.util.concurrent.atomic.AtomicReference;

import com.google.common.collect.Lists;
import org.apache.hadoop.conf.Configuration;
import org.apache.hadoop.hdfs.StorageType;
import org.apache.hadoop.hdfs.server.datanode.fsdataset.FsVolumeReference;
import org.apache.hadoop.hdfs.server.datanode.fsdataset.FsVolumeSpi;
import org.apache.hadoop.hdfs.server.datanode.fsdataset.VolumeChoosingPolicy;
import org.apache.hadoop.hdfs.server.datanode.BlockScanner;
import org.apache.hadoop.util.DiskChecker.DiskErrorException;
import org.apache.hadoop.util.Time;

class FsVolumeList {
  private final AtomicReference<FsVolumeImpl[]> volumes =
      new AtomicReference<>(new FsVolumeImpl[0]);
  private Object checkDirsMutex = new Object();

  private final VolumeChoosingPolicy<FsVolumeImpl> blockChooser;
<<<<<<< HEAD

  FsVolumeList(VolumeChoosingPolicy<FsVolumeImpl> blockChooser) {
    this.blockChooser = blockChooser;
=======
  private final BlockScanner blockScanner;
  private volatile int numFailedVolumes;

  FsVolumeList(int failedVols, BlockScanner blockScanner,
      VolumeChoosingPolicy<FsVolumeImpl> blockChooser) {
    this.blockChooser = blockChooser;
    this.blockScanner = blockScanner;
    this.numFailedVolumes = failedVols;
  }
  
  int numberOfFailedVolumes() {
    return numFailedVolumes;
>>>>>>> 951b3608
  }

  /**
   * Return an immutable list view of all the volumes.
   */
  List<FsVolumeImpl> getVolumes() {
    return Collections.unmodifiableList(Arrays.asList(volumes.get()));
  }

  private FsVolumeReference chooseVolume(List<FsVolumeImpl> list, long blockSize)
      throws IOException {
    while (true) {
      FsVolumeImpl volume = blockChooser.chooseVolume(list, blockSize);
      try {
        return volume.obtainReference();
      } catch (ClosedChannelException e) {
        FsDatasetImpl.LOG.warn("Chosen a closed volume: " + volume);
        // blockChooser.chooseVolume returns DiskOutOfSpaceException when the list
        // is empty, indicating that all volumes are closed.
        list.remove(volume);
      }
    }
  }

  /** 
   * Get next volume.
   *
   * @param blockSize free space needed on the volume
   * @param storageType the desired {@link StorageType} 
   * @return next volume to store the block in.
   */
  FsVolumeReference getNextVolume(StorageType storageType, long blockSize)
      throws IOException {
    // Get a snapshot of currently available volumes.
    final FsVolumeImpl[] curVolumes = volumes.get();
    final List<FsVolumeImpl> list = new ArrayList<>(curVolumes.length);
    for(FsVolumeImpl v : curVolumes) {
      if (v.getStorageType() == storageType) {
        list.add(v);
      }
    }
    return chooseVolume(list, blockSize);
  }

  /**
   * Get next volume.
   *
   * @param blockSize free space needed on the volume
   * @return next volume to store the block in.
   */
  FsVolumeReference getNextTransientVolume(long blockSize) throws IOException {
    // Get a snapshot of currently available volumes.
    final List<FsVolumeImpl> curVolumes = getVolumes();
    final List<FsVolumeImpl> list = new ArrayList<>(curVolumes.size());
    for(FsVolumeImpl v : curVolumes) {
      if (v.isTransientStorage()) {
        list.add(v);
      }
    }
    return chooseVolume(list, blockSize);
  }

  long getDfsUsed() throws IOException {
    long dfsUsed = 0L;
    for (FsVolumeImpl v : volumes.get()) {
      try(FsVolumeReference ref = v.obtainReference()) {
        dfsUsed += v.getDfsUsed();
      } catch (ClosedChannelException e) {
        // ignore.
      }
    }
    return dfsUsed;
  }

  long getBlockPoolUsed(String bpid) throws IOException {
    long dfsUsed = 0L;
    for (FsVolumeImpl v : volumes.get()) {
      try (FsVolumeReference ref = v.obtainReference()) {
        dfsUsed += v.getBlockPoolUsed(bpid);
      } catch (ClosedChannelException e) {
        // ignore.
      }
    }
    return dfsUsed;
  }

  long getCapacity() {
    long capacity = 0L;
    for (FsVolumeImpl v : volumes.get()) {
      try (FsVolumeReference ref = v.obtainReference()) {
        capacity += v.getCapacity();
      } catch (IOException e) {
        // ignore.
      }
    }
    return capacity;
  }
    
  long getRemaining() throws IOException {
    long remaining = 0L;
    for (FsVolumeSpi vol : volumes.get()) {
      try (FsVolumeReference ref = vol.obtainReference()) {
        remaining += vol.getAvailable();
      } catch (ClosedChannelException e) {
        // ignore
      }
    }
    return remaining;
  }
  
  void getAllVolumesMap(final String bpid,
                        final ReplicaMap volumeMap,
                        final RamDiskReplicaTracker ramDiskReplicaMap)
      throws IOException {
    long totalStartTime = Time.monotonicNow();
    final List<IOException> exceptions = Collections.synchronizedList(
        new ArrayList<IOException>());
    List<Thread> replicaAddingThreads = new ArrayList<Thread>();
    for (final FsVolumeImpl v : volumes.get()) {
      Thread t = new Thread() {
        public void run() {
          try (FsVolumeReference ref = v.obtainReference()) {
            FsDatasetImpl.LOG.info("Adding replicas to map for block pool " +
                bpid + " on volume " + v + "...");
            long startTime = Time.monotonicNow();
            v.getVolumeMap(bpid, volumeMap, ramDiskReplicaMap);
            long timeTaken = Time.monotonicNow() - startTime;
            FsDatasetImpl.LOG.info("Time to add replicas to map for block pool"
                + " " + bpid + " on volume " + v + ": " + timeTaken + "ms");
          } catch (ClosedChannelException e) {
            FsDatasetImpl.LOG.info("The volume " + v + " is closed while " +
                "addng replicas, ignored.");
          } catch (IOException ioe) {
            FsDatasetImpl.LOG.info("Caught exception while adding replicas " +
                "from " + v + ". Will throw later.", ioe);
            exceptions.add(ioe);
          }
        }
      };
      replicaAddingThreads.add(t);
      t.start();
    }
    for (Thread t : replicaAddingThreads) {
      try {
        t.join();
      } catch (InterruptedException ie) {
        throw new IOException(ie);
      }
    }
    if (!exceptions.isEmpty()) {
      throw exceptions.get(0);
    }
    long totalTimeTaken = Time.monotonicNow() - totalStartTime;
    FsDatasetImpl.LOG.info("Total time to add all replicas to map: "
        + totalTimeTaken + "ms");
  }

  /**
   * Calls {@link FsVolumeImpl#checkDirs()} on each volume, removing any
   * volumes from the active list that result in a DiskErrorException.
   * 
   * Use checkDirsMutext to allow only one instance of checkDirs() call
   *
   * @return list of all the removed volumes.
   */
  List<FsVolumeImpl> checkDirs() {
    synchronized(checkDirsMutex) {
      ArrayList<FsVolumeImpl> removedVols = null;
      
      // Make a copy of volumes for performing modification 
      final List<FsVolumeImpl> volumeList = getVolumes();

      for(Iterator<FsVolumeImpl> i = volumeList.iterator(); i.hasNext(); ) {
        final FsVolumeImpl fsv = i.next();
        try (FsVolumeReference ref = fsv.obtainReference()) {
          fsv.checkDirs();
        } catch (DiskErrorException e) {
          FsDatasetImpl.LOG.warn("Removing failed volume " + fsv + ": ", e);
          if (removedVols == null) {
            removedVols = new ArrayList<>(1);
          }
          removedVols.add(fsv);
          removeVolume(fsv);
<<<<<<< HEAD
=======
          numFailedVolumes++;
        } catch (ClosedChannelException e) {
          FsDatasetImpl.LOG.debug("Caught exception when obtaining " +
            "reference count on closed volume", e);
        } catch (IOException e) {
          FsDatasetImpl.LOG.error("Unexpected IOException", e);
>>>>>>> 951b3608
        }
      }
      
      if (removedVols != null && removedVols.size() > 0) {
        FsDatasetImpl.LOG.warn("Completed checkDirs. Removed " + removedVols.size()
            + " volumes. Current volumes: " + this);
      }

      return removedVols;
    }
  }

  @Override
  public String toString() {
    return Arrays.toString(volumes.get());
  }

  /**
   * Dynamically add new volumes to the existing volumes that this DN manages.
   *
   * @param ref       a reference to the new FsVolumeImpl instance.
   */
  void addVolume(FsVolumeReference ref) {
    while (true) {
      final FsVolumeImpl[] curVolumes = volumes.get();
      final List<FsVolumeImpl> volumeList = Lists.newArrayList(curVolumes);
      volumeList.add((FsVolumeImpl)ref.getVolume());
      if (volumes.compareAndSet(curVolumes,
          volumeList.toArray(new FsVolumeImpl[volumeList.size()]))) {
        break;
      } else {
        if (FsDatasetImpl.LOG.isDebugEnabled()) {
          FsDatasetImpl.LOG.debug(
              "The volume list has been changed concurrently, " +
                  "retry to remove volume: " + ref.getVolume().getStorageID());
        }
      }
    }
    if (blockScanner != null) {
      blockScanner.addVolumeScanner(ref);
    }
    FsDatasetImpl.LOG.info("Added new volume: " +
        ref.getVolume().getStorageID());
  }

  /**
   * Dynamically remove a volume in the list.
   * @param target the volume instance to be removed.
   */
  private void removeVolume(FsVolumeImpl target) {
    while (true) {
      final FsVolumeImpl[] curVolumes = volumes.get();
      final List<FsVolumeImpl> volumeList = Lists.newArrayList(curVolumes);
      if (volumeList.remove(target)) {
        if (volumes.compareAndSet(curVolumes,
            volumeList.toArray(new FsVolumeImpl[volumeList.size()]))) {
          if (blockScanner != null) {
            blockScanner.removeVolumeScanner(target);
          }
          try {
            target.closeAndWait();
          } catch (IOException e) {
            FsDatasetImpl.LOG.warn(
                "Error occurs when waiting volume to close: " + target, e);
          }
          target.shutdown();
          FsDatasetImpl.LOG.info("Removed volume: " + target);
          break;
        } else {
          if (FsDatasetImpl.LOG.isDebugEnabled()) {
            FsDatasetImpl.LOG.debug(
                "The volume list has been changed concurrently, " +
                "retry to remove volume: " + target);
          }
        }
      } else {
        if (FsDatasetImpl.LOG.isDebugEnabled()) {
          FsDatasetImpl.LOG.debug("Volume " + target +
              " does not exist or is removed by others.");
        }
        break;
      }
    }
  }

  /**
   * Dynamically remove volume in the list.
   * @param volume the volume to be removed.
   */
  void removeVolume(File volume) {
    // Make a copy of volumes to remove one volume.
    final FsVolumeImpl[] curVolumes = volumes.get();
    final List<FsVolumeImpl> volumeList = Lists.newArrayList(curVolumes);
    for (Iterator<FsVolumeImpl> it = volumeList.iterator(); it.hasNext(); ) {
      FsVolumeImpl fsVolume = it.next();
      String basePath, targetPath;
      basePath = new File(fsVolume.getBasePath()).getAbsolutePath();
      targetPath = volume.getAbsolutePath();
      if (basePath.equals(targetPath)) {
        // Make sure the removed volume is the one in the curVolumes.
        removeVolume(fsVolume);
      }
    }
  }

  void addBlockPool(final String bpid, final Configuration conf) throws IOException {
    long totalStartTime = Time.monotonicNow();
    
    final List<IOException> exceptions = Collections.synchronizedList(
        new ArrayList<IOException>());
    List<Thread> blockPoolAddingThreads = new ArrayList<Thread>();
    for (final FsVolumeImpl v : volumes.get()) {
      Thread t = new Thread() {
        public void run() {
          try (FsVolumeReference ref = v.obtainReference()) {
            FsDatasetImpl.LOG.info("Scanning block pool " + bpid +
                " on volume " + v + "...");
            long startTime = Time.monotonicNow();
            v.addBlockPool(bpid, conf);
            long timeTaken = Time.monotonicNow() - startTime;
            FsDatasetImpl.LOG.info("Time taken to scan block pool " + bpid +
                " on " + v + ": " + timeTaken + "ms");
          } catch (ClosedChannelException e) {
            // ignore.
          } catch (IOException ioe) {
            FsDatasetImpl.LOG.info("Caught exception while scanning " + v +
                ". Will throw later.", ioe);
            exceptions.add(ioe);
          }
        }
      };
      blockPoolAddingThreads.add(t);
      t.start();
    }
    for (Thread t : blockPoolAddingThreads) {
      try {
        t.join();
      } catch (InterruptedException ie) {
        throw new IOException(ie);
      }
    }
    if (!exceptions.isEmpty()) {
      throw exceptions.get(0);
    }
    
    long totalTimeTaken = Time.monotonicNow() - totalStartTime;
    FsDatasetImpl.LOG.info("Total time to scan all replicas for block pool " +
        bpid + ": " + totalTimeTaken + "ms");
  }
  
  void removeBlockPool(String bpid) {
    for (FsVolumeImpl v : volumes.get()) {
      v.shutdownBlockPool(bpid);
    }
  }

  void shutdown() {
    for (FsVolumeImpl volume : volumes.get()) {
      if(volume != null) {
        volume.shutdown();
      }
    }
  }
}<|MERGE_RESOLUTION|>--- conflicted
+++ resolved
@@ -43,24 +43,12 @@
   private Object checkDirsMutex = new Object();
 
   private final VolumeChoosingPolicy<FsVolumeImpl> blockChooser;
-<<<<<<< HEAD
-
-  FsVolumeList(VolumeChoosingPolicy<FsVolumeImpl> blockChooser) {
-    this.blockChooser = blockChooser;
-=======
   private final BlockScanner blockScanner;
-  private volatile int numFailedVolumes;
-
-  FsVolumeList(int failedVols, BlockScanner blockScanner,
+
+  FsVolumeList(BlockScanner blockScanner,
       VolumeChoosingPolicy<FsVolumeImpl> blockChooser) {
     this.blockChooser = blockChooser;
     this.blockScanner = blockScanner;
-    this.numFailedVolumes = failedVols;
-  }
-  
-  int numberOfFailedVolumes() {
-    return numFailedVolumes;
->>>>>>> 951b3608
   }
 
   /**
@@ -244,15 +232,11 @@
           }
           removedVols.add(fsv);
           removeVolume(fsv);
-<<<<<<< HEAD
-=======
-          numFailedVolumes++;
         } catch (ClosedChannelException e) {
           FsDatasetImpl.LOG.debug("Caught exception when obtaining " +
             "reference count on closed volume", e);
         } catch (IOException e) {
           FsDatasetImpl.LOG.error("Unexpected IOException", e);
->>>>>>> 951b3608
         }
       }
       
