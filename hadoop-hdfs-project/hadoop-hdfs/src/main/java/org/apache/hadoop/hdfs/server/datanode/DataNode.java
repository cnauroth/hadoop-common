--- conflicted
+++ resolved
@@ -1901,15 +1901,15 @@
       throws IOException {
     BPOfferService bpos = blockPoolManager.get(bpid);
     if (bpos == null) {
-<<<<<<< HEAD
-      throw new IOException("cannot find a namnode proxy for bpid=" + bpid);
-=======
       throw new IOException("No block pool offer service for bpid=" + bpid);
-    } else if (bpos.bpNamenode == null) {
-      throw new IOException("cannot find a namenode proxy for bpid=" + bpid);
->>>>>>> e9674e43
-    }
-    return bpos.getActiveNN();
+    }
+    
+    DatanodeProtocolClientSideTranslatorPB activeNN = bpos.getActiveNN();
+    if (activeNN == null) {
+      throw new IOException(
+          "Block pool " + bpid + " has not recognized an active NN");
+    }
+    return activeNN;
   }
 
   /** Block synchronization */
@@ -1918,6 +1918,7 @@
     ExtendedBlock block = rBlock.getBlock();
     DatanodeProtocolClientSideTranslatorPB nn = getBPNamenode(block
         .getBlockPoolId());
+    assert nn != null;
     
     long recoveryId = rBlock.getNewGenerationStamp();
     if (LOG.isDebugEnabled()) {
