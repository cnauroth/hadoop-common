/**
 * Licensed to the Apache Software Foundation (ASF) under one
 * or more contributor license agreements.  See the NOTICE file
 * distributed with this work for additional information
 * regarding copyright ownership.  The ASF licenses this file
 * to you under the Apache License, Version 2.0 (the
 * "License"); you may not use this file except in compliance
 * with the License.  You may obtain a copy of the License at
 *
 *     http://www.apache.org/licenses/LICENSE-2.0
 *
 * Unless required by applicable law or agreed to in writing, software
 * distributed under the License is distributed on an "AS IS" BASIS,
 * WITHOUT WARRANTIES OR CONDITIONS OF ANY KIND, either express or implied.
 * See the License for the specific language governing permissions and
 * limitations under the License.
 */
package org.apache.hadoop.hdfs.server.datanode;

import static org.apache.hadoop.util.Time.monotonicNow;

import java.io.Closeable;
import java.io.EOFException;
import java.io.IOException;
import java.net.InetSocketAddress;
import java.net.SocketTimeoutException;
import java.util.ArrayList;
import java.util.Collection;
import java.util.LinkedList;
import java.util.List;
import java.util.Map;
import java.util.concurrent.CountDownLatch;
import java.util.concurrent.ThreadLocalRandom;
import java.util.concurrent.atomic.AtomicBoolean;

import com.google.common.base.Joiner;
import org.apache.commons.logging.Log;
import org.apache.hadoop.classification.InterfaceAudience;
import org.apache.hadoop.ha.HAServiceProtocol.HAServiceState;
import org.apache.hadoop.hdfs.client.BlockReportOptions;
import org.apache.hadoop.hdfs.protocol.BlockListAsLongs;
import org.apache.hadoop.hdfs.protocol.DatanodeInfo;
import org.apache.hadoop.hdfs.protocol.ExtendedBlock;
import org.apache.hadoop.hdfs.protocol.LocatedBlock;
import org.apache.hadoop.hdfs.protocol.RollingUpgradeStatus;
import org.apache.hadoop.hdfs.protocol.UnregisteredNodeException;
import org.apache.hadoop.hdfs.protocolPB.DatanodeLifelineProtocolClientSideTranslatorPB;
import org.apache.hadoop.hdfs.protocolPB.DatanodeProtocolClientSideTranslatorPB;
import org.apache.hadoop.hdfs.server.common.IncorrectVersionException;
import org.apache.hadoop.hdfs.server.namenode.FSNamesystem;
import org.apache.hadoop.hdfs.server.protocol.BlockReportContext;
import org.apache.hadoop.hdfs.server.protocol.DatanodeCommand;
import org.apache.hadoop.hdfs.server.protocol.DatanodeRegistration;
import org.apache.hadoop.hdfs.server.protocol.DatanodeStorage;
import org.apache.hadoop.hdfs.server.protocol.DisallowedDatanodeException;
import org.apache.hadoop.hdfs.server.protocol.HeartbeatResponse;
import org.apache.hadoop.hdfs.server.protocol.NamespaceInfo;
import org.apache.hadoop.hdfs.server.protocol.ReceivedDeletedBlockInfo;
import org.apache.hadoop.hdfs.server.protocol.StorageBlockReport;
import org.apache.hadoop.hdfs.server.protocol.StorageReceivedDeletedBlocks;
import org.apache.hadoop.hdfs.server.protocol.StorageReport;
import org.apache.hadoop.hdfs.server.protocol.VolumeFailureSummary;
import org.apache.hadoop.io.IOUtils;
import org.apache.hadoop.ipc.RemoteException;
import org.apache.hadoop.util.Time;
import org.apache.hadoop.util.VersionInfo;
import org.apache.hadoop.util.VersionUtil;

import com.google.common.annotations.VisibleForTesting;
import com.google.common.collect.Maps;

/**
 * A thread per active or standby namenode to perform:
 * <ul>
 * <li> Pre-registration handshake with namenode</li>
 * <li> Registration with namenode</li>
 * <li> Send periodic heartbeats to the namenode</li>
 * <li> Handle commands received from the namenode</li>
 * </ul>
 */
@InterfaceAudience.Private
class BPServiceActor implements Runnable {
  
  static final Log LOG = DataNode.LOG;
  final InetSocketAddress nnAddr;
  HAServiceState state;

  final BPOfferService bpos;
  
  volatile long lastCacheReport = 0;
  private final Scheduler scheduler;

  Thread bpThread;
  DatanodeProtocolClientSideTranslatorPB bpNamenode;

  static enum RunningState {
    CONNECTING, INIT_FAILED, RUNNING, EXITED, FAILED;
  }

  private volatile RunningState runningState = RunningState.CONNECTING;

  private final CountDownLatch initialRegistrationComplete;
  private final LifelineSender lifelineSender;

  /**
   * Between block reports (which happen on the order of once an hour) the
   * DN reports smaller incremental changes to its block list. This map,
   * keyed by block ID, contains the pending changes which have yet to be
   * reported to the NN. Access should be synchronized on this object.
   */
  private final Map<DatanodeStorage, PerStoragePendingIncrementalBR>
      pendingIncrementalBRperStorage = Maps.newHashMap();

  // IBR = Incremental Block Report. If this flag is set then an IBR will be
  // sent immediately by the actor thread without waiting for the IBR timer
  // to elapse.
  private volatile boolean sendImmediateIBR = false;
  private volatile boolean shouldServiceRun = true;
  private final DataNode dn;
  private final DNConf dnConf;
  private long prevBlockReportId;

  private DatanodeRegistration bpRegistration;
  final LinkedList<BPServiceActorAction> bpThreadQueue 
      = new LinkedList<BPServiceActorAction>();

  BPServiceActor(InetSocketAddress nnAddr, InetSocketAddress lifelineNnAddr,
      BPOfferService bpos) {
    this.bpos = bpos;
    this.dn = bpos.getDataNode();
    this.nnAddr = nnAddr;
    this.lifelineSender = lifelineNnAddr != null ?
        new LifelineSender(lifelineNnAddr) : null;
    this.initialRegistrationComplete = lifelineNnAddr != null ?
        new CountDownLatch(1) : null;
    this.dnConf = dn.getDnConf();
    prevBlockReportId = ThreadLocalRandom.current().nextLong();
    scheduler = new Scheduler(dnConf.heartBeatInterval,
        dnConf.getLifelineIntervalMs(), dnConf.blockReportInterval);
  }

  boolean isAlive() {
    if (!shouldServiceRun || !bpThread.isAlive()) {
      return false;
    }
    return runningState == BPServiceActor.RunningState.RUNNING
        || runningState == BPServiceActor.RunningState.CONNECTING;
  }

  @Override
  public String toString() {
    return bpos.toString() + " service to " + nnAddr;
  }
  
  InetSocketAddress getNNSocketAddress() {
    return nnAddr;
  }

  /**
   * Used to inject a spy NN in the unit tests.
   */
  @VisibleForTesting
  void setNameNode(DatanodeProtocolClientSideTranslatorPB dnProtocol) {
    bpNamenode = dnProtocol;
  }

  @VisibleForTesting
  DatanodeProtocolClientSideTranslatorPB getNameNodeProxy() {
    return bpNamenode;
  }

  /**
   * Perform the first part of the handshake with the NameNode.
   * This calls <code>versionRequest</code> to determine the NN's
   * namespace and version info. It automatically retries until
   * the NN responds or the DN is shutting down.
   * 
   * @return the NamespaceInfo
   */
  @VisibleForTesting
  NamespaceInfo retrieveNamespaceInfo() throws IOException {
    NamespaceInfo nsInfo = null;
    while (shouldRun()) {
      try {
        nsInfo = bpNamenode.versionRequest();
        LOG.debug(this + " received versionRequest response: " + nsInfo);
        break;
      } catch(SocketTimeoutException e) {  // namenode is busy
        LOG.warn("Problem connecting to server: " + nnAddr);
      } catch(IOException e ) {  // namenode is not available
        LOG.warn("Problem connecting to server: " + nnAddr);
      }
      
      // try again in a second
      sleepAndLogInterrupts(5000, "requesting version info from NN");
    }
    
    if (nsInfo != null) {
      checkNNVersion(nsInfo);
    } else {
      throw new IOException("DN shut down before block pool connected");
    }
    return nsInfo;
  }

  private void checkNNVersion(NamespaceInfo nsInfo)
      throws IncorrectVersionException {
    // build and layout versions should match
    String nnVersion = nsInfo.getSoftwareVersion();
    String minimumNameNodeVersion = dnConf.getMinimumNameNodeVersion();
    if (VersionUtil.compareVersions(nnVersion, minimumNameNodeVersion) < 0) {
      IncorrectVersionException ive = new IncorrectVersionException(
          minimumNameNodeVersion, nnVersion, "NameNode", "DataNode");
      LOG.warn(ive.getMessage());
      throw ive;
    }
    String dnVersion = VersionInfo.getVersion();
    if (!nnVersion.equals(dnVersion)) {
      LOG.info("Reported NameNode version '" + nnVersion + "' does not match " +
          "DataNode version '" + dnVersion + "' but is within acceptable " +
          "limits. Note: This is normal during a rolling upgrade.");
    }
  }

  private void connectToNNAndHandshake() throws IOException {
    // get NN proxy
    bpNamenode = dn.connectToNN(nnAddr);

    // First phase of the handshake with NN - get the namespace
    // info.
    NamespaceInfo nsInfo = retrieveNamespaceInfo();
    
    // Verify that this matches the other NN in this HA pair.
    // This also initializes our block pool in the DN if we are
    // the first NN connection for this BP.
    bpos.verifyAndSetNamespaceInfo(nsInfo);
    
    // Second phase of the handshake with the NN.
    register(nsInfo);
  }

  /**
   * Report received blocks and delete hints to the Namenode for each
   * storage.
   *
   * @throws IOException
   */
  private void reportReceivedDeletedBlocks() throws IOException {

    // Generate a list of the pending reports for each storage under the lock
    ArrayList<StorageReceivedDeletedBlocks> reports =
        new ArrayList<StorageReceivedDeletedBlocks>(pendingIncrementalBRperStorage.size());
    synchronized (pendingIncrementalBRperStorage) {
      for (Map.Entry<DatanodeStorage, PerStoragePendingIncrementalBR> entry :
           pendingIncrementalBRperStorage.entrySet()) {
        final DatanodeStorage storage = entry.getKey();
        final PerStoragePendingIncrementalBR perStorageMap = entry.getValue();

        if (perStorageMap.getBlockInfoCount() > 0) {
          // Send newly-received and deleted blockids to namenode
          ReceivedDeletedBlockInfo[] rdbi = perStorageMap.dequeueBlockInfos();
          reports.add(new StorageReceivedDeletedBlocks(storage, rdbi));
        }
      }
      sendImmediateIBR = false;
    }

    if (reports.size() == 0) {
      // Nothing new to report.
      return;
    }

    // Send incremental block reports to the Namenode outside the lock
    boolean success = false;
    final long startTime = monotonicNow();
    try {
      bpNamenode.blockReceivedAndDeleted(bpRegistration,
          bpos.getBlockPoolId(),
          reports.toArray(new StorageReceivedDeletedBlocks[reports.size()]));
      success = true;
    } finally {
      dn.getMetrics().addIncrementalBlockReport(monotonicNow() - startTime);
      if (!success) {
        synchronized (pendingIncrementalBRperStorage) {
          for (StorageReceivedDeletedBlocks report : reports) {
            // If we didn't succeed in sending the report, put all of the
            // blocks back onto our queue, but only in the case where we
            // didn't put something newer in the meantime.
            PerStoragePendingIncrementalBR perStorageMap =
                pendingIncrementalBRperStorage.get(report.getStorage());
            perStorageMap.putMissingBlockInfos(report.getBlocks());
            sendImmediateIBR = true;
          }
        }
      }
    }
  }

  /**
   * @return pending incremental block report for given {@code storage}
   */
  private PerStoragePendingIncrementalBR getIncrementalBRMapForStorage(
      DatanodeStorage storage) {
    PerStoragePendingIncrementalBR mapForStorage =
        pendingIncrementalBRperStorage.get(storage);

    if (mapForStorage == null) {
      // This is the first time we are adding incremental BR state for
      // this storage so create a new map. This is required once per
      // storage, per service actor.
      mapForStorage = new PerStoragePendingIncrementalBR();
      pendingIncrementalBRperStorage.put(storage, mapForStorage);
    }

    return mapForStorage;
  }

  /**
   * Add a blockInfo for notification to NameNode. If another entry
   * exists for the same block it is removed.
   *
   * Caller must synchronize access using pendingIncrementalBRperStorage.
   */
  void addPendingReplicationBlockInfo(ReceivedDeletedBlockInfo bInfo,
      DatanodeStorage storage) {
    // Make sure another entry for the same block is first removed.
    // There may only be one such entry.
    for (Map.Entry<DatanodeStorage, PerStoragePendingIncrementalBR> entry :
          pendingIncrementalBRperStorage.entrySet()) {
      if (entry.getValue().removeBlockInfo(bInfo)) {
        break;
      }
    }
    getIncrementalBRMapForStorage(storage).putBlockInfo(bInfo);
  }

  /*
   * Informing the name node could take a long long time! Should we wait
   * till namenode is informed before responding with success to the
   * client? For now we don't.
   */
  void notifyNamenodeBlock(ReceivedDeletedBlockInfo bInfo,
      String storageUuid, boolean now) {
    synchronized (pendingIncrementalBRperStorage) {
      addPendingReplicationBlockInfo(
          bInfo, dn.getFSDataset().getStorage(storageUuid));
      sendImmediateIBR = true;
      // If now is true, the report is sent right away.
      // Otherwise, it will be sent out in the next heartbeat.
      if (now) {
        pendingIncrementalBRperStorage.notifyAll();
      }
    }
  }

  void notifyNamenodeDeletedBlock(
      ReceivedDeletedBlockInfo bInfo, String storageUuid) {
    synchronized (pendingIncrementalBRperStorage) {
      addPendingReplicationBlockInfo(
          bInfo, dn.getFSDataset().getStorage(storageUuid));
    }
  }

  /**
   * Run an immediate block report on this thread. Used by tests.
   */
  @VisibleForTesting
  void triggerBlockReportForTests() {
    synchronized (pendingIncrementalBRperStorage) {
      scheduler.scheduleHeartbeat();
      long oldBlockReportTime = scheduler.nextBlockReportTime;
      scheduler.forceFullBlockReportNow();
      pendingIncrementalBRperStorage.notifyAll();
      while (oldBlockReportTime == scheduler.nextBlockReportTime) {
        try {
          pendingIncrementalBRperStorage.wait(100);
        } catch (InterruptedException e) {
          return;
        }
      }
    }
  }
  
  @VisibleForTesting
  void triggerHeartbeatForTests() {
    synchronized (pendingIncrementalBRperStorage) {
      final long nextHeartbeatTime = scheduler.scheduleHeartbeat();
      pendingIncrementalBRperStorage.notifyAll();
      while (nextHeartbeatTime - scheduler.nextHeartbeatTime >= 0) {
        try {
          pendingIncrementalBRperStorage.wait(100);
        } catch (InterruptedException e) {
          return;
        }
      }
    }
  }

  @VisibleForTesting
  void triggerDeletionReportForTests() {
    synchronized (pendingIncrementalBRperStorage) {
      sendImmediateIBR = true;
      pendingIncrementalBRperStorage.notifyAll();

      while (sendImmediateIBR) {
        try {
          pendingIncrementalBRperStorage.wait(100);
        } catch (InterruptedException e) {
          return;
        }
      }
    }
  }

  @VisibleForTesting
  boolean hasPendingIBR() {
    return sendImmediateIBR;
  }

  private long generateUniqueBlockReportId() {
    // Initialize the block report ID the first time through.
    // Note that 0 is used on the NN to indicate "uninitialized", so we should
    // not send a 0 value ourselves.
    prevBlockReportId++;
    while (prevBlockReportId == 0) {
      prevBlockReportId = ThreadLocalRandom.current().nextLong();
    }
    return prevBlockReportId;
  }

  /**
   * Report the list blocks to the Namenode
   * @return DatanodeCommands returned by the NN. May be null.
   * @throws IOException
   */
  List<DatanodeCommand> blockReport(long fullBrLeaseId) throws IOException {
    final ArrayList<DatanodeCommand> cmds = new ArrayList<DatanodeCommand>();

    // Flush any block information that precedes the block report. Otherwise
    // we have a chance that we will miss the delHint information
    // or we will report an RBW replica after the BlockReport already reports
    // a FINALIZED one.
    reportReceivedDeletedBlocks();

    long brCreateStartTime = monotonicNow();
    Map<DatanodeStorage, BlockListAsLongs> perVolumeBlockLists =
        dn.getFSDataset().getBlockReports(bpos.getBlockPoolId());

    // Convert the reports to the format expected by the NN.
    int i = 0;
    int totalBlockCount = 0;
    StorageBlockReport reports[] =
        new StorageBlockReport[perVolumeBlockLists.size()];

    for(Map.Entry<DatanodeStorage, BlockListAsLongs> kvPair : perVolumeBlockLists.entrySet()) {
      BlockListAsLongs blockList = kvPair.getValue();
      reports[i++] = new StorageBlockReport(kvPair.getKey(), blockList);
      totalBlockCount += blockList.getNumberOfBlocks();
    }

    // Send the reports to the NN.
    int numReportsSent = 0;
    int numRPCs = 0;
    boolean success = false;
    long brSendStartTime = monotonicNow();
    long reportId = generateUniqueBlockReportId();
    try {
      if (totalBlockCount < dnConf.blockReportSplitThreshold) {
        // Below split threshold, send all reports in a single message.
        DatanodeCommand cmd = bpNamenode.blockReport(
            bpRegistration, bpos.getBlockPoolId(), reports,
              new BlockReportContext(1, 0, reportId, fullBrLeaseId));
        numRPCs = 1;
        numReportsSent = reports.length;
        if (cmd != null) {
          cmds.add(cmd);
        }
      } else {
        // Send one block report per message.
        for (int r = 0; r < reports.length; r++) {
          StorageBlockReport singleReport[] = { reports[r] };
          DatanodeCommand cmd = bpNamenode.blockReport(
              bpRegistration, bpos.getBlockPoolId(), singleReport,
              new BlockReportContext(reports.length, r, reportId,
                  fullBrLeaseId));
          numReportsSent++;
          numRPCs++;
          if (cmd != null) {
            cmds.add(cmd);
          }
        }
      }
      success = true;
    } finally {
      // Log the block report processing stats from Datanode perspective
      long brSendCost = monotonicNow() - brSendStartTime;
      long brCreateCost = brSendStartTime - brCreateStartTime;
      dn.getMetrics().addBlockReport(brSendCost);
      final int nCmds = cmds.size();
      LOG.info((success ? "S" : "Uns") +
          "uccessfully sent block report 0x" +
          Long.toHexString(reportId) + ",  containing " + reports.length +
          " storage report(s), of which we sent " + numReportsSent + "." +
          " The reports had " + totalBlockCount +
          " total blocks and used " + numRPCs +
          " RPC(s). This took " + brCreateCost +
          " msec to generate and " + brSendCost +
          " msecs for RPC and NN processing." +
          " Got back " +
          ((nCmds == 0) ? "no commands" :
              ((nCmds == 1) ? "one command: " + cmds.get(0) :
                  (nCmds + " commands: " + Joiner.on("; ").join(cmds)))) +
          ".");
    }
    scheduler.scheduleNextBlockReport();
    return cmds.size() == 0 ? null : cmds;
  }

  DatanodeCommand cacheReport() throws IOException {
    // If caching is disabled, do not send a cache report
    if (dn.getFSDataset().getCacheCapacity() == 0) {
      return null;
    }
    // send cache report if timer has expired.
    DatanodeCommand cmd = null;
    final long startTime = monotonicNow();
    if (startTime - lastCacheReport > dnConf.cacheReportInterval) {
      if (LOG.isDebugEnabled()) {
        LOG.debug("Sending cacheReport from service actor: " + this);
      }
      lastCacheReport = startTime;

      String bpid = bpos.getBlockPoolId();
      List<Long> blockIds = dn.getFSDataset().getCacheReport(bpid);
      long createTime = monotonicNow();

      cmd = bpNamenode.cacheReport(bpRegistration, bpid, blockIds);
      long sendTime = monotonicNow();
      long createCost = createTime - startTime;
      long sendCost = sendTime - createTime;
      dn.getMetrics().addCacheReport(sendCost);
      if (LOG.isDebugEnabled()) {
        LOG.debug("CacheReport of " + blockIds.size()
            + " block(s) took " + createCost + " msec to generate and "
            + sendCost + " msecs for RPC and NN processing");
      }
    }
    return cmd;
  }
  
  HeartbeatResponse sendHeartBeat(boolean requestBlockReportLease)
      throws IOException {
    scheduler.scheduleNextHeartbeat();
    StorageReport[] reports =
        dn.getFSDataset().getStorageReports(bpos.getBlockPoolId());
    if (LOG.isDebugEnabled()) {
      LOG.debug("Sending heartbeat with " + reports.length +
                " storage reports from service actor: " + this);
    }
    
    VolumeFailureSummary volumeFailureSummary = dn.getFSDataset()
        .getVolumeFailureSummary();
    int numFailedVolumes = volumeFailureSummary != null ?
        volumeFailureSummary.getFailedStorageLocations().length : 0;
    return bpNamenode.sendHeartbeat(bpRegistration,
        reports,
        dn.getFSDataset().getCacheCapacity(),
        dn.getFSDataset().getCacheUsed(),
        dn.getXmitsInProgress(),
        dn.getXceiverCount(),
        numFailedVolumes,
        volumeFailureSummary,
        requestBlockReportLease);
  }
  
  //This must be called only by BPOfferService
  void start() {
    if ((bpThread != null) && (bpThread.isAlive())) {
      //Thread is started already
      return;
    }
    bpThread = new Thread(this, formatThreadName("heartbeating", nnAddr));
    bpThread.setDaemon(true); // needed for JUnit testing
    bpThread.start();

    if (lifelineSender != null) {
      lifelineSender.start();
    }
  }
  
  private String formatThreadName(String action, InetSocketAddress addr) {
    Collection<StorageLocation> dataDirs =
        DataNode.getStorageLocations(dn.getConf());
    return "DataNode: [" + dataDirs.toString() + "]  " +
        action + " to " + addr;
  }
  
  //This must be called only by blockPoolManager.
  void stop() {
    shouldServiceRun = false;
    if (lifelineSender != null) {
      lifelineSender.stop();
    }
    if (bpThread != null) {
      bpThread.interrupt();
    }
  }
  
  //This must be called only by blockPoolManager
  void join() {
    try {
      if (lifelineSender != null) {
        lifelineSender.join();
      }
      if (bpThread != null) {
        bpThread.join();
      }
    } catch (InterruptedException ie) { }
  }
  
  //Cleanup method to be called by current thread before exiting.
  private synchronized void cleanUp() {
    
    shouldServiceRun = false;
    IOUtils.cleanup(LOG, bpNamenode);
    IOUtils.cleanup(LOG, lifelineSender);
    bpos.shutdownActor(this);
  }

  private void handleRollingUpgradeStatus(HeartbeatResponse resp) throws IOException {
    RollingUpgradeStatus rollingUpgradeStatus = resp.getRollingUpdateStatus();
    if (rollingUpgradeStatus != null &&
        rollingUpgradeStatus.getBlockPoolId().compareTo(bpos.getBlockPoolId()) != 0) {
      // Can this ever occur?
      LOG.error("Invalid BlockPoolId " +
          rollingUpgradeStatus.getBlockPoolId() +
          " in HeartbeatResponse. Expected " +
          bpos.getBlockPoolId());
    } else {
      bpos.signalRollingUpgrade(rollingUpgradeStatus);
    }
  }

  /**
   * Main loop for each BP thread. Run until shutdown,
   * forever calling remote NameNode functions.
   */
  private void offerService() throws Exception {
    LOG.info("For namenode " + nnAddr + " using"
        + " BLOCKREPORT_INTERVAL of " + dnConf.blockReportInterval + "msec"
        + " CACHEREPORT_INTERVAL of " + dnConf.cacheReportInterval + "msec"
        + " Initial delay: " + dnConf.initialBlockReportDelayMs + "msec"
        + "; heartBeatInterval=" + dnConf.heartBeatInterval
        + lifelineSender != null ?
            "; lifelineIntervalMs=" + dnConf.getLifelineIntervalMs() : "");
    long fullBlockReportLeaseId = 0;

    //
    // Now loop for a long time....
    //
    while (shouldRun()) {
      try {
        final long startTime = scheduler.monotonicNow();

        //
        // Every so often, send heartbeat or block-report
        //
        final boolean sendHeartbeat = scheduler.isHeartbeatDue(startTime);
        HeartbeatResponse resp = null;
        if (sendHeartbeat) {
          //
          // All heartbeat messages include following info:
          // -- Datanode name
          // -- data transfer port
          // -- Total capacity
          // -- Bytes remaining
          //
          boolean requestBlockReportLease = (fullBlockReportLeaseId == 0) &&
                  scheduler.isBlockReportDue(startTime);
          if (!dn.areHeartbeatsDisabledForTests()) {
            resp = sendHeartBeat(requestBlockReportLease);
            assert resp != null;
            if (resp.getFullBlockReportLeaseId() != 0) {
              if (fullBlockReportLeaseId != 0) {
                LOG.warn(nnAddr + " sent back a full block report lease " +
                        "ID of 0x" +
                        Long.toHexString(resp.getFullBlockReportLeaseId()) +
                        ", but we already have a lease ID of 0x" +
                        Long.toHexString(fullBlockReportLeaseId) + ". " +
                        "Overwriting old lease ID.");
              }
              fullBlockReportLeaseId = resp.getFullBlockReportLeaseId();
            }
            dn.getMetrics().addHeartbeat(scheduler.monotonicNow() - startTime);

            // If the state of this NN has changed (eg STANDBY->ACTIVE)
            // then let the BPOfferService update itself.
            //
            // Important that this happens before processCommand below,
            // since the first heartbeat to a new active might have commands
            // that we should actually process.
            bpos.updateActorStatesFromHeartbeat(
                this, resp.getNameNodeHaState());
            state = resp.getNameNodeHaState().getState();

            if (state == HAServiceState.ACTIVE) {
              handleRollingUpgradeStatus(resp);
            }

            long startProcessCommands = monotonicNow();
            if (!processCommand(resp.getCommands()))
              continue;
            long endProcessCommands = monotonicNow();
            if (endProcessCommands - startProcessCommands > 2000) {
              LOG.info("Took " + (endProcessCommands - startProcessCommands)
                  + "ms to process " + resp.getCommands().length
                  + " commands from NN");
            }
          }
        }
        if (sendImmediateIBR || sendHeartbeat) {
          reportReceivedDeletedBlocks();
        }

        List<DatanodeCommand> cmds = null;
        boolean forceFullBr =
            scheduler.forceFullBlockReport.getAndSet(false);
        if (forceFullBr) {
          LOG.info("Forcing a full block report to " + nnAddr);
        }
        if ((fullBlockReportLeaseId != 0) || forceFullBr) {
          cmds = blockReport(fullBlockReportLeaseId);
          fullBlockReportLeaseId = 0;
        }
        processCommand(cmds == null ? null : cmds.toArray(new DatanodeCommand[cmds.size()]));

        if (!dn.areCacheReportsDisabledForTests()) {
          DatanodeCommand cmd = cacheReport();
          processCommand(new DatanodeCommand[]{ cmd });
        }

        //
        // There is no work to do;  sleep until hearbeat timer elapses, 
        // or work arrives, and then iterate again.
        //
        long waitTime = scheduler.getHeartbeatWaitTime();
        synchronized(pendingIncrementalBRperStorage) {
          if (waitTime > 0 && !sendImmediateIBR) {
            try {
              pendingIncrementalBRperStorage.wait(waitTime);
            } catch (InterruptedException ie) {
              LOG.warn("BPOfferService for " + this + " interrupted");
            }
          }
        } // synchronized
      } catch(RemoteException re) {
        String reClass = re.getClassName();
        if (UnregisteredNodeException.class.getName().equals(reClass) ||
            DisallowedDatanodeException.class.getName().equals(reClass) ||
            IncorrectVersionException.class.getName().equals(reClass)) {
          LOG.warn(this + " is shutting down", re);
          shouldServiceRun = false;
          return;
        }
        LOG.warn("RemoteException in offerService", re);
        try {
          long sleepTime = Math.min(1000, dnConf.heartBeatInterval);
          Thread.sleep(sleepTime);
        } catch (InterruptedException ie) {
          Thread.currentThread().interrupt();
        }
      } catch (IOException e) {
        LOG.warn("IOException in offerService", e);
      }
      processQueueMessages();
    } // while (shouldRun())
  } // offerService

  /**
   * Register one bp with the corresponding NameNode
   * <p>
   * The bpDatanode needs to register with the namenode on startup in order
   * 1) to report which storage it is serving now and 
   * 2) to receive a registrationID
   *  
   * issued by the namenode to recognize registered datanodes.
   * 
   * @param nsInfo current NamespaceInfo
   * @see FSNamesystem#registerDatanode(DatanodeRegistration)
   * @throws IOException
   */
  void register(NamespaceInfo nsInfo) throws IOException {
    // The handshake() phase loaded the block pool storage
    // off disk - so update the bpRegistration object from that info
    DatanodeRegistration newBpRegistration = bpos.createRegistration();

    LOG.info(this + " beginning handshake with NN");

    while (shouldRun()) {
      try {
        // Use returned registration from namenode with updated fields
        newBpRegistration = bpNamenode.registerDatanode(newBpRegistration);
        newBpRegistration.setNamespaceInfo(nsInfo);
        bpRegistration = newBpRegistration;
        break;
      } catch(EOFException e) {  // namenode might have just restarted
        LOG.info("Problem connecting to server: " + nnAddr + " :"
            + e.getLocalizedMessage());
        sleepAndLogInterrupts(1000, "connecting to server");
      } catch(SocketTimeoutException e) {  // namenode is busy
        LOG.info("Problem connecting to server: " + nnAddr);
        sleepAndLogInterrupts(1000, "connecting to server");
      }
    }
    
    LOG.info("Block pool " + this + " successfully registered with NN");
    bpos.registrationSucceeded(this, bpRegistration);

    // random short delay - helps scatter the BR from all DNs
    scheduler.scheduleBlockReport(dnConf.initialBlockReportDelayMs);
  }


  private void sleepAndLogInterrupts(int millis,
      String stateString) {
    try {
      Thread.sleep(millis);
    } catch (InterruptedException ie) {
      LOG.info("BPOfferService " + this + " interrupted while " + stateString);
    }
  }

  /**
   * No matter what kind of exception we get, keep retrying to offerService().
   * That's the loop that connects to the NameNode and provides basic DataNode
   * functionality.
   *
   * Only stop when "shouldRun" or "shouldServiceRun" is turned off, which can
   * happen either at shutdown or due to refreshNamenodes.
   */
  @Override
  public void run() {
    LOG.info(this + " starting to offer service");

    try {
      while (true) {
        // init stuff
        try {
          // setup storage
          connectToNNAndHandshake();
          break;
        } catch (IOException ioe) {
          // Initial handshake, storage recovery or registration failed
          runningState = RunningState.INIT_FAILED;
          if (shouldRetryInit()) {
            // Retry until all namenode's of BPOS failed initialization
            LOG.error("Initialization failed for " + this + " "
                + ioe.getLocalizedMessage());
            sleepAndLogInterrupts(5000, "initializing");
          } else {
            runningState = RunningState.FAILED;
            LOG.fatal("Initialization failed for " + this + ". Exiting. ", ioe);
            return;
          }
        }
      }

      runningState = RunningState.RUNNING;
      if (initialRegistrationComplete != null) {
        initialRegistrationComplete.countDown();
      }

      while (shouldRun()) {
        try {
          offerService();
        } catch (Exception ex) {
          LOG.error("Exception in BPOfferService for " + this, ex);
          sleepAndLogInterrupts(5000, "offering service");
        }
      }
      runningState = RunningState.EXITED;
    } catch (Throwable ex) {
      LOG.warn("Unexpected exception in block pool " + this, ex);
      runningState = RunningState.FAILED;
    } finally {
      LOG.warn("Ending block pool service for: " + this);
      cleanUp();
    }
  }

  private boolean shouldRetryInit() {
    return shouldRun() && bpos.shouldRetryInit();
  }

  private boolean shouldRun() {
    return shouldServiceRun && dn.shouldRun();
  }

  /**
   * Process an array of datanode commands
   * 
   * @param cmds an array of datanode commands
   * @return true if further processing may be required or false otherwise. 
   */
  boolean processCommand(DatanodeCommand[] cmds) {
    if (cmds != null) {
      for (DatanodeCommand cmd : cmds) {
        try {
          if (bpos.processCommandFromActor(cmd, this) == false) {
            return false;
          }
        } catch (IOException ioe) {
          LOG.warn("Error processing datanode Command", ioe);
        }
      }
    }
    return true;
  }


  /**
   * Report a bad block from another DN in this cluster.
   */
  void reportRemoteBadBlock(DatanodeInfo dnInfo, ExtendedBlock block)
      throws IOException {
    LocatedBlock lb = new LocatedBlock(block, 
                                    new DatanodeInfo[] {dnInfo});
    bpNamenode.reportBadBlocks(new LocatedBlock[] {lb});
  }

  void reRegister() throws IOException {
    if (shouldRun()) {
      // re-retrieve namespace info to make sure that, if the NN
      // was restarted, we still match its version (HDFS-2120)
      NamespaceInfo nsInfo = retrieveNamespaceInfo();
      // and re-register
      register(nsInfo);
      scheduler.scheduleHeartbeat();
    }
  }

  private static class PerStoragePendingIncrementalBR {
    private final Map<Long, ReceivedDeletedBlockInfo> pendingIncrementalBR =
        Maps.newHashMap();

    /**
     * Return the number of blocks on this storage that have pending
     * incremental block reports.
     * @return
     */
    int getBlockInfoCount() {
      return pendingIncrementalBR.size();
    }

    /**
     * Dequeue and return all pending incremental block report state.
     * @return
     */
    ReceivedDeletedBlockInfo[] dequeueBlockInfos() {
      ReceivedDeletedBlockInfo[] blockInfos =
          pendingIncrementalBR.values().toArray(
              new ReceivedDeletedBlockInfo[getBlockInfoCount()]);

      pendingIncrementalBR.clear();
      return blockInfos;
    }

    /**
     * Add blocks from blockArray to pendingIncrementalBR, unless the
     * block already exists in pendingIncrementalBR.
     * @param blockArray list of blocks to add.
     * @return the number of missing blocks that we added.
     */
    int putMissingBlockInfos(ReceivedDeletedBlockInfo[] blockArray) {
      int blocksPut = 0;
      for (ReceivedDeletedBlockInfo rdbi : blockArray) {
        if (!pendingIncrementalBR.containsKey(rdbi.getBlock().getBlockId())) {
          pendingIncrementalBR.put(rdbi.getBlock().getBlockId(), rdbi);
          ++blocksPut;
        }
      }
      return blocksPut;
    }

    /**
     * Add pending incremental block report for a single block.
     * @param blockInfo
     */
    void putBlockInfo(ReceivedDeletedBlockInfo blockInfo) {
      pendingIncrementalBR.put(blockInfo.getBlock().getBlockId(), blockInfo);
    }

    /**
     * Remove pending incremental block report for a single block if it
     * exists.
     *
     * @param blockInfo
     * @return true if a report was removed, false if no report existed for
     *         the given block.
     */
    boolean removeBlockInfo(ReceivedDeletedBlockInfo blockInfo) {
      return (pendingIncrementalBR.remove(blockInfo.getBlock().getBlockId()) != null);
    }
  }

  void triggerBlockReport(BlockReportOptions options) throws IOException {
    if (options.isIncremental()) {
      LOG.info(bpos.toString() + ": scheduling an incremental block report.");
      synchronized(pendingIncrementalBRperStorage) {
        sendImmediateIBR = true;
        pendingIncrementalBRperStorage.notifyAll();
      }
    } else {
      LOG.info(bpos.toString() + ": scheduling a full block report.");
      synchronized(pendingIncrementalBRperStorage) {
        scheduler.forceFullBlockReportNow();
        pendingIncrementalBRperStorage.notifyAll();
      }
    }
  }
  
  public void bpThreadEnqueue(BPServiceActorAction action) {
    synchronized (bpThreadQueue) {
      if (!bpThreadQueue.contains(action)) {
        bpThreadQueue.add(action);
      }
    }
  }

  private void processQueueMessages() {
    LinkedList<BPServiceActorAction> duplicateQueue;
    synchronized (bpThreadQueue) {
      duplicateQueue = new LinkedList<BPServiceActorAction>(bpThreadQueue);
      bpThreadQueue.clear();
    }
    while (!duplicateQueue.isEmpty()) {
      BPServiceActorAction actionItem = duplicateQueue.remove();
      try {
        actionItem.reportTo(bpNamenode, bpRegistration);
      } catch (BPServiceActorActionException baae) {
        LOG.warn(baae.getMessage() + nnAddr , baae);
        // Adding it back to the queue if not present
        bpThreadEnqueue(actionItem);
      }
    }
  }

  Scheduler getScheduler() {
    return scheduler;
  }

  private final class LifelineSender implements Runnable, Closeable {

    private final InetSocketAddress lifelineNnAddr;
    private Thread lifelineThread;
    private DatanodeLifelineProtocolClientSideTranslatorPB lifelineNamenode;

    public LifelineSender(InetSocketAddress lifelineNnAddr) {
      this.lifelineNnAddr = lifelineNnAddr;
    }

    @Override
    public void close() {
      IOUtils.cleanup(LOG, lifelineNamenode);
    }

    @Override
    public void run() {
      try {
        initialRegistrationComplete.await();
      } catch (InterruptedException e) {
        LOG.warn("LifelineSender for " + BPServiceActor.this +
            " interrupted while waiting for initial DataNode registration");
        Thread.currentThread().interrupt();
        return;
      }

      while (shouldRun()) {
        try {
          if (lifelineNamenode == null) {
            lifelineNamenode = dn.connectToLifelineNN(lifelineNnAddr);
          }
          sendLifelineIfDue();
          Thread.sleep(scheduler.getLifelineWaitTime());
        } catch (InterruptedException e) {
          LOG.warn("LifelineSender for " + BPServiceActor.this +
              " interrupted while waiting for initial DataNode registration");
          Thread.currentThread().interrupt();
        } catch (IOException e) {
          LOG.warn("IOException in LifelineSender for " + BPServiceActor.this, e);
        }
      }
    }

    public void start() {
      lifelineThread = new Thread(this, formatThreadName("lifeline",
          lifelineNnAddr));
      lifelineThread.setDaemon(true);
      lifelineThread.start();
    }

    public void stop() {
      if (lifelineThread != null) {
        lifelineThread.interrupt();
      }
    }

    public void join() throws InterruptedException {
      if (lifelineThread != null) {
        lifelineThread.join();
      }
    }

    private void sendLifelineIfDue() throws IOException {
      long startTime = scheduler.monotonicNow();
      if (!scheduler.isLifelineDue(startTime)) {
        if (LOG.isDebugEnabled()) {
          LOG.debug("Skipping sending lifeline for " + BPServiceActor.this
              + ", because it is not due.");
        }
        return;
      }
      if (dn.areHeartbeatsDisabledForTests()) {
        if (LOG.isDebugEnabled()) {
          LOG.debug("Skipping sending lifeline for " + BPServiceActor.this
              + ", because heartbeats are disabled for tests.");
        }
        return;
      }
      sendLifeline();
      dn.getMetrics().addLifeline(scheduler.monotonicNow() - startTime);
      scheduler.scheduleNextLifeline(scheduler.monotonicNow());
    }

    private void sendLifeline() throws IOException {
      StorageReport[] reports =
          dn.getFSDataset().getStorageReports(bpos.getBlockPoolId());
      if (LOG.isDebugEnabled()) {
        LOG.debug("Sending lifeline with " + reports.length +
                  " storage reports from service actor: " + BPServiceActor.this);
      }
      VolumeFailureSummary volumeFailureSummary = dn.getFSDataset()
          .getVolumeFailureSummary();
      int numFailedVolumes = volumeFailureSummary != null ?
          volumeFailureSummary.getFailedStorageLocations().length : 0;
      lifelineNamenode.sendLifeline(bpRegistration,
                                    reports,
                                    dn.getFSDataset().getCacheCapacity(),
                                    dn.getFSDataset().getCacheUsed(),
                                    dn.getXmitsInProgress(),
                                    dn.getXceiverCount(),
                                    numFailedVolumes,
                                    volumeFailureSummary);
    }
  }

  /**
   * Utility class that wraps the timestamp computations for scheduling
   * heartbeats and block reports.
   */
  static class Scheduler {
    // nextBlockReportTime and nextHeartbeatTime may be assigned/read
    // by testing threads (through BPServiceActor#triggerXXX), while also
    // assigned/read by the actor thread.
    @VisibleForTesting
    volatile long nextBlockReportTime = monotonicNow();

    @VisibleForTesting
    volatile long nextHeartbeatTime = monotonicNow();

    @VisibleForTesting
    volatile long nextLifelineTime = monotonicNow();

    @VisibleForTesting
    boolean resetBlockReportTime = true;

    private final AtomicBoolean forceFullBlockReport =
        new AtomicBoolean(false);

    private final long heartbeatIntervalMs;
    private final long lifelineIntervalMs;
    private final long blockReportIntervalMs;

    Scheduler(long heartbeatIntervalMs, long lifelineIntervalMs,
        long blockReportIntervalMs) {
      this.heartbeatIntervalMs = heartbeatIntervalMs;
      this.lifelineIntervalMs = lifelineIntervalMs;
      this.blockReportIntervalMs = blockReportIntervalMs;
    }

    // This is useful to make sure NN gets Heartbeat before Blockreport
    // upon NN restart while DN keeps retrying Otherwise,
    // 1. NN restarts.
    // 2. Heartbeat RPC will retry and succeed. NN asks DN to reregister.
    // 3. After reregistration completes, DN will send Blockreport first.
    // 4. Given NN receives Blockreport after Heartbeat, it won't mark
    //    DatanodeStorageInfo#blockContentsStale to false until the next
    //    Blockreport.
    long scheduleHeartbeat() {
      nextHeartbeatTime = monotonicNow();
      scheduleNextLifeline(nextHeartbeatTime);
      return nextHeartbeatTime;
    }

    long scheduleNextHeartbeat() {
      // Numerical overflow is possible here and is okay.
<<<<<<< HEAD
      nextHeartbeatTime += heartbeatIntervalMs;
      scheduleNextLifeline(nextHeartbeatTime);
=======
      nextHeartbeatTime = monotonicNow() + heartbeatIntervalMs;
>>>>>>> d8736eb9
      return nextHeartbeatTime;
    }

    long scheduleNextLifeline(long baseTime) {
      // Numerical overflow is possible here and is okay.
      nextLifelineTime = baseTime + lifelineIntervalMs;
      return nextLifelineTime;
    }

    boolean isHeartbeatDue(long startTime) {
      return (nextHeartbeatTime - startTime <= 0);
    }

    boolean isLifelineDue(long startTime) {
      return (nextLifelineTime - startTime <= 0);
    }

    boolean isBlockReportDue(long curTime) {
      return nextBlockReportTime - curTime <= 0;
    }

    void forceFullBlockReportNow() {
      forceFullBlockReport.set(true);
      resetBlockReportTime = true;
    }

    /**
     * This methods  arranges for the data node to send the block report at
     * the next heartbeat.
     */
    long scheduleBlockReport(long delay) {
      if (delay > 0) { // send BR after random delay
        // Numerical overflow is possible here and is okay.
        nextBlockReportTime =
            monotonicNow() + ThreadLocalRandom.current().nextInt((int) (delay));
      } else { // send at next heartbeat
        nextBlockReportTime = monotonicNow();
      }
      resetBlockReportTime = true; // reset future BRs for randomness
      return nextBlockReportTime;
    }

    /**
     * Schedule the next block report after the block report interval. If the
     * current block report was delayed then the next block report is sent per
     * the original schedule.
     * Numerical overflow is possible here.
     */
    void scheduleNextBlockReport() {
      // If we have sent the first set of block reports, then wait a random
      // time before we start the periodic block reports.
      if (resetBlockReportTime) {
        nextBlockReportTime = monotonicNow() +
            ThreadLocalRandom.current().nextInt((int)(blockReportIntervalMs));
        resetBlockReportTime = false;
      } else {
        /* say the last block report was at 8:20:14. The current report
         * should have started around 9:20:14 (default 1 hour interval).
         * If current time is :
         *   1) normal like 9:20:18, next report should be at 10:20:14
         *   2) unexpected like 11:35:43, next report should be at 12:20:14
         */
        nextBlockReportTime +=
              (((monotonicNow() - nextBlockReportTime + blockReportIntervalMs) /
                  blockReportIntervalMs)) * blockReportIntervalMs;
      }
    }

    long getHeartbeatWaitTime() {
      return nextHeartbeatTime - monotonicNow();
    }

    long getLifelineWaitTime() {
      return nextLifelineTime - monotonicNow();
    }

    /**
     * Wrapped for testing.
     * @return
     */
    @VisibleForTesting
    public long monotonicNow() {
      return Time.monotonicNow();
    }
  }
}<|MERGE_RESOLUTION|>--- conflicted
+++ resolved
@@ -1204,12 +1204,8 @@
 
     long scheduleNextHeartbeat() {
       // Numerical overflow is possible here and is okay.
-<<<<<<< HEAD
-      nextHeartbeatTime += heartbeatIntervalMs;
+      nextHeartbeatTime = monotonicNow() + heartbeatIntervalMs;
       scheduleNextLifeline(nextHeartbeatTime);
-=======
-      nextHeartbeatTime = monotonicNow() + heartbeatIntervalMs;
->>>>>>> d8736eb9
       return nextHeartbeatTime;
     }
 
