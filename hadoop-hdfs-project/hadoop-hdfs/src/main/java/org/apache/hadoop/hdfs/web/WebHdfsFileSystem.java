--- conflicted
+++ resolved
@@ -700,21 +700,12 @@
   @Override
   public AclStatus getAclStatus(Path f) throws IOException {
     final HttpOpParam.Op op = GetOpParam.Op.GETACLSTATUS;
-<<<<<<< HEAD
-	final Map<?, ?> json = run(op, f);
-	AclStatus status = JsonUtil.toAclStatus(json, true);
-	if (status == null) {
-	  throw new FileNotFoundException("File does not exist: " + f);
-	}
-    return status;	  
-=======
     final Map<?, ?> json = run(op, f);
     AclStatus status = JsonUtil.toAclStatus(json, true);
     if (status == null) {
       throw new FileNotFoundException("File does not exist: " + f);
     }
     return status;
->>>>>>> 16ed6819
   }
 
   @Override
@@ -775,43 +766,6 @@
     statistics.incrementWriteOps(1);
     final HttpOpParam.Op op = PutOpParam.Op.SETPERMISSION;
     run(op, p, new PermissionParam(permission));
-  }
-  @Override
-  public void modifyAclEntries(Path path, List<AclEntry> aclSpec)
-      throws IOException {
-    statistics.incrementWriteOps(1);
-    final HttpOpParam.Op op = PutOpParam.Op.MODIFYACLENTRIES;
-    run(op, path, new AclPermissionParam(aclSpec));
-  }
-
-  @Override
-  public void removeAclEntries(Path path, List<AclEntry> aclSpec)
-      throws IOException {
-    statistics.incrementWriteOps(1);
-    final HttpOpParam.Op op = PutOpParam.Op.REMOVEACLENTRIES;
-    run(op, path, new AclPermissionParam(aclSpec));
-  }
-
-  @Override
-  public void removeDefaultAcl(Path path) throws IOException {
-    statistics.incrementWriteOps(1);
-    final HttpOpParam.Op op = PutOpParam.Op.REMOVEDEFAULTACL;
-    run(op, path);
-  }
-
-  @Override
-  public void removeAcl(Path path) throws IOException {
-    statistics.incrementWriteOps(1);
-    final HttpOpParam.Op op = PutOpParam.Op.REMOVEACL;
-    run(op, path);
-  }
-
-  @Override
-  public void setAcl(final Path p, final List<AclEntry> aclSpec)
-      throws IOException {
-    statistics.incrementWriteOps(1);
-    final HttpOpParam.Op op = PutOpParam.Op.SETACL;
-    run(op, p, new AclPermissionParam(aclSpec));
   }
 
   @Override
