--- conflicted
+++ resolved
@@ -49,11 +49,7 @@
 
   required AclEntryTypeProto type    = 1;
   required AclEntryScopeProto scope  = 2;
-<<<<<<< HEAD
-  optional FsActionProto permissions = 3;
-=======
   required FsActionProto permissions = 3;
->>>>>>> b2971348
   optional string name               = 4;
 }
 
