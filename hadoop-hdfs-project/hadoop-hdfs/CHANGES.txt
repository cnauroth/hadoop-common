--- conflicted
+++ resolved
@@ -588,8 +588,6 @@
     HDFS-4279. NameNode does not initialize generic conf keys when started
     with -recover. (Colin Patrick McCabe via atm)
 
-<<<<<<< HEAD
-=======
     HDFS-4291. edit log unit tests leave stray test_edit_log_file around
     (Colin Patrick McCabe via todd)
 
@@ -605,7 +603,6 @@
     HDFS-2264. NamenodeProtocol has the wrong value for clientPrincipal in
     KerberosInfo annotation. (atm)
 
->>>>>>> 9ddab417
   BREAKDOWN OF HDFS-3077 SUBTASKS
 
     HDFS-3077. Quorum-based protocol for reading and writing edit logs.
