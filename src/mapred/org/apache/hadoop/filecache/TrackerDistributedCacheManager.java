--- conflicted
+++ resolved
@@ -329,7 +329,6 @@
     if (!checkPermissionOfOther(fs, current, FsAction.READ, statCache)) {
       return false;
     }
-<<<<<<< HEAD
     if (Shell.WINDOWS && fs instanceof LocalFileSystem) {
       // Relax the requirement for public cache on LFS on Windows since default
       // permissions are "700" all the way up to the drive letter. In this
@@ -339,11 +338,8 @@
       // in test).
       return true;
     } else {
-      return ancestorsHaveExecutePermissions(fs, current.getParent());
-    }
-=======
-    return ancestorsHaveExecutePermissions(fs, current.getParent(), statCache);
->>>>>>> edbe2876
+      return ancestorsHaveExecutePermissions(fs, current.getParent(), statCache);
+    }
   }
 
   /**
