--- conflicted
+++ resolved
@@ -185,23 +185,23 @@
 
       String commandFile = writeCommand(cmdLine, rawFs, p).getAbsolutePath();
       rawFs.setPermission(p, TaskController.TASK_LAUNCH_SCRIPT_PERMISSION);
-<<<<<<< HEAD
-      String[] commandArray = Shell.getRunCommand(commandFile, attemptId);
-      shExec = new ShellCommandExecutor(commandArray, currentWorkDirectory);
-=======
-      /*
-       * MAPREDUCE-2374: if another thread fork(2)ed a child process during the
-       * window when writeCommand (above) had taskjvm.sh open for write, that
-       * child process might still have a writeable fd open to the script.
-       *
-       * If we run the script with "bash -c /path/to/taskjvm.sh", then bash
-       * would try to execve(2) the script and get ETXTBSY.  Instead, just have
-       * bash interpret the script with "bash /path/to/taskjvm.sh".
-       */
-      shExec = new ShellCommandExecutor(new String[]{
-          "bash", commandFile},
-          currentWorkDirectory);
->>>>>>> edbe2876
+      if (Shell.WINDOWS) {
+        String[] commandArray = Shell.getRunCommand(commandFile, attemptId);
+        shExec = new ShellCommandExecutor(commandArray, currentWorkDirectory);
+      } else {
+        /*
+         * MAPREDUCE-2374: if another thread fork(2)ed a child process during the
+         * window when writeCommand (above) had taskjvm.sh open for write, that
+         * child process might still have a writeable fd open to the script.
+         *
+         * If we run the script with "bash -c /path/to/taskjvm.sh", then bash
+         * would try to execve(2) the script and get ETXTBSY.  Instead, just have
+         * bash interpret the script with "bash /path/to/taskjvm.sh".
+         */
+        shExec = new ShellCommandExecutor(new String[]{
+            "bash", commandFile},
+            currentWorkDirectory);
+      }
       shExec.execute();
     } catch (Exception e) {
       if (shExec == null) {
