--- conflicted
+++ resolved
@@ -110,11 +110,7 @@
 import org.apache.hadoop.security.token.Token;
 import org.apache.hadoop.util.HostsFileReader;
 import org.apache.hadoop.util.ReflectionUtils;
-<<<<<<< HEAD
-import org.apache.hadoop.util.Shell;
-=======
 import org.apache.hadoop.util.ServicePlugin;
->>>>>>> edbe2876
 import org.apache.hadoop.util.StringUtils;
 import org.apache.hadoop.util.VersionInfo;
 import org.mortbay.util.ajax.JSON;
@@ -1752,296 +1748,7 @@
     while (!Thread.currentThread().isInterrupted()) {
       try {
         // if we haven't contacted the namenode go ahead and do it
-        // clean up the system dir, which will only work if hdfs is out of 
-        // safe mode
-        if(systemDir == null) {
-          systemDir = new Path(getSystemDir());    
-        }
-        try {
-          FileStatus systemDirStatus = fs.getFileStatus(systemDir);
-          if (!systemDirStatus.getOwner().equals(
-              getMROwner().getShortUserName())) {
-            throw new AccessControlException("The systemdir " + systemDir +
-                " is not owned by " + getMROwner().getShortUserName());
-          }
-          if (!systemDirStatus.getPermission().equals(SYSTEM_DIR_PERMISSION)) {
-            LOG.warn("Incorrect permissions on " + systemDir +
-                ". Setting it to " + SYSTEM_DIR_PERMISSION);
-            fs.setPermission(systemDir,new FsPermission(SYSTEM_DIR_PERMISSION));
-          }
-        } catch (FileNotFoundException fnf) {} //ignore
-        // Make sure that the backup data is preserved
-        FileStatus[] systemDirData = fs.listStatus(this.systemDir);
-        // Check if the history is enabled .. as we cant have persistence with 
-        // history disabled
-        if (conf.getBoolean("mapred.jobtracker.restart.recover", false) 
-            && systemDirData != null) {
-          for (FileStatus status : systemDirData) {
-            try {
-              recoveryManager.checkAndAddJob(status);
-            } catch (Throwable t) {
-              LOG.warn("Failed to add the job " + status.getPath().getName(), 
-                       t);
-            }
-          }
-          
-          // Check if there are jobs to be recovered
-          hasRestarted = recoveryManager.shouldRecover();
-          if (hasRestarted) {
-            break; // if there is something to recover else clean the sys dir
-          }
-        }
-        LOG.info("Cleaning up the system directory");
-        fs.delete(systemDir, true);
-        if (FileSystem.mkdirs(fs, systemDir, 
-            new FsPermission(SYSTEM_DIR_PERMISSION))) {
-          break;
-        }
-        LOG.error("Mkdirs failed to create " + systemDir);
-      } catch (AccessControlException ace) {
-        LOG.warn("Failed to operate on mapred.system.dir (" + systemDir 
-                 + ") because of permissions.");
-        LOG.warn("Manually delete the mapred.system.dir (" + systemDir 
-                 + ") and then start the JobTracker.");
-        LOG.warn("Bailing out ... ", ace);
-        throw ace;
-      } catch (IOException ie) {
-        LOG.info("problem cleaning system directory: " + systemDir, ie);
-      }
-      Thread.sleep(FS_ACCESS_RETRY_PERIOD);
-    }
-    
-    if (Thread.currentThread().isInterrupted()) {
-      throw new InterruptedException();
-    }
-    
-    // Same with 'localDir' except it's always on the local disk.
-    if (!hasRestarted) {
-      conf.deleteLocalFiles(SUBDIR);
-    }
-
-    // Initialize history DONE folder
-    FileSystem historyFS = getMROwner().doAs(
-        new PrivilegedExceptionAction<FileSystem>() {
-      public FileSystem run() throws IOException {
-        JobHistory.initDone(conf, fs);
-        final String historyLogDir = 
-          JobHistory.getCompletedJobHistoryLocation().toString();
-        infoServer.setAttribute("historyLogDir", historyLogDir);
-
-        infoServer.setAttribute
-          ("serialNumberDirectoryDigits",
-           Integer.valueOf(JobHistory.serialNumberDirectoryDigits()));
-
-        infoServer.setAttribute
-          ("serialNumberTotalDigits",
-           Integer.valueOf(JobHistory.serialNumberTotalDigits()));
-        
-        return new Path(historyLogDir).getFileSystem(conf);
-      }
-    });
-    infoServer.setAttribute("fileSys", historyFS);
-    infoServer.setAttribute("jobConf", conf);
-    infoServer.setAttribute("aclManager", aclsManager);
-
-    if (JobHistoryServer.isEmbedded(conf)) {
-      LOG.info("History server being initialized in embedded mode");
-      jobHistoryServer = new JobHistoryServer(conf, aclsManager, infoServer);
-      jobHistoryServer.start();
-      LOG.info("Job History Server web address: " + JobHistoryServer.getAddress(conf));
-    }
-
-    //initializes the job status store
-    completedJobStatusStore = new CompletedJobStatusStore(conf, aclsManager);
-    
-    // Setup HDFS monitoring
-    if (this.conf.getBoolean(
-        JT_HDFS_MONITOR_ENABLE, DEFAULT_JT_HDFS_MONITOR_THREAD_ENABLE)) {
-      hdfsMonitor = new HDFSMonitorThread(this.conf, this, this.fs);
-      hdfsMonitor.start();
-    }
-  }
-  
-  JobTracker(final JobConf conf, String identifier, Clock clock, QueueManager qm) 
-  throws IOException, InterruptedException {
-    
-    initJTConf(conf);
-    
-    this.queueManager = qm;
-    this.clock = clock;
-    // Set ports, start RPC servers, setup security policy etc.
-    InetSocketAddress addr = getAddress(conf);
-    this.localMachine = addr.getHostName();
-    this.port = addr.getPort();
-    // find the owner of the process
-    // get the desired principal to load
-    UserGroupInformation.setConfiguration(conf);
-    SecurityUtil.login(conf, JT_KEYTAB_FILE, JT_USER_NAME, localMachine);
-
-    long secretKeyInterval = 
-    conf.getLong(DELEGATION_KEY_UPDATE_INTERVAL_KEY, 
-                   DELEGATION_KEY_UPDATE_INTERVAL_DEFAULT);
-    long tokenMaxLifetime =
-      conf.getLong(DELEGATION_TOKEN_MAX_LIFETIME_KEY,
-                   DELEGATION_TOKEN_MAX_LIFETIME_DEFAULT);
-    long tokenRenewInterval =
-      conf.getLong(DELEGATION_TOKEN_RENEW_INTERVAL_KEY, 
-                   DELEGATION_TOKEN_RENEW_INTERVAL_DEFAULT);
-    secretManager = 
-      new DelegationTokenSecretManager(secretKeyInterval,
-                                       tokenMaxLifetime,
-                                       tokenRenewInterval,
-                                       DELEGATION_TOKEN_GC_INTERVAL);
-    secretManager.startThreads();
-       
-    MAX_JOBCONF_SIZE = conf.getLong(MAX_USER_JOBCONF_SIZE_KEY, MAX_JOBCONF_SIZE);
-    //
-    // Grab some static constants
-    //
-    TASKTRACKER_EXPIRY_INTERVAL = 
-      conf.getLong("mapred.tasktracker.expiry.interval", 10 * 60 * 1000);
-    RETIRE_JOB_INTERVAL = conf.getLong("mapred.jobtracker.retirejob.interval", 24 * 60 * 60 * 1000);
-    RETIRE_JOB_CHECK_INTERVAL = conf.getLong("mapred.jobtracker.retirejob.check", 60 * 1000);
-    retiredJobsCacheSize =
-             conf.getInt("mapred.job.tracker.retiredjobs.cache.size", 1000);
-    MAX_COMPLETE_USER_JOBS_IN_MEMORY = conf.getInt("mapred.jobtracker.completeuserjobs.maximum", 100);
-
-    // values related to heuristic graylisting (a "fault" is a per-job
-    // blacklisting; too many faults => node is graylisted across all jobs):
-    TRACKER_FAULT_TIMEOUT_WINDOW =  // 3 hours
-      conf.getInt("mapred.jobtracker.blacklist.fault-timeout-window", 3 * 60);
-    TRACKER_FAULT_BUCKET_WIDTH =    // 15 minutes
-      conf.getInt("mapred.jobtracker.blacklist.fault-bucket-width", 15);
-    TRACKER_FAULT_THRESHOLD =
-      conf.getInt("mapred.max.tracker.blacklists", 4);
-      // future:  rename to "mapred.jobtracker.blacklist.fault-threshold" for
-      // namespace consistency
-
-    if (TRACKER_FAULT_BUCKET_WIDTH > TRACKER_FAULT_TIMEOUT_WINDOW) {
-      TRACKER_FAULT_BUCKET_WIDTH = TRACKER_FAULT_TIMEOUT_WINDOW;
-    }
-    TRACKER_FAULT_BUCKET_WIDTH_MSECS =
-      (long)TRACKER_FAULT_BUCKET_WIDTH * 60 * 1000;
-
-    // ideally, TRACKER_FAULT_TIMEOUT_WINDOW should be an integral multiple of
-    // TRACKER_FAULT_BUCKET_WIDTH, but round up just in case:
-    NUM_FAULT_BUCKETS =
-      (TRACKER_FAULT_TIMEOUT_WINDOW + TRACKER_FAULT_BUCKET_WIDTH - 1) /
-      TRACKER_FAULT_BUCKET_WIDTH;
-
-    NUM_HEARTBEATS_IN_SECOND = 
-      conf.getInt(JT_HEARTBEATS_IN_SECOND, DEFAULT_NUM_HEARTBEATS_IN_SECOND);
-    if (NUM_HEARTBEATS_IN_SECOND < MIN_NUM_HEARTBEATS_IN_SECOND) {
-      NUM_HEARTBEATS_IN_SECOND = DEFAULT_NUM_HEARTBEATS_IN_SECOND;
-    }
-    
-    HEARTBEATS_SCALING_FACTOR = 
-      conf.getFloat(JT_HEARTBEATS_SCALING_FACTOR, 
-                    DEFAULT_HEARTBEATS_SCALING_FACTOR);
-    if (HEARTBEATS_SCALING_FACTOR < MIN_HEARTBEATS_SCALING_FACTOR) {
-      HEARTBEATS_SCALING_FACTOR = DEFAULT_HEARTBEATS_SCALING_FACTOR;
-    }
-
-    // This configuration is there solely for tuning purposes and
-    // once this feature has been tested in real clusters and an appropriate
-    // value for the threshold has been found, this config might be taken out.
-    AVERAGE_BLACKLIST_THRESHOLD =
-      conf.getFloat("mapred.cluster.average.blacklist.threshold", 0.5f);
-
-    // This is a directory of temporary submission files.  We delete it
-    // on startup, and can delete any files that we're done with
-    this.conf = conf;
-    JobConf jobConf = new JobConf(conf);
-
-    initializeTaskMemoryRelatedConfig();
-
-    // Read the hosts/exclude files to restrict access to the jobtracker.
-    this.hostsReader = new HostsFileReader(conf.get("mapred.hosts", ""),
-                                           conf.get("mapred.hosts.exclude", ""));
-    aclsManager = new ACLsManager(conf, new JobACLsManager(conf), queueManager);
-
-    LOG.info("Starting jobtracker with owner as " +
-        getMROwner().getShortUserName());
-
-    // Create network topology
-    clusterMap = (NetworkTopology) ReflectionUtils.newInstance(
-            conf.getClass("net.topology.impl", NetworkTopology.class,
-                NetworkTopology.class), conf);
-
-    // Create the scheduler
-    Class<? extends TaskScheduler> schedulerClass
-      = conf.getClass("mapred.jobtracker.taskScheduler",
-          JobQueueTaskScheduler.class, TaskScheduler.class);
-    taskScheduler = (TaskScheduler) ReflectionUtils.newInstance(schedulerClass, conf);
-    
-    // Set service-level authorization security policy
-    if (conf.getBoolean(
-          ServiceAuthorizationManager.SERVICE_AUTHORIZATION_CONFIG, false)) {
-      PolicyProvider policyProvider = 
-          (PolicyProvider)(ReflectionUtils.newInstance(
-              conf.getClass(PolicyProvider.POLICY_PROVIDER_CONFIG, 
-                  MapReducePolicyProvider.class, PolicyProvider.class), 
-              conf));
-        ServiceAuthorizationManager.refresh(conf, policyProvider);
-    }
-    
-    int handlerCount = conf.getInt("mapred.job.tracker.handler.count", 10);
-    this.interTrackerServer = 
-      RPC.getServer(this, addr.getHostName(), addr.getPort(), handlerCount, 
-          false, conf, secretManager);
-    if (LOG.isDebugEnabled()) {
-      Properties p = System.getProperties();
-      for (Iterator it = p.keySet().iterator(); it.hasNext();) {
-        String key = (String) it.next();
-        String val = p.getProperty(key);
-        LOG.debug("Property '" + key + "' is " + val);
-      }
-    }
-
-    String infoAddr = 
-      NetUtils.getServerAddress(conf, "mapred.job.tracker.info.bindAddress",
-                                "mapred.job.tracker.info.port",
-                                "mapred.job.tracker.http.address");
-    InetSocketAddress infoSocAddr = NetUtils.createSocketAddr(infoAddr);
-    String infoBindAddress = infoSocAddr.getHostName();
-    int tmpInfoPort = infoSocAddr.getPort();
-    this.startTime = clock.getTime();
-    infoServer = new HttpServer("job", infoBindAddress, tmpInfoPort, 
-        tmpInfoPort == 0, conf, aclsManager.getAdminsAcl());
-    infoServer.setAttribute("job.tracker", this);
-    
-    infoServer.addServlet("reducegraph", "/taskgraph", TaskGraphServlet.class);
-    infoServer.start();
-    
-    this.trackerIdentifier = identifier;
-
-    createInstrumentation();
-    
-    // The rpc/web-server ports can be ephemeral ports... 
-    // ... ensure we have the correct info
-    this.port = interTrackerServer.getListenerAddress().getPort();
-    this.conf.set("mapred.job.tracker", (this.localMachine + ":" + this.port));
-    this.localFs = FileSystem.getLocal(conf);
-    LOG.info("JobTracker up at: " + this.port);
-    this.infoPort = this.infoServer.getPort();
-    this.conf.set("mapred.job.tracker.http.address", 
-        infoBindAddress + ":" + this.infoPort); 
-    LOG.info("JobTracker webserver: " + this.infoServer.getPort());
-    
-<<<<<<< HEAD
-    // start the recovery manager
-    recoveryManager = new RecoveryManager();
-    
-    while (!Thread.currentThread().isInterrupted()) {
-      try {
-        // if we haven't contacted the namenode go ahead and do it
         UserGroupInformation mrOwner = getMROwner();
-        if (fs == null) {
-          fs = mrOwner.doAs(new PrivilegedExceptionAction<FileSystem>() {
-            public FileSystem run() throws IOException {
-              return FileSystem.get(conf);
-          }});
-        }
         // clean up the system dir, which will only work if hdfs is out of 
         // safe mode
         if(systemDir == null) {
@@ -2107,7 +1814,7 @@
     
     // Same with 'localDir' except it's always on the local disk.
     if (!hasRestarted) {
-      jobConf.deleteLocalFiles(SUBDIR);
+      conf.deleteLocalFiles(SUBDIR);
     }
 
     // Initialize history DONE folder
@@ -2141,8 +1848,183 @@
       LOG.info("Job History Server web address: " + JobHistoryServer.getAddress(conf));
     }
 
-=======
->>>>>>> edbe2876
+    //initializes the job status store
+    completedJobStatusStore = new CompletedJobStatusStore(conf, aclsManager);
+    
+    // Setup HDFS monitoring
+    if (this.conf.getBoolean(
+        JT_HDFS_MONITOR_ENABLE, DEFAULT_JT_HDFS_MONITOR_THREAD_ENABLE)) {
+      hdfsMonitor = new HDFSMonitorThread(this.conf, this, this.fs);
+      hdfsMonitor.start();
+    }
+  }
+  
+  JobTracker(final JobConf conf, String identifier, Clock clock, QueueManager qm) 
+  throws IOException, InterruptedException {
+    
+    initJTConf(conf);
+    
+    this.queueManager = qm;
+    this.clock = clock;
+    // Set ports, start RPC servers, setup security policy etc.
+    InetSocketAddress addr = getAddress(conf);
+    this.localMachine = addr.getHostName();
+    this.port = addr.getPort();
+    // find the owner of the process
+    // get the desired principal to load
+    UserGroupInformation.setConfiguration(conf);
+    SecurityUtil.login(conf, JT_KEYTAB_FILE, JT_USER_NAME, localMachine);
+
+    long secretKeyInterval = 
+    conf.getLong(DELEGATION_KEY_UPDATE_INTERVAL_KEY, 
+                   DELEGATION_KEY_UPDATE_INTERVAL_DEFAULT);
+    long tokenMaxLifetime =
+      conf.getLong(DELEGATION_TOKEN_MAX_LIFETIME_KEY,
+                   DELEGATION_TOKEN_MAX_LIFETIME_DEFAULT);
+    long tokenRenewInterval =
+      conf.getLong(DELEGATION_TOKEN_RENEW_INTERVAL_KEY, 
+                   DELEGATION_TOKEN_RENEW_INTERVAL_DEFAULT);
+    secretManager = 
+      new DelegationTokenSecretManager(secretKeyInterval,
+                                       tokenMaxLifetime,
+                                       tokenRenewInterval,
+                                       DELEGATION_TOKEN_GC_INTERVAL);
+    secretManager.startThreads();
+       
+    MAX_JOBCONF_SIZE = conf.getLong(MAX_USER_JOBCONF_SIZE_KEY, MAX_JOBCONF_SIZE);
+    //
+    // Grab some static constants
+    //
+    TASKTRACKER_EXPIRY_INTERVAL = 
+      conf.getLong("mapred.tasktracker.expiry.interval", 10 * 60 * 1000);
+    RETIRE_JOB_INTERVAL = conf.getLong("mapred.jobtracker.retirejob.interval", 24 * 60 * 60 * 1000);
+    RETIRE_JOB_CHECK_INTERVAL = conf.getLong("mapred.jobtracker.retirejob.check", 60 * 1000);
+    retiredJobsCacheSize =
+             conf.getInt("mapred.job.tracker.retiredjobs.cache.size", 1000);
+    MAX_COMPLETE_USER_JOBS_IN_MEMORY = conf.getInt("mapred.jobtracker.completeuserjobs.maximum", 100);
+
+    // values related to heuristic graylisting (a "fault" is a per-job
+    // blacklisting; too many faults => node is graylisted across all jobs):
+    TRACKER_FAULT_TIMEOUT_WINDOW =  // 3 hours
+      conf.getInt("mapred.jobtracker.blacklist.fault-timeout-window", 3 * 60);
+    TRACKER_FAULT_BUCKET_WIDTH =    // 15 minutes
+      conf.getInt("mapred.jobtracker.blacklist.fault-bucket-width", 15);
+    TRACKER_FAULT_THRESHOLD =
+      conf.getInt("mapred.max.tracker.blacklists", 4);
+      // future:  rename to "mapred.jobtracker.blacklist.fault-threshold" for
+      // namespace consistency
+
+    if (TRACKER_FAULT_BUCKET_WIDTH > TRACKER_FAULT_TIMEOUT_WINDOW) {
+      TRACKER_FAULT_BUCKET_WIDTH = TRACKER_FAULT_TIMEOUT_WINDOW;
+    }
+    TRACKER_FAULT_BUCKET_WIDTH_MSECS =
+      (long)TRACKER_FAULT_BUCKET_WIDTH * 60 * 1000;
+
+    // ideally, TRACKER_FAULT_TIMEOUT_WINDOW should be an integral multiple of
+    // TRACKER_FAULT_BUCKET_WIDTH, but round up just in case:
+    NUM_FAULT_BUCKETS =
+      (TRACKER_FAULT_TIMEOUT_WINDOW + TRACKER_FAULT_BUCKET_WIDTH - 1) /
+      TRACKER_FAULT_BUCKET_WIDTH;
+
+    NUM_HEARTBEATS_IN_SECOND = 
+      conf.getInt(JT_HEARTBEATS_IN_SECOND, DEFAULT_NUM_HEARTBEATS_IN_SECOND);
+    if (NUM_HEARTBEATS_IN_SECOND < MIN_NUM_HEARTBEATS_IN_SECOND) {
+      NUM_HEARTBEATS_IN_SECOND = DEFAULT_NUM_HEARTBEATS_IN_SECOND;
+    }
+    
+    HEARTBEATS_SCALING_FACTOR = 
+      conf.getFloat(JT_HEARTBEATS_SCALING_FACTOR, 
+                    DEFAULT_HEARTBEATS_SCALING_FACTOR);
+    if (HEARTBEATS_SCALING_FACTOR < MIN_HEARTBEATS_SCALING_FACTOR) {
+      HEARTBEATS_SCALING_FACTOR = DEFAULT_HEARTBEATS_SCALING_FACTOR;
+    }
+
+    // This configuration is there solely for tuning purposes and
+    // once this feature has been tested in real clusters and an appropriate
+    // value for the threshold has been found, this config might be taken out.
+    AVERAGE_BLACKLIST_THRESHOLD =
+      conf.getFloat("mapred.cluster.average.blacklist.threshold", 0.5f);
+
+    // This is a directory of temporary submission files.  We delete it
+    // on startup, and can delete any files that we're done with
+    this.conf = conf;
+    JobConf jobConf = new JobConf(conf);
+
+    initializeTaskMemoryRelatedConfig();
+
+    // Read the hosts/exclude files to restrict access to the jobtracker.
+    this.hostsReader = new HostsFileReader(conf.get("mapred.hosts", ""),
+                                           conf.get("mapred.hosts.exclude", ""));
+    aclsManager = new ACLsManager(conf, new JobACLsManager(conf), queueManager);
+
+    LOG.info("Starting jobtracker with owner as " +
+        getMROwner().getShortUserName());
+
+    // Create network topology
+    clusterMap = (NetworkTopology) ReflectionUtils.newInstance(
+            conf.getClass("net.topology.impl", NetworkTopology.class,
+                NetworkTopology.class), conf);
+
+    // Create the scheduler
+    Class<? extends TaskScheduler> schedulerClass
+      = conf.getClass("mapred.jobtracker.taskScheduler",
+          JobQueueTaskScheduler.class, TaskScheduler.class);
+    taskScheduler = (TaskScheduler) ReflectionUtils.newInstance(schedulerClass, conf);
+    
+    // Set service-level authorization security policy
+    if (conf.getBoolean(
+          ServiceAuthorizationManager.SERVICE_AUTHORIZATION_CONFIG, false)) {
+      PolicyProvider policyProvider = 
+          (PolicyProvider)(ReflectionUtils.newInstance(
+              conf.getClass(PolicyProvider.POLICY_PROVIDER_CONFIG, 
+                  MapReducePolicyProvider.class, PolicyProvider.class), 
+              conf));
+        ServiceAuthorizationManager.refresh(conf, policyProvider);
+    }
+    
+    int handlerCount = conf.getInt("mapred.job.tracker.handler.count", 10);
+    this.interTrackerServer = 
+      RPC.getServer(this, addr.getHostName(), addr.getPort(), handlerCount, 
+          false, conf, secretManager);
+    if (LOG.isDebugEnabled()) {
+      Properties p = System.getProperties();
+      for (Iterator it = p.keySet().iterator(); it.hasNext();) {
+        String key = (String) it.next();
+        String val = p.getProperty(key);
+        LOG.debug("Property '" + key + "' is " + val);
+      }
+    }
+
+    String infoAddr = 
+      NetUtils.getServerAddress(conf, "mapred.job.tracker.info.bindAddress",
+                                "mapred.job.tracker.info.port",
+                                "mapred.job.tracker.http.address");
+    InetSocketAddress infoSocAddr = NetUtils.createSocketAddr(infoAddr);
+    String infoBindAddress = infoSocAddr.getHostName();
+    int tmpInfoPort = infoSocAddr.getPort();
+    this.startTime = clock.getTime();
+    infoServer = new HttpServer("job", infoBindAddress, tmpInfoPort, 
+        tmpInfoPort == 0, conf, aclsManager.getAdminsAcl());
+    infoServer.setAttribute("job.tracker", this);
+    
+    infoServer.addServlet("reducegraph", "/taskgraph", TaskGraphServlet.class);
+    infoServer.start();
+    
+    this.trackerIdentifier = identifier;
+
+    createInstrumentation();
+    
+    // The rpc/web-server ports can be ephemeral ports... 
+    // ... ensure we have the correct info
+    this.port = interTrackerServer.getListenerAddress().getPort();
+    this.conf.set("mapred.job.tracker", (this.localMachine + ":" + this.port));
+    this.localFs = FileSystem.getLocal(conf);
+    LOG.info("JobTracker up at: " + this.port);
+    this.infoPort = this.infoServer.getPort();
+    this.conf.set("mapred.job.tracker.http.address", 
+        infoBindAddress + ":" + this.infoPort); 
+    LOG.info("JobTracker webserver: " + this.infoServer.getPort());
+    
     this.dnsToSwitchMapping = ReflectionUtils.newInstance(
         conf.getClass("topology.node.switch.mapping.impl", ScriptBasedMapping.class,
             DNSToSwitchMapping.class), conf);
