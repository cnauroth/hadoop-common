--- conflicted
+++ resolved
@@ -77,16 +77,10 @@
 
     String defaultTaskController = null;
     try {
-<<<<<<< HEAD
-      defaultTaskController = Shell.getQualifiedBinPath("task-controller");
-    } catch (IOException ioe) {
-      LOG.warn("Could not locate the default native taskcontroller"+ioe);
-=======
       defaultTaskController = 
               Shell.getQualifiedBinPath("task-controller");
     } catch (IOException ioe) {
        LOG.warn("Could not locate the default native taskcontroller binary in the hadoop binary path "+ioe);
->>>>>>> d30e8ed0
     }
 
     taskControllerExe = conf.get(TASK_CONTROLLER_EXEC_KEY, 
