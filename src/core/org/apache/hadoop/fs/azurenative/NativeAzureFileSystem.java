--- conflicted
+++ resolved
@@ -94,19 +94,16 @@
   // 4MB buffers.
   private static final int DEFAULT_OUTPUT_STREAM_BUFFERSIZE = 4 * 1024 * 1024;
 
-<<<<<<< HEAD
   /**
    * A umask to apply universally to remove execute permission on files/folders
    * (similar to what DFS does).
    */
   private static final FsPermission UNIVERSAL_FILE_UMASK =
       FsPermission.createImmutable((short)0111);
-=======
   static final String AZURE_BLOCK_LOCATION_HOST_PROPERTY_NAME =
       "fs.azure.block.location.impersonatedhost";
   private static final String AZURE_BLOCK_LOCATION_HOST_DEFAULT =
       "localhost";
->>>>>>> 784b7f8e
 
   private class NativeAzureFsInputStream extends FSInputStream {
     private InputStream in;
