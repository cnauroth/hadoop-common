--- conflicted
+++ resolved
@@ -82,8 +82,6 @@
   private static int DEFAULT_MAX_RETRIES = 4;
   private static int DEFAULT_SLEEP_TIME_SECONDS = 10;
 
-<<<<<<< HEAD
-=======
   /**
    * The configuration property that determines which group owns files created
    * in ASV.
@@ -96,7 +94,6 @@
    */
   static final String AZURE_DEFAULT_GROUP_DEFAULT =
       "supergroup";
->>>>>>> b2b60a05
   static final String AZURE_RINGBUFFER_CAPACITY_PROPERTY_NAME =
       "fs.azure.ring.buffer.capacity";
   private static final int DEFAULT_RINGBUFFER_CAPACITY = 4;
