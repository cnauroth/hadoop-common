/**
 * Licensed to the Apache Software Foundation (ASF) under one
 * or more contributor license agreements.  See the NOTICE file
 * distributed with this work for additional information
 * regarding copyright ownership.  The ASF licenses this file
 * to you under the Apache License, Version 2.0 (the
 * "License"); you may not use this file except in compliance
 * with the License.  You may obtain a copy of the License at
 *
 *     http://www.apache.org/licenses/LICENSE-2.0
 *
 * Unless required by applicable law or agreed to in writing, software
 * distributed under the License is distributed on an "AS IS" BASIS,
 * WITHOUT WARRANTIES OR CONDITIONS OF ANY KIND, either express or implied.
 * See the License for the specific language governing permissions and
 * limitations under the License.
 */

package org.apache.hadoop.fs.azurenative;

import static org.apache.hadoop.fs.azurenative.NativeAzureFileSystem.PATH_DELIMITER;

import java.io.*;
import java.net.URI;
import java.net.URISyntaxException;
import java.security.InvalidKeyException;
import java.util.*;

import org.apache.commons.logging.*;
import org.apache.hadoop.conf.Configuration;
import org.apache.hadoop.fs.azure.AzureException;
import org.apache.hadoop.fs.permission.FsPermission;

import com.microsoft.windowsazure.services.blob.client.*;
import com.microsoft.windowsazure.services.core.storage.*;
import com.microsoft.windowsazure.services.core.storage.utils.*;

import static org.apache.hadoop.fs.azurenative.StorageInterface.*;

class AzureNativeFileSystemStore implements NativeFileSystemStore {

  public static final Log LOG = LogFactory.getLog(AzureNativeFileSystemStore.class);

  private CloudStorageAccount account;
  private StorageInterface storageInteractionLayer;
  private CloudBlobDirectoryWrapper rootDirectory;
  private CloudBlobContainerWrapper container;
  
  // TODO: Storage constants for SAS queries. This is a workaround until
  // TODO: microsoft.windows.azure-api.3.3.jar is available.
  //

  private static final String SIGNATURE = "sig";
  private static final String SIGNED_START = "st";
  private static final String SIGNED_EXPIRY = "se";
  private static final String SIGNED_IDENTIFIER = "si";
  private static final String SIGNED_RESOURCE = "sr";
  private static final String SIGNED_PERMISSIONS = "sp";
  private static final String SIGNED_VERSION = "sv";

  // Constants local to this class.
  //
  private static final String KEY_ACCOUNT_KEY_PREFIX = "fs.azure.account.key.";
  private static final String KEY_ACCOUNT_SAS_PREFIX = "fs.azure.sas.";
  private static final String KEY_CONCURRENT_CONNECTION_VALUE_IN = "fs.azure.concurrentConnection.in";
  private static final String KEY_CONCURRENT_CONNECTION_VALUE_OUT = "fs.azure.concurrentConnection.out";
  private static final String KEY_STREAM_MIN_READ_SIZE = "fs.azure.stream.min.read.size";
  private static final String KEY_STORAGE_CONNECTION_TIMEOUT = "fs.azure.storage.timeout";
  private static final String KEY_WRITE_BLOCK_SIZE = "fs.azure.write.block.size";

  private static final String PERMISSION_METADATA_KEY = "permission";
  private static final String IS_FOLDER_METADATA_KEY = "isFolder";

  private static final String HTTP_SCHEME = "http";
  private static final String HTTPS_SCHEME = "https";
  private static final String ASV_SCHEME = "asv";
  private static final String ASV_SECURE_SCHEME = "asvs";
  private static final String ASV_URL_AUTHORITY = ".blob.core.windows.net";
  private static final String ASV_AUTHORITY_DELIMITER = "+";
  private static final String AZURE_ROOT_CONTAINER = "$root";

  // Default minimum read size for streams is 64MB.
  //
  private static final int DEFAULT_STREAM_MIN_READ_SIZE = 67108864;

  // Default write block size is 4MB.
  //
  private static final int DEFAULT_WRITE_BLOCK_SIZE = 4194304;

  // DEFAULT concurrency for writes and reads.
  //
  private static final int DEFAULT_CONCURRENT_READS = 4;
  private static final int DEFAULT_CONCURRENT_WRITES = 8;

  private URI sessionUri;
  private Configuration sessionConfiguration;
  private int concurrentReads = DEFAULT_CONCURRENT_READS;
  private int concurrentWrites = DEFAULT_CONCURRENT_WRITES;
  private boolean isAnonymousCredentials = false;
  private AzureFileSystemInstrumentation instrumentation;
  
  void setAzureStorageInteractionLayer(
      StorageInterface storageInteractionLayer) {
    this.storageInteractionLayer = storageInteractionLayer;
  }

  /**
   * Method for the URI and configuration object necessary to create a storage
   * session with an Azure session. It parses the scheme to ensure it matches
   * the storage protocol supported by this file system.
   * 
   * @param uri - URI for target storage blob.
   * @param conf- reference to configuration object.
   * @param instrumentation - the metrics source that will keep track of operations here.
   * 
   * @throws IllegalArgumentException if URI or job object is null, or invalid scheme.
   */
  @Override
  public void initialize(URI uri, Configuration conf, AzureFileSystemInstrumentation instrumentation)
      throws IllegalArgumentException, AzureException, IOException  {
    
    if (null == instrumentation) {
      throw new IllegalArgumentException("Null instrumentation");
    }
    this.instrumentation = instrumentation;
    if (null == this.storageInteractionLayer) {
      this.storageInteractionLayer = new StorageInterfaceImpl();
    }

    // Check that URI exists.
    //
    if (null == uri) {
      throw new IllegalArgumentException("Cannot initialize ASV file system, URI is null");
    }

    // Check scheme associated with the URI to ensure it supports one of the
    // protocols for this file system.
    //
    if (null == uri.getScheme() || (!ASV_SCHEME.equals(uri.getScheme().toLowerCase()) &&
        !ASV_SECURE_SCHEME.equals(uri.getScheme().toLowerCase()))) {
      final String errMsg = 
          String.format(
              "Cannot initialize ASV file system. Scheme is not supported, " +
                  "expected '%s' scheme.", ASV_SCHEME);
      throw new  IllegalArgumentException(errMsg);
    }

    // Check authority for the URI to guarantee that it is non-null.
    //
    if (null == uri.getAuthority()) {
      final String errMsg =
          String.format(
              "Cannot initialize ASV file system, URI authority not recognized.");
      throw new IllegalArgumentException(errMsg);
    }

    // Check that configuration object is non-null.
    //
    if (null == conf) {
      throw new IllegalArgumentException("Cannot initialize ASV file system, URI is null");
    }

    // Incoming parameters validated.  Capture the URI and the job configuration object.
    //
    sessionUri = uri;
    sessionConfiguration = conf;

    // Start an Azure storage session.
    //
    createAzureStorageSession ();
  }

  /**
   * Method to extract the account name from an Azure URI.
   * 
   * @param uri -- ASV blob URI
   * @returns accountName -- the account name for the URI.
   * @throws URISyntaxException if the URI does not have an authority it is badly formed.
   */
  private String getAccountFromAuthority(URI uri) throws URISyntaxException {

    // Check to make sure that the authority is valid for the URI.
    //
    String authority = uri.getRawAuthority();
    if (null == authority){
      // Badly formed or illegal URI.
      //
      throw new URISyntaxException(uri.toString(), "Expected URI with a valid authority");
    }

    // The URI has a valid authority. Extract the account name name. It is the first
    // component of the ASV URI authority.
    //
    String accountName = authority.split("\\" + ASV_AUTHORITY_DELIMITER, 2)[0];
    if ("".equals(accountName)) {
      // The account name was not specified.
      //
      final String errMsg = 
          String.format("URI '%s' an non-empty account name. Expected URI with a non-empty account",
              uri.toString());
      throw new IllegalArgumentException(errMsg);
    }

    // Return with the container name. It is possible that this name is NULL.
    //
    return accountName;
  }

  /**
   * Method to extract the container name from an Azure URI.
   * 
   * @param uri -- ASV blob URI
   * @returns containerName -- the container name for the URI. May be null.
   * @throws URISyntaxException if the uri does not have an authority it is badly formed.
   */
  private String getContainerFromAuthority(URI uri) throws URISyntaxException {

    // Check to make sure that the authority is valid for the URI.
    //
    String authority = uri.getRawAuthority();
    if (null == authority){
      // Badly formed or illegal URI.
      //
      throw new URISyntaxException(uri.toString(), "Expected URI with a valid authority");
    }

    // The URI has a valid authority. Extract the container name. It is the second
    // component of the ASV URI authority.
    //
    String containerName = null;
    if (authority.contains(ASV_AUTHORITY_DELIMITER)) {
      containerName = authority.split("\\" + ASV_AUTHORITY_DELIMITER, 2)[1];
    }

    // If the container name is not part of the authority, then the URI specifies the
    // $root container.
    //
    if (null == containerName || "".equals(containerName)) {
      // No container specified, used the default $root container for the account.
      //
      containerName = AZURE_ROOT_CONTAINER;
    }

    // Return with the container name. It is possible that this name is NULL.
    //
    return containerName;
  }

  /**
   * Build an Azure storage connection string given an account name and the key.
   * 
   * @param accountName - account name associated with the Azure account.
   * @param accountKey  -  Azure storage account key.
   * @return connectionString - connection string build from account name and key
   * @throws URISyntaxException 
   * @throws AzureException 
   */
  private String buildAzureStorageConnectionString (final String accountName, 
      final String accountKey) throws AzureException, URISyntaxException {
    String connectionString = "DefaultEndpointsProtocol=" + getHTTPScheme() + ";" +
        "AccountName=" + accountName + ";" +
        "AccountKey=" + accountKey;

    // Return to the caller with the connection string.
    //
    return connectionString;
  }

  /**
   * Get the appropriate return the appropriate scheme for communicating with
   * Azure depending on whether asv or asvs is specified in the target URI.
   * 
   * return scheme - HTTPS if asvs is specified or HTTP if asv is specified.
   * throws URISyntaxException if session URI does not have the appropriate
   * scheme.
   * @throws AzureException 
   */
  private String getHTTPScheme () throws URISyntaxException, AzureException {
    // Determine the appropriate scheme for communicating with Azure storage.
    //
    String sessionScheme = sessionUri.getScheme();
    if (null == sessionScheme) {
      // The session URI has no scheme and is malformed.
      //
      final String errMsg =
          String.format("Session URI does not have a URI scheme as is malformed.", sessionUri);
      throw new URISyntaxException(sessionUri.toString(), errMsg);
    }

    if (ASV_SCHEME.equals(sessionScheme.toLowerCase())){
      return HTTP_SCHEME;
    }

    if (ASV_SECURE_SCHEME.equals(sessionScheme.toLowerCase())){
      return HTTPS_SCHEME;
    }

    final String errMsg =
        String.format ("Scheme '%s://' not recognized by Hadoop ASV file system",sessionScheme);
    throw new AzureException (errMsg);
  }

  /**
   * Set the configuration parameters for this client storage session with Azure.
   * 
   */
  private void configureAzureStorageSession() {

    // Assertion: Target session URI already should have been captured.
    //
    assert null != sessionUri :
      "Expected a non-null session URI when configuring storage session";

    // Assertion: A client session already should have been established with Azure.
    //
    assert null != storageInteractionLayer :
      String.format("Cannot configure storage session for URI '%s' " + 
          "if storage session has not been established.", sessionUri.toString());

    // Set up the minimum stream read block size and the write block
    // size.
    //
    storageInteractionLayer.setStreamMinimumReadSizeInBytes(
        sessionConfiguration.getInt(
            KEY_STREAM_MIN_READ_SIZE, DEFAULT_STREAM_MIN_READ_SIZE));

    storageInteractionLayer.setWriteBlockSizeInBytes(
        sessionConfiguration.getInt(
            KEY_WRITE_BLOCK_SIZE, DEFAULT_WRITE_BLOCK_SIZE));

    // The job may want to specify a timeout to use when engaging the
    // storage service. The default is currently 90 seconds. It may
    // be necessary to increase this value for long latencies in larger
    // jobs. If the timeout specified is greater than zero seconds use
    // it,
    // otherwise use the default service client timeout.
    //
    int storageConnectionTimeout = 
        sessionConfiguration.getInt(
            KEY_STORAGE_CONNECTION_TIMEOUT, 0);

    if (0 < storageConnectionTimeout) {
      storageInteractionLayer.setTimeoutInMs(storageConnectionTimeout * 1000);
    }

    // Set the concurrency values equal to the that specified in the
    // configuration file. If it does not exist, set it to the default
    // value calculated as double the number of CPU cores on the client
    // machine. The concurrency value is minimum of double the cores and
    // the read/write property.
    //
    int cpuCores = 2 * Runtime.getRuntime().availableProcessors();

    concurrentReads = sessionConfiguration.getInt(
        KEY_CONCURRENT_CONNECTION_VALUE_IN,
        Math.min(cpuCores, DEFAULT_CONCURRENT_READS));

    concurrentWrites = sessionConfiguration.getInt(
        KEY_CONCURRENT_CONNECTION_VALUE_OUT,
        Math.min(cpuCores, DEFAULT_CONCURRENT_WRITES));
  }


  /**
   * Connect to Azure storage using shared access signature credentials.
   * 
   * @param uri - URI to target blob
   * @param sasCreds - shared access signature credentials
   * 
   * @throws StorageException raised on errors communicating with Azure storage.
   * @throws IOException raised on errors performing I/O or setting up the session.
   * @throws URISyntaxExceptions raised on creating malformed URI's.
   */
  private void connectUsingSASCredentials(final StorageCredentialsSharedAccessSignature sasCreds)
      throws StorageException, IOException, URISyntaxException {
    // Extract the container name from the URI.
    //
    String containerName = getContainerFromAuthority(sessionUri).toLowerCase();

    // Create the account URI.
    //
    URI accountUri = new URI(getHTTPScheme() + ":" + PATH_DELIMITER + PATH_DELIMITER +
        getAccountFromAuthority(sessionUri) + ASV_URL_AUTHORITY);

    // Create blob service client using the account URI and the shared access signature
    // credentials.
    //
    storageInteractionLayer.createBlobClient(accountUri, sasCreds);

    // Capture the root directory.
    //
    String containerUriString = accountUri.toString() + PATH_DELIMITER + containerName;
    rootDirectory = storageInteractionLayer.getDirectoryReference(containerUriString);

    // Capture the container reference for debugging purposes.
    //
    container = storageInteractionLayer.getContainerReference(containerName);

    // Configure Azure storage session.
    //
    configureAzureStorageSession();
  }

  /**
   * Connect to Azure storage using anonymous credentials.
   * 
   * @param uri - URI to target blob (R/O access to public blob)
   * 
   * @throws StorageException raised on errors communicating with Azure storage.
   * @throws IOException raised on errors performing I/O or setting up the session.
   * @throws URISyntaxExceptions raised on creating mal-formed URI's.
   */
  private void connectUsingAnonymousCredentials(final URI uri)
      throws StorageException, IOException, URISyntaxException {
    // Use an HTTP scheme since the URI specifies a publicly accessible
    // container. Explicitly create a storage URI corresponding to the URI 
    // parameter for use in creating the service client.
    //
    URI storageUri = new URI(getHTTPScheme() + ":" + PATH_DELIMITER + PATH_DELIMITER + 
        getAccountFromAuthority (uri) +
        ASV_URL_AUTHORITY);

    // Create the service client with anonymous credentials.
    //
    storageInteractionLayer.createBlobClient(storageUri);

    // Extract the container name from the URI.
    //
    String containerName = getContainerFromAuthority (uri);
    String containerUri = storageUri.toString() + PATH_DELIMITER + containerName;
    rootDirectory = storageInteractionLayer.getDirectoryReference(containerUri);

    // Capture the container reference for debugging purposes.
    //
    container = storageInteractionLayer.getContainerReference(containerName);

    // Accessing the storage server unauthenticated using
    // anonymous credentials.
    //
    isAnonymousCredentials = true;

    // Configure Azure storage session.
    //
    configureAzureStorageSession();
  }

  /**
   * Connect to Azure storage using anonymous credentials.
   * 
   * @param uri - URI to target blob
   * @param connectionString - connection string with Azure storage credentials.
   * 
   * @throws InvalidKeyException raised on errors parsing the connection string credentials.
   * @throws StorageException raised on errors communicating with Azure storage.
   * @throws IOException raised on errors performing I/O or setting up the session.
   * @throws URISyntaxExceptions raised on on creating malformed URI's.
   */
  private void connectUsingConnectionStringCredentials(
      final String accountName, final String containerName, final String accountKey) 
          throws InvalidKeyException, StorageException, IOException, URISyntaxException {

    // Build the connection string from the account name and the account key.
    //
    String connectionString = buildAzureStorageConnectionString(accountName, accountKey);

    // Capture storage account from the connection string in order to create
    // the blob client. The blob client will be used to retrieve the container
    // if it exists, otherwise a new container is created.
    //
    account = CloudStorageAccount.parse(connectionString);
    storageInteractionLayer.createBlobClient(account);

    // Set the root directory.
    //
    String containerUri = getHTTPScheme() + ":" + PATH_DELIMITER + PATH_DELIMITER +
        accountName + 
        ASV_URL_AUTHORITY +
        PATH_DELIMITER +
        containerName;
    rootDirectory = storageInteractionLayer.getDirectoryReference(containerUri);

    // Capture the container reference for debugging purposes.
    //
    container = storageInteractionLayer.getContainerReference(containerUri.toString());

    // Check for the existence of the Azure container. If it does not exist,
    // create one.
    //
    if (!container.exists(getInstrumentedContext())) {
      container.create(getInstrumentedContext());
    }

    // Assertion: The container should exist at this point.
    //
    assert container.exists(getInstrumentedContext()) :
      String.format ("Container %s expected but does not exist", containerName);

    // Configure Azure storage session.
    //
    configureAzureStorageSession();
  }

  /**
   * Establish a session with Azure blob storage based on the target URI. The
   * method determines whether or not the URI target contains an explicit
   * account or an implicit default cluster-wide account.
   * 
   * @throws AzureException
   * @throws IOException
   */
  private void createAzureStorageSession () 
      throws AzureException, IOException {

    // Make sure this object was properly initialized with references to
    // the sessionUri and sessionConfiguration.
    //
    if (null == sessionUri || null == sessionConfiguration) {
      throw new AzureException(
          "Filesystem object not initialized properly." +
          "Unable to start session with Azure Storage server.");
    }

    // File system object initialized, attempt to establish a session
    // with the Azure storage service for the target URI string.
    //
    try {
      // Inspect the URI authority to determine the account and use the account to
      // start an Azure blob client session using an account key or a SAS for the
      // the account.
      // For all URI's do the following checks in order:
      // 1. Validate that <account> can be used with the current Hadoop 
      //    cluster by checking it exists in the list of configured accounts
      //    for the cluster.
      // 2. If URI contains a valid access signature, use the access signature
      //    storage credentials to create an ASV blob client to access the
      //    URI path.
      // 3. If the URI does not contain a valid access signature, look up
      //    the AccountKey in the list of configured accounts for the cluster.
      // 4. If there is no AccountKey, assume anonymous public blob access
      //    when accessing the blob.
      //
      // If the URI does not specify a container use the default root container under
      // the account name.
      //

      // Assertion: Container name on the session Uri should be non-null.
      //
      assert null != getContainerFromAuthority(sessionUri) : 
        String.format("Non-null container expected from session URI: ", 
            sessionUri.toString());

      // Get the account name.
      //
      String accountName = getAccountFromAuthority(sessionUri);
      if(null == accountName) {
        // Account name is not specified as part of the URI. Throw indicating
        // an invalid account name.
        //
        final String errMsg = 
            String.format("Cannot load ASV file system account name not specified in URI:",
                sessionUri.toString());
        throw new AzureException(errMsg);
      }

      // Check if there is a SAS associated with the storage account and
      // container by looking up their key in the job configuration object.
      // Share access signatures take a property key of the form:
      //      fs.azure.sas.<blob storage account name>+<container>
      //
      String containerName = getContainerFromAuthority(sessionUri);
      String propertyValue = sessionConfiguration.get(
          KEY_ACCOUNT_SAS_PREFIX + accountName + 
          ASV_AUTHORITY_DELIMITER + containerName);
      if (null != propertyValue){
        // Check if the connection string is a valid shared access
        // signature.
        //
        String sas = propertyValue.replace(';', '&');
        StorageCredentialsSharedAccessSignature sasCreds = parseAndValidateSAS(sas);
        if (null != sasCreds) {
          // If the SAS credentials were populated then the string
          // is a shared access signature and we should connect using
          // the shared access signature credentials.
          //
          connectUsingSASCredentials(sasCreds);

          // Return to caller.
          //
          return;
        }

        // The account does not have cluster access, throw
        // authorization exception.
        //
        final String errMsg = 
            String.format(
                "Access signature is malformed or invalid." +
                    "Access to account '%s' using configured shared access signature " +
                    "is not authorized.", accountName);
        throw new AzureException(errMsg);
      }

      // No valid shared access signatures are associated with this account. Check
      // whether the account is configured with an account key.
      //
      propertyValue = sessionConfiguration.get(KEY_ACCOUNT_KEY_PREFIX + accountName);
      if (null != propertyValue) {

        // Account key was found. Create the Azure storage session using the account
        // key and container.
        //
        connectUsingConnectionStringCredentials(getAccountFromAuthority(sessionUri),
            getContainerFromAuthority(sessionUri), propertyValue);

        // Return to caller
        //
        return;
      }

      // The account access is not configured for this cluster. Try anonymous access.
      //
      connectUsingAnonymousCredentials(sessionUri);

    } catch (Exception e) {
      // Caught exception while attempting to initialize the Azure File
      // System store, re-throw the exception.
      //
      throw new AzureException(e);
    }
  }

  @Override
  public DataOutputStream storefile(String key, FsPermission permission) 
      throws AzureException {
    try {

      // Check if a session exists, if not create a session with the
      // Azure storage server.
      //
      if (null == storageInteractionLayer) {
        final String errMsg = 
            String.format("Storage session expected for URI '%s' but does not exist.", sessionUri);
        throw new AzureException(errMsg);
      }

      // Check if there is an authenticated account associated with the
      // file this instance of the ASV file system. If not the file system
      // has not been authenticated and all access is anonymous.
      //
      if (!isAuthenticatedAccess()) {
        // Preemptively raise an exception indicating no uploads are
        // allowed to anonymous accounts.
        //
        throw new AzureException(new IOException(
            "Uploads to public accounts using anonymous "
                + "access is prohibited."));
      }

      // Get the block blob reference from the store's container and
      // return it.
      //
      CloudBlockBlobWrapper blob = getBlobReference(key);
      storePermission(blob, permission);

      // Set up request options.
      //
      BlobRequestOptions options = new BlobRequestOptions();
      options.setStoreBlobContentMD5(true);
      options.setConcurrentRequestCount(concurrentWrites);

      // Create the output stream for the Azure blob.
      //
      OutputStream outputStream = blob.openOutputStream(
          options, getInstrumentedContext());

      // Return to caller with DataOutput stream.
      //
      DataOutputStream dataOutStream = new DataOutputStream(outputStream);
      return dataOutStream;
    } catch (Exception e) {
      // Caught exception while attempting to open the blob output stream.
      // Re-throw
      // as an Azure storage exception.
      //
      throw new AzureException(e);
    }
  }

  /**
   * Parse the query parameter. If credentials are present, populate a storage
   * credentials shared access signature object.
   * 
   * @param fullURI
   *            - check the query string on the URI
   * @returns StorageCredentialsSharedAccess signature if one is populated, or
   *          null otherwise.
   * 
   * @throws IllegalArgumentException
   *             if any SAS parameter is not found.
   * @throws StorageException
   *             errors occurring during any operation with the Azure runtime
   */
  private StorageCredentialsSharedAccessSignature parseAndValidateSAS(
      final String sasToken) throws StorageException {
    StorageCredentialsSharedAccessSignature sasCreds = null;

    // If the query token is null return with null credentials.
    //
    if (null == sasToken) {
      return sasCreds;
    }

    /**
     * TODO: Explicit parsing of the sas token is preferable. However the
     * TODO: Constants.QueryConstants enumeration is not available in
     * TODO: microsoft.windowsazure-api.0.2.2.jar. The code below can
     * TODO: be lit up when the code base migrates to 
     * TODO: microsoft.windowsazure-api-0.3.1.jar.
     */
    // Reset SAS component parameters to null.
    //
    String signature = null;
    String signedStart = null;
    String signedExpiry = null;
    String signedResource = null;
    String signedPermissions = null;
    String signedIdentifier = null;
    String signedVersion = null;

    boolean sasParameterFound = false;

    // Initialize HashMap with query parameters.
    //
    final HashMap<String, String[]> queryParameters = PathUtility.parseQueryString(sasToken);

    for (final Map.Entry<String, String[]> mapEntry : queryParameters
        .entrySet()) {
      final String lowKey = mapEntry.getKey().toLowerCase(
          Utility.LOCALE_US);

      if (lowKey.equals(SIGNED_START)) {
        signedStart = mapEntry.getValue()[0];
        sasParameterFound = true;
      } else if (lowKey.equals(SIGNED_EXPIRY)) {
        signedExpiry = mapEntry.getValue()[0];
        sasParameterFound = true;
      } else if (lowKey.equals(SIGNED_PERMISSIONS)) {
        signedPermissions = mapEntry.getValue()[0];
        sasParameterFound = true;
      } else if (lowKey.equals(SIGNED_RESOURCE)) {
        signedResource = mapEntry.getValue()[0];
        sasParameterFound = true;
      } else if (lowKey.equals(SIGNED_IDENTIFIER)) {
        signedIdentifier = mapEntry.getValue()[0];
        sasParameterFound = true;
      } else if (lowKey.equals(SIGNED_VERSION)) {
        signedVersion = mapEntry.getValue()[0];
        sasParameterFound = true;
      } else if (lowKey.equals(SIGNATURE)) {
        signature = mapEntry.getValue()[0];
        sasParameterFound = true;
      }
    }

    if (sasParameterFound) {
      if (null == signature) {
        final String errMsg = "Missing mandatory parameter for valid Shared Access Signature";
        throw new IllegalArgumentException(errMsg);
      }

      UriQueryBuilder builder = new UriQueryBuilder();

      if (!Utility.isNullOrEmpty(signedStart)) {
        builder.add(SIGNED_START, signedStart);
      }

      if (!Utility.isNullOrEmpty(signedExpiry)) {
        builder.add(SIGNED_EXPIRY, signedExpiry);
      }

      if (!Utility.isNullOrEmpty(signedPermissions)) {
        builder.add(SIGNED_PERMISSIONS, signedPermissions);
      }

      if (!Utility.isNullOrEmpty(signedResource)) {
        builder.add(SIGNED_RESOURCE, signedResource);
      }

      if (!Utility.isNullOrEmpty(signedIdentifier)) {
        builder.add(SIGNED_IDENTIFIER, signedIdentifier);
      }

      if (!Utility.isNullOrEmpty(signedVersion)) {
        builder.add(SIGNED_VERSION, signedVersion);
      }

      if (!Utility.isNullOrEmpty(signature)) {
        builder.add(SIGNATURE, signature);
      }

      final String token = builder.toString();
      sasCreds = new StorageCredentialsSharedAccessSignature(token);
    }

    // Return shared access signature credentials.
    //
    return sasCreds;
  }

  private static void storePermission(CloudBlockBlobWrapper blob, FsPermission permission) {
    HashMap<String, String> metadata = blob.getMetadata();
    if (null == metadata) {
      metadata = new HashMap<String, String> ();
    }
    metadata.put(PERMISSION_METADATA_KEY, Short.toString(permission.toShort()));
    blob.setMetadata(metadata);
  }

  private static FsPermission getPermission(CloudBlockBlobWrapper blob) {
    HashMap<String, String> metadata = blob.getMetadata();
    if (null != metadata && metadata.containsKey(PERMISSION_METADATA_KEY)) {
      return new FsPermission(Short.parseShort(metadata.get(PERMISSION_METADATA_KEY)));
    } else {
      return FsPermission.getDefault();
    }
  }

  private static void storeFolderAttribute(CloudBlockBlobWrapper blob) {
    HashMap<String, String> metadata = blob.getMetadata();
    if (null == metadata) {
      metadata = new HashMap<String, String> ();
    }
    metadata.put(IS_FOLDER_METADATA_KEY, "true");
    blob.setMetadata(metadata);
  }

  private static boolean retrieveFolderAttribute(CloudBlockBlobWrapper blob) {
    HashMap<String, String> metadata = blob.getMetadata();
    return null != metadata && metadata.containsKey(IS_FOLDER_METADATA_KEY);
  }

  @Override
  public void storeEmptyFile(String key, FsPermission permission) throws IOException {

    // Upload null byte stream directly to the Azure blob store.
    //
    try {
      if (null == storageInteractionLayer) {
        final String errMsg = 
            String.format("Storage session expected for URI '%s' but does not exist.", sessionUri);
        throw new AssertionError(errMsg);
      }

      // Check if there is an authenticated account associated with the file
      // this instance of the ASV file system. If not the file system has not
      // been authenticated and all access is anonymous.
      //
      if (!isAuthenticatedAccess()) {
        // Preemptively raise an exception indicating no uploads are
        // allowed to
        // anonymous accounts.
        //
        throw new AzureException(
            "Uploads to to public accounts using anonymous access is prohibited.");
      }

      CloudBlockBlobWrapper blob = getBlobReference(key);
      storePermission(blob, permission);
      blob.upload(new ByteArrayInputStream(new byte[0]), getInstrumentedContext());
    } catch (Exception e) {
      // Caught exception while attempting upload. Re-throw as an Azure
      // storage
      // exception.
      //
      throw new AzureException(e);
    }
  }

  @Override
  public void storeEmptyFolder(String key, FsPermission permission) throws IOException {

    if (null == storageInteractionLayer) {
      final String errMsg =
          String.format("Storage session expected for URI '%s' but does not exist.", sessionUri);
      throw new AssertionError(errMsg);
    }
    // Check if there is an authenticated account associated with the file
    // this instance of the ASV file system. If not the file system has not
    // been authenticated and all access is anonymous.
    //
    if (!isAuthenticatedAccess()) {
      // Preemptively raise an exception indicating no uploads are
      // allowed to
      // anonymous accounts.
      //
      throw new AzureException(
          "Uploads to to public accounts using anonymous access is prohibited.");
    }

    try {
      CloudBlockBlobWrapper blob = getBlobReference(key);
      storePermission(blob, permission);
      storeFolderAttribute(blob);
      blob.upload(new ByteArrayInputStream(new byte[0]), getInstrumentedContext());
    } catch (Exception e) {
      // Caught exception while attempting upload. Re-throw as an Azure
      // storage
      // exception.
      //
      throw new AzureException(e);
    }
  }

  /**
   * Private method to check for authenticated access.
   * 
   * @ returns boolean -- true if access is credentialed and authenticated and
   * false otherwise.
   */
  private boolean isAuthenticatedAccess() throws AzureException {

    if (isAnonymousCredentials) {
      // Assertion: No account should be associated with this connection.
      //
      assert null == account : "Non-null account not expected for anonymous credentials";

      // Access to this storage account is unauthenticated.
      //
      return false;
    }
    // Access is authenticated.
    //
    return true;
  }

  /**
   * This private method determines whether or not to use absolute paths or
   * the container reference depending on whether the original FileSystem
   * object was constructed using the short- or long-form URI.
   * 
   * @returns boolean : true if the suffix of the authority is ASV_URL_AUTHORITY
   */
  public boolean useAbsolutePath() {
    // Check that the suffix of the authority is ASV_URL_AUTHORITY
    //
    return sessionUri.getAuthority().toLowerCase().endsWith(ASV_URL_AUTHORITY);
  }

  /**
   * This private method uses the root directory or the original container to
   * list blobs under the directory or container depending on whether the
   * original file system object was constructed with a short- or long-form
   * URI. If the root directory is non-null the URI in the file constructor
   * was in the long form.
   * 
   * @param includeMetadata if set, the listed items will have their metadata
   *                        populated already.
   * 
   * @returns blobItems : iterable collection of blob items.
   * @throws URISyntaxException
   * 
   */
  private Iterable<ListBlobItem> listRootBlobs(boolean includeMetadata)
      throws StorageException, URISyntaxException {
    return rootDirectory.listBlobs(
          null, false,
          includeMetadata ?
              EnumSet.of(BlobListingDetails.METADATA) :
              EnumSet.noneOf(BlobListingDetails.class),
          null,
          getInstrumentedContext());
  }

  /**
   * This private method uses the root directory or the original container to
   * list blobs under the directory or container given a specified prefix for
   * the directory depending on whether the original file system object was
   * constructed with a short- or long-form URI. If the root directory is
   * non-null the URI in the file constructor was in the long form.
   * 
   * @param aPrefix
   *            : string name representing the prefix of containing blobs.
   * @param includeMetadata if set, the listed items will have their metadata
   *                        populated already.
   * 
   * @returns blobItems : iterable collection of blob items.
   * @throws URISyntaxException
   * 
   */
  private Iterable<ListBlobItem> listRootBlobs(String aPrefix,
      boolean includeMetadata)
      throws StorageException, URISyntaxException {

    return rootDirectory.listBlobs(aPrefix,
          false,
          includeMetadata ?
              EnumSet.of(BlobListingDetails.METADATA) :
              EnumSet.noneOf(BlobListingDetails.class),
          null,
          getInstrumentedContext());
  }

  /**
   * This private method uses the root directory or the original container to
   * list blobs under the directory or container given a specified prefix for
   * the directory depending on whether the original file system object was
   * constructed with a short- or long-form URI.  It also uses the specified
   * flat or hierarchical option, listing details options, request options,
   * and operation context.
   * 
   * @param aPrefix string name representing the prefix of containing blobs.
   * @param useFlatBlobListing - the list is flat if true, or hierarchical otherwise.
   * @param listingDetails - determine whether snapshots, metadata, commmitted/uncommitted data
   * @param options - object specifying additional options for the request. null = default options
   * @param opContext - context of the current operation
   * @returns blobItems : iterable collection of blob items.
   * @throws URISyntaxException
   * 
   */
  private Iterable<ListBlobItem> listRootBlobs(String aPrefix, boolean useFlatBlobListing, 
      EnumSet<BlobListingDetails> listingDetails, BlobRequestOptions options,
      OperationContext opContext) throws StorageException, URISyntaxException {

    CloudBlobDirectoryWrapper directory = storageInteractionLayer.getDirectoryReference(
        rootDirectory.getUri().toString() + aPrefix);

    return directory.listBlobs(
        null,
        useFlatBlobListing,
        listingDetails,
        options,
        opContext);
  }

  /**
   * This private method uses the root directory or the original container to
   * get the block blob reference depending on whether the original file
   * system object was constructed with a short- or long-form URI. If the root
   * directory is non-null the URI in the file constructor was in the long
   * form.
   * 
   * @param aKey
   *            : a key used to query Azure for the block blob.
   * @returns blob : a reference to the Azure block blob corresponding to the
   *          key.
   * @throws URISyntaxException
   * 
   */
  private CloudBlockBlobWrapper getBlobReference(String aKey)
      throws StorageException, URISyntaxException {

    CloudBlockBlobWrapper blob = storageInteractionLayer.getBlockBlobReference(
        rootDirectory.getUri().toString() + aKey);
    // Return with block blob.
    return blob;
  }

  /**
   * This private method normalizes the key by stripping the container
   * name from the path and returns a path relative to the root directory
   * of the container.
   * 
   * @param keyUri - adjust this key to a path relative to the root directory
   * 
   * @returns normKey
   */
  private String normalizeKey(URI keyUri) {

    String normKey;

    // Strip the container name from the path and return the path
    // relative to the root directory of the container.
    //
    normKey = keyUri.getPath().split(PATH_DELIMITER, 3)[2];

    // Return the fixed key.
    //
    return normKey;
  }

  /**
   * This private method normalizes the key by stripping the container
   * name from the path and returns a path relative to the root directory
   * of the container.
   *
   * @param blob - adjust the key to this blob to a path relative to the root
   *               directory
   *
   * @returns normKey
   */
  private String normalizeKey(CloudBlockBlobWrapper blob) {
    return normalizeKey(blob.getUri());
  }

  /**
   * This private method normalizes the key by stripping the container
   * name from the path and returns a path relative to the root directory
   * of the container.
   *
   * @param blob - adjust the key to this directory to a path relative to the
   *               root directory
   *
   * @returns normKey
   */
  private String normalizeKey(CloudBlobDirectoryWrapper directory) {
    String dirKey = normalizeKey(directory.getUri());
    // Strip the last /
    if (dirKey.endsWith(PATH_DELIMITER)) {
      dirKey = dirKey.substring(0, dirKey.length() - 1);
    }
    return dirKey;
  }

  /**
   * Creates a new OperationContext for the Azure Storage operation that has
   * listeners hooked to it that will update the metrics for this file system.
   * @return The OperationContext object to use.
   */
  private OperationContext getInstrumentedContext() {
    OperationContext operationContext = new OperationContext();
    operationContext.getResponseReceivedEventHandler().addListener(
        new StorageEvent<ResponseReceivedEvent>() {
          @Override
          public void eventOccurred(ResponseReceivedEvent eventArg) {
            instrumentation.webResponse();
          }
        });
    return operationContext;
  }

  @Override
  public FileMetadata retrieveMetadata(String key) throws IOException {

    // Attempts to check status may occur before opening any streams so first,
    // check if a session exists, if not create a session with the Azure storage server.
    //
    if (null == storageInteractionLayer) {
      final String errMsg = 
          String.format("Storage session expected for URI '%s' but does not exist.", sessionUri);
      throw new AssertionError(errMsg);
    }

    if (LOG.isDebugEnabled()) {
      LOG.debug("Retrieving metadata for " + key);
    }

    try {
      // Handle the degenerate cases where the key does not exist or the
      // key is a container.
      //
      if (key.equals("/")) {
        // The key refers to root directory of container.
        //
        return new FileMetadata(key, FsPermission.getDefault());
      }

      CloudBlockBlobWrapper blob = getBlobReference(key);

      // Download attributes and return file metadata only if the blob
      // exists.
      //
      if (null != blob && blob.exists(getInstrumentedContext())) {

        if (LOG.isDebugEnabled()) {
          LOG.debug("Found " + key +
              " as an explicit blob. Checking if it's a file or folder.");
        }

        // The blob exists, so capture the metadata from the blob
        // properties.
        //
        blob.downloadAttributes(getInstrumentedContext());
        
        if (retrieveFolderAttribute(blob)) {
          if (LOG.isDebugEnabled()) {
            LOG.debug(key + " is a folder blob.");
          }
          return new FileMetadata(key, getPermission(blob));
        } else {
          if (LOG.isDebugEnabled()) {
            LOG.debug(key + " is a normal blob.");
          }
          BlobProperties properties = blob.getProperties();
          
          return new FileMetadata(
              key, // Always return denormalized key with metadata.
              properties.getLength(),
              properties.getLastModified().getTime(),
              getPermission(blob));
        }
      }

      // There is no file with that key name, but maybe it is a folder.
      // Query the underlying folder/container to list the blobs stored
      // there under that key.
      // TODO: Replace container with generic directory name.
      // 
      Iterable<ListBlobItem> objects =
          listRootBlobs(
              key,
              true,
              EnumSet.of(BlobListingDetails.METADATA),
              null,
              getInstrumentedContext());

      // Check if the directory/container has the blob items.
      //
<<<<<<< HEAD
      for (ListBlobItem blobItem : objects) {
        if (blobItem instanceof CloudBlockBlobWrapper) {
          LOG.debug(
              "Found blob as a directory-using this file under it to infer its properties" +
                  blobItem.getUri());
    
          // The key specifies a directory. Create a FileMetadata object which specifies
          // as such.
          //
          // TODO: Maybe there a directory metadata class which extends the file metadata
          // TODO: class or an explicit parameter indicating it is a directory rather than
          // TODO: using polymorphism to distinguish the two.
          //
          return new FileMetadata(key, getPermission((CloudBlockBlobWrapper)blobItem));
=======
      if (null != objects) {
        for (ListBlobItem blobItem : objects) {
          if (blobItem.getUri() != null) {
            blob = getBlobReference(blobItem.getUri().getPath().split(PATH_DELIMITER,3)[2]);
            if (blob.exists(getInstrumentedContext())) {
              if (LOG.isDebugEnabled()) {
                LOG.debug(
                  "Found blob as a directory-using this file under it to infer its properties: " +
                      blobItem.getUri());
              }

              // Found a blob directory under the key, use its properties to infer
              // permissions and the last modified time.
              //
              blob.downloadAttributes(getInstrumentedContext());

              // The key specifies a directory. Create a FileMetadata object which specifies
              // as such.
              //
              // TODO: Maybe there a directory metadata class which extends the file metadata
              // TODO: class or an explicit parameter indicating it is a directory rather than
              // TODO: using polymorphism to distinguish the two.
              //
              return new FileMetadata(key, getPermission(blob));
            }

            // Log that the target URI does not exist.
            //
            if (LOG.isDebugEnabled()) {
              LOG.debug("URI obtained but does not exist: " + blobItem.getUri().toString());
            }
          }
>>>>>>> 8c445d43
        }
      }

      // Return to caller with a null metadata object.
      //
      return null;

    } catch (Exception e) {
      // Re-throw the exception as an Azure storage exception.
      //
      throw new AzureException(e);
    }
  }

  @Override
  public DataInputStream retrieve(String key) throws AzureException, IOException {
    try {
      // Check if a session exists, if not create a session with the
      // Azure storage server.
      //
      if (null == storageInteractionLayer) {
        final String errMsg = 
            String.format("Storage session expected for URI '%s' but does not exist.", sessionUri);
        throw new AssertionError(errMsg);
      }

      // Get blob reference and open the input buffer stream.
      //
      CloudBlockBlobWrapper blob = getBlobReference(key);
      BlobRequestOptions options = new BlobRequestOptions();
      options.setConcurrentRequestCount(concurrentReads);
      BufferedInputStream inBufStream = new BufferedInputStream(
          blob.openInputStream(options, getInstrumentedContext()));

      // Return a data input stream.
      //
      DataInputStream inDataStream = new DataInputStream(inBufStream);
      return inDataStream;
    } catch (Exception e) {
      // Re-throw as an Azure storage exception.
      //
      throw new AzureException(e);
    }
  }

  @Override
  public DataInputStream retrieve(String key, long startByteOffset)
      throws AzureException, IOException {
    try {  
      // Check if a session exists, if not create a session with the
      // Azure storage server.
      //
      if (null == storageInteractionLayer) {
        final String errMsg = 
            String.format("Storage session expected for URI '%s' but does not exist.", sessionUri);
        throw new AssertionError(errMsg);
      }

      // Get blob reference and open the input buffer stream.
      //
      CloudBlockBlobWrapper blob = getBlobReference(key);
      BlobRequestOptions options = new BlobRequestOptions();
      options.setConcurrentRequestCount(concurrentReads);

      // Open input stream and seek to the start offset.
      //
      InputStream in = blob.openInputStream(options, getInstrumentedContext());

      // Create a data input stream.
      //
      DataInputStream inDataStream = new DataInputStream(in);
      inDataStream.skip(startByteOffset);
      return inDataStream;
    } catch (Exception e) {
      // Re-throw as an Azure storage exception.
      //
      throw new AzureException(e);
    }
  }

  @Override
  public PartialListing list(String prefix, final int maxListingCount, final int maxListingDepth)
      throws IOException {
    return list(prefix, maxListingCount, maxListingDepth, null);
  }

  @Override
  public PartialListing list(String prefix, final int maxListingCount, final int maxListingDepth,
      String priorLastKey) throws IOException {
    return list(prefix, PATH_DELIMITER, maxListingCount, maxListingDepth, priorLastKey);
  }

  @Override
  public PartialListing listAll(String prefix, final int maxListingCount, 
      final int maxListingDepth, String priorLastKey) throws IOException {
    return list(prefix, null, maxListingCount, maxListingDepth, priorLastKey);
  }

  /**
   * Searches the given list of {@link FileMetadata} objects for a directory with
   * the given key.
   * @param list The list to search. 
   * @param key The key to search for.
   * @return The wanted directory, or null if not found.
   */
  private static FileMetadata getDirectoryInList(final Iterable<FileMetadata> list,
      String key) {
    for (FileMetadata current : list) {
      if (current.isDir() && current.getKey().equals(key)) {
        return current;
      }
    }
    return null;
  }

  private PartialListing list(String prefix, String delimiter,
      final int maxListingCount, final int maxListingDepth, String priorLastKey) 
          throws IOException {
    try {
      if (0 < prefix.length() && !prefix.endsWith(PATH_DELIMITER)) {
        prefix += PATH_DELIMITER;
      }

      Iterable<ListBlobItem> objects;
      if (prefix.equals("/")) {
        objects = listRootBlobs(true);
      } else {
        objects = listRootBlobs(prefix, true);
      }

      ArrayList<FileMetadata> fileMetadata = new ArrayList<FileMetadata>();
      for (ListBlobItem blobItem : objects) {
        // Check that the maximum listing count is not exhausted.
        //
        if (0 < maxListingCount
            && fileMetadata.size() >= maxListingCount) {
          break;
        }

        if (blobItem instanceof CloudBlockBlobWrapper) {
          // TODO: Validate that the following code block actually
          // makes
          // TODO: sense. Min Wei tagged it as a hack
          // Fix the scheme on the key.
          String blobKey = null;
          CloudBlockBlobWrapper blob = (CloudBlockBlobWrapper) blobItem;
          BlobProperties properties = blob.getProperties();

          // Determine format of the blob name depending on whether an absolute
          // path is being used or not.
          //
          //
          blobKey = normalizeKey(blob);

          FileMetadata metadata;
          if (retrieveFolderAttribute(blob)) {
            metadata = new FileMetadata(blobKey, getPermission(blob));
          } else {
            metadata = new FileMetadata(
                blobKey,
                properties.getLength(),
                properties.getLastModified().getTime(),
                getPermission(blob));
          }

          // Add the metadata to the list, but remove any existing duplicate
          // entries first that we may have added by finding nested files.  
          //
          FileMetadata existing = getDirectoryInList(fileMetadata, blobKey);
          if (existing != null) {
            fileMetadata.remove(existing);
          }
          fileMetadata.add(metadata);
        } else if (blobItem instanceof CloudBlobDirectoryWrapper) {
          CloudBlobDirectoryWrapper directory = (CloudBlobDirectoryWrapper) blobItem;
          // Determine format of directory name depending on whether an absolute
          // path is being used or not.
          //
          String dirKey = normalizeKey(directory);
          // Strip the last /
          if (dirKey.endsWith(PATH_DELIMITER)) {
            dirKey = dirKey.substring(0, dirKey.length() - 1);
          }

          // Reached the targeted listing depth. Return metadata for the
          // directory using default permissions.
          //
          // TODO: Something smarter should be done about permissions. Maybe
          // TODO: inherit the permissions of the first non-directory blob.
          //
          FileMetadata directoryMetadata = new FileMetadata(dirKey, FsPermission.getDefault());

          // Add the directory metadata to the list only if it's not already there.
          //
          if (getDirectoryInList(fileMetadata, dirKey) == null) {
            fileMetadata.add(directoryMetadata);
          }

          // Currently at a depth of one, decrement the listing depth for
          // sub-directories.
          //
          buildUpList(directory, fileMetadata,
              maxListingCount, maxListingDepth - 1);
        }
      }
      // TODO: Original code indicated that this may be a hack.
      //
      priorLastKey = null;
      return new PartialListing(priorLastKey,
          fileMetadata.toArray(new FileMetadata[] {}),
          0 == fileMetadata.size() ? new String[] {}
      : new String[] { prefix });
    } catch (Exception e) {
      // Re-throw as an Azure storage exception.
      //
      throw new AzureException(e);
    }
  }

  /*
   * Build up a metadata list of blobs in an Azure blob directory. This method
   * uses a in-order first traversal of blob directory structures to maintain
   * the sorted order of the blob names.
   * 
   * @param dir -- Azure blob directory
   * 
   * @param list -- a list of file metadata objects for each non-directory
   * blob.
   * 
   * @param maxListingLength -- maximum length of the built up list.
   */

  private void buildUpList(CloudBlobDirectoryWrapper aCloudBlobDirectory,
      ArrayList<FileMetadata> aFileMetadataList, final int maxListingCount, 
      final int maxListingDepth) throws Exception {

    // Push the blob directory onto the stack.
    //
    AzureLinkedStack<Iterator<ListBlobItem>> dirIteratorStack = 
        new AzureLinkedStack<Iterator<ListBlobItem>>();

    Iterable<ListBlobItem> blobItems = aCloudBlobDirectory.listBlobs(null,
        false, EnumSet.of(BlobListingDetails.METADATA), null,
        getInstrumentedContext());
    Iterator<ListBlobItem> blobItemIterator = blobItems.iterator();

    if (0 == maxListingDepth || 0 == maxListingCount)
    {
      // Recurrence depth and listing count are already exhausted. Return
      // immediately.
      //
      return;
    }

    // The directory listing depth is unbounded if the maximum listing depth
    // is negative.
    //
    final boolean isUnboundedDepth = (maxListingDepth < 0);

    // Reset the current directory listing depth.
    //
    int listingDepth = 1;

    // Loop until all directories have been traversed in-order. Loop only
    // the following conditions are satisfied:
    // (1) The stack is not empty, and
    // (2) maxListingCount > 0 implies that the number of items in the
    // metadata list is less than the max listing count.
    //
    while (null != blobItemIterator
        && (maxListingCount <= 0 || aFileMetadataList.size() < maxListingCount)) {
      while (blobItemIterator.hasNext()) {
        // Check if the count of items on the list exhausts the maximum
        // listing count.
        //
        if (0 < maxListingCount
            && aFileMetadataList.size() >= maxListingCount) {
          break;
        }

        ListBlobItem blobItem = blobItemIterator.next();

        // Add the file metadata to the list if this is not a blob
        // directory
        // item.
        //
        if (blobItem instanceof CloudBlockBlobWrapper) {
          String blobKey = null;
          CloudBlockBlobWrapper blob = (CloudBlockBlobWrapper) blobItem;
          BlobProperties properties = blob.getProperties();

          // Determine format of the blob name depending on whether an absolute
          // path is being used or not.
          //
          //
          blobKey = normalizeKey(blob);

          FileMetadata metadata;
          if (retrieveFolderAttribute(blob)) {
            metadata = new FileMetadata(blobKey, getPermission(blob));
          } else {
            metadata = new FileMetadata(
                blobKey,
                properties.getLength(), 
                properties.getLastModified().getTime(),
                getPermission(blob));
          }

          // Add the directory metadata to the list only if it's not already there.
          //
          FileMetadata existing = getDirectoryInList(aFileMetadataList, blobKey);
          if (existing != null) {
            aFileMetadataList.remove(existing);
          }
          aFileMetadataList.add(metadata);
        } else if (blobItem instanceof CloudBlobDirectoryWrapper) {
          CloudBlobDirectoryWrapper directory = (CloudBlobDirectoryWrapper) blobItem;

          // This is a directory blob, push the current iterator onto
          // the stack of iterators and start iterating through the current
          // directory.
          //
          if (isUnboundedDepth || maxListingDepth > listingDepth)
          {
            // Push the current directory on the stack and increment the listing
            // depth.
            //
            dirIteratorStack.push(blobItemIterator);
            ++listingDepth;

            // The current blob item represents the new directory. Get
            // an iterator for this directory and continue by iterating through 
            // this directory.
            //
            blobItems = directory.listBlobs(null,
                false, EnumSet.noneOf(BlobListingDetails.class), null,
                getInstrumentedContext());
            blobItemIterator = blobItems.iterator();
          } else {
            // Determine format of directory name depending on whether an absolute
            // path is being used or not.
            //
            String dirKey = normalizeKey(directory);
            
            if (getDirectoryInList(aFileMetadataList, dirKey) == null) {
              // Reached the targeted listing depth. Return metadata for the
              // directory using default permissions.
              //
              // TODO: Something smarter should be done about permissions. Maybe
              // TODO: inherit the permissions of the first non-directory blob.
              //
              FileMetadata directoryMetadata = new FileMetadata(dirKey, FsPermission.getDefault());
  
              // Add the directory metadata to the list.
              //
              aFileMetadataList.add(directoryMetadata);
            }
          }
        }
      }

      // Traversal of directory tree

      // Check if the iterator stack is empty. If it is set the next blob
      // iterator to null. This will act as a terminator for the for-loop.
      // Otherwise pop the next iterator from the stack and continue looping.
      //
      if (dirIteratorStack.isEmpty()) {
        blobItemIterator = null;
      } else {
        // Pop the next directory item from the stack and decrement the
        // depth.
        //
        blobItemIterator = dirIteratorStack.pop();
        --listingDepth;

        // Assertion: Listing depth should not be less than zero.
        //
        assert listingDepth >= 0 : "Non-negative listing depth expected";
      }
    }
  }

  @Override
  public void delete(String key) throws IOException {
    try {
      // Get the blob reference an delete it.
      //
      CloudBlockBlobWrapper blob = getBlobReference(key);
      if (blob.exists(getInstrumentedContext())) {
        blob.delete(getInstrumentedContext());
      }
    } catch (Exception e) {
      // Re-throw as an Azure storage exception.
      //
      throw new AzureException(e);
    }
  }

  @Override
  public void rename(String srcKey, String dstKey)
      throws IOException {

    if (LOG.isDebugEnabled()) {
      LOG.debug("Moving " + srcKey + " to " + dstKey);
    }

    try {
      // Attempts rename may occur before opening any streams so first,
      // check if a session exists, if not create a session with the Azure storage server.
      //
      if (null == storageInteractionLayer) {
        final String errMsg = 
            String.format("Storage session expected for URI '%s' but does not exist.", sessionUri);
        throw new AssertionError(errMsg);
      }

      // Get the source blob and assert its existence. If the source key
      // needs to be normalized then normalize it.
      //
      CloudBlockBlobWrapper srcBlob = getBlobReference(srcKey);

      if (!srcBlob.exists(getInstrumentedContext())) {
        throw new AzureException ("Source blob " + srcKey+ " does not exist.");
      }

      // Get the destination blob. The destination key always needs to be 
      // normalized.
      //
      CloudBlockBlobWrapper dstBlob = getBlobReference(dstKey);

      // Rename the source blob to the destination blob by copying it to
      // the destination blob then deleting it.
      //
      dstBlob.copyFromBlob(srcBlob, getInstrumentedContext());
      srcBlob.delete(getInstrumentedContext());
    } catch (Exception e) {
      // Re-throw exception as an Azure storage exception.
      //
      throw new AzureException(e);
    }
  }


  @Override
  public void purge(String prefix) throws IOException {
    try {

      // Attempts to purge may occur before opening any streams so first,
      // check if a session exists, if not create a session with the Azure storage server.
      //
      if (null == storageInteractionLayer) {
        final String errMsg = 
            String.format("Storage session expected for URI '%s' but does not exist.", sessionUri);
        throw new AssertionError(errMsg);
      }

      // Get all blob items with the given prefix from the container and delete
      // them.
      //
      Iterable<ListBlobItem> objects = listRootBlobs(prefix, false);
      for (ListBlobItem blobItem : objects) {
        ((CloudBlob) blobItem).delete(DeleteSnapshotsOption.NONE, null, null, getInstrumentedContext());
      }
    } catch (Exception e) {
      // Re-throw as an Azure storage exception.
      //
      throw new AzureException(e);
    }
  }

  @Override
  public void dump() throws IOException {
  }
}<|MERGE_RESOLUTION|>--- conflicted
+++ resolved
@@ -1205,7 +1205,6 @@
 
       // Check if the directory/container has the blob items.
       //
-<<<<<<< HEAD
       for (ListBlobItem blobItem : objects) {
         if (blobItem instanceof CloudBlockBlobWrapper) {
           LOG.debug(
@@ -1220,40 +1219,6 @@
           // TODO: using polymorphism to distinguish the two.
           //
           return new FileMetadata(key, getPermission((CloudBlockBlobWrapper)blobItem));
-=======
-      if (null != objects) {
-        for (ListBlobItem blobItem : objects) {
-          if (blobItem.getUri() != null) {
-            blob = getBlobReference(blobItem.getUri().getPath().split(PATH_DELIMITER,3)[2]);
-            if (blob.exists(getInstrumentedContext())) {
-              if (LOG.isDebugEnabled()) {
-                LOG.debug(
-                  "Found blob as a directory-using this file under it to infer its properties: " +
-                      blobItem.getUri());
-              }
-
-              // Found a blob directory under the key, use its properties to infer
-              // permissions and the last modified time.
-              //
-              blob.downloadAttributes(getInstrumentedContext());
-
-              // The key specifies a directory. Create a FileMetadata object which specifies
-              // as such.
-              //
-              // TODO: Maybe there a directory metadata class which extends the file metadata
-              // TODO: class or an explicit parameter indicating it is a directory rather than
-              // TODO: using polymorphism to distinguish the two.
-              //
-              return new FileMetadata(key, getPermission(blob));
-            }
-
-            // Log that the target URI does not exist.
-            //
-            if (LOG.isDebugEnabled()) {
-              LOG.debug("URI obtained but does not exist: " + blobItem.getUri().toString());
-            }
-          }
->>>>>>> 8c445d43
         }
       }
 
