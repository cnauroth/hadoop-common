--- conflicted
+++ resolved
@@ -1777,7 +1777,6 @@
       CloudBlockBlobWrapper blob = getBlobReference(key);
       storePermissionStatus(blob, permissionStatus);
 
-<<<<<<< HEAD
       // Set up request options.
       //
       BlobRequestOptions options = new BlobRequestOptions();
@@ -1787,9 +1786,6 @@
           options.setRetryPolicyFactory(new BandwidthThrottleRetry ());
       }
 
-
-=======
->>>>>>> f3da8b48
       // Create the output stream for the Azure blob.
       //
       OutputStream outputStream = blob.openOutputStream(
@@ -2355,9 +2351,11 @@
 
       // Set up request options for retry policy if it is bandwidth throttled.
       //
-      BlobRequestOptions options = null;
+      BlobRequestOptions options = getDownloadOptions();
       if (isBandwidthThrottled()){
-        options = new BlobRequestOptions();
+        if (null == options) {
+          options = new BlobRequestOptions();
+        }
         options.setRetryPolicyFactory(new BandwidthThrottleRetry());
       }
 
@@ -2365,11 +2363,7 @@
       //
       CloudBlockBlobWrapper blob = getBlobReference(key);
       BufferedInputStream inBufStream = new BufferedInputStream(
-<<<<<<< HEAD
           blob.openInputStream(options, getInstrumentedContext()));
-=======
-          blob.openInputStream(getDownloadOptions(), getInstrumentedContext()));
->>>>>>> f3da8b48
 
       // Return a data input stream.
       //
@@ -2403,19 +2397,18 @@
 
       // Set up request options for retry policy if it is bandwidth throttled.
       //
-      BlobRequestOptions options = null;
+      BlobRequestOptions options = getDownloadOptions();
       if (isBandwidthThrottled()){
-        options = new BlobRequestOptions();
+        if (null != options) {
+          options = new BlobRequestOptions();
+        }
+
         options.setRetryPolicyFactory(new BandwidthThrottleRetry());
       }
 
       // Open input stream and seek to the start offset.
       //
-<<<<<<< HEAD
       InputStream in = blob.openInputStream(options, getInstrumentedContext());
-=======
-      InputStream in = blob.openInputStream(getDownloadOptions(), getInstrumentedContext());
->>>>>>> f3da8b48
 
       // Create a data input stream.
       //
