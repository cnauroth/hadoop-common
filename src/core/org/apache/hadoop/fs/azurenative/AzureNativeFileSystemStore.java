--- conflicted
+++ resolved
@@ -123,13 +123,10 @@
       throw new IllegalArgumentException("Null instrumentation");
     }
     this.instrumentation = instrumentation;
-<<<<<<< HEAD
     this.blockUploadGaugeUpdater = new BlockUploadGaugeUpdater(instrumentation);
-=======
     if (null == this.storageInteractionLayer) {
       this.storageInteractionLayer = new StorageInterfaceImpl();
     }
->>>>>>> acea9085
 
     // Check that URI exists.
     //
