/**
 * Licensed to the Apache Software Foundation (ASF) under one
 * or more contributor license agreements.  See the NOTICE file
 * distributed with this work for additional information
 * regarding copyright ownership.  The ASF licenses this file
 * to you under the Apache License, Version 2.0 (the
 * "License"); you may not use this file except in compliance
 * with the License.  You may obtain a copy of the License at
 *
 *     http://www.apache.org/licenses/LICENSE-2.0
 *
 * Unless required by applicable law or agreed to in writing, software
 * distributed under the License is distributed on an "AS IS" BASIS,
 * WITHOUT WARRANTIES OR CONDITIONS OF ANY KIND, either express or implied.
 * See the License for the specific language governing permissions and
 * limitations under the License.
 */

package org.apache.hadoop.fs;

/** 
 * This class contains constants for configuration keys used
 * in the common code.
 *
 */

public class CommonConfigurationKeys {
  
  /** See src/core/core-default.xml */
  public static final String  FS_DEFAULT_NAME_KEY = "fs.default.name";
  public static final String  FS_DEFAULT_NAME_DEFAULT = "file:///";

  /** See src/core/core-default.xml */
  public static final String  HADOOP_SECURITY_GROUP_MAPPING =
    "hadoop.security.group.mapping";
  /** See src/core/core-default.xml */
  public static final String  HADOOP_SECURITY_AUTHENTICATION =
    "hadoop.security.authentication";
  /** See src/core/core-default.xml */
  public static final String HADOOP_SECURITY_AUTHORIZATION =
    "hadoop.security.authorization";
  /** See src/core/core-default.xml */
  public static final String HADOOP_SECURITY_INSTRUMENTATION_REQUIRES_ADMIN = 
      "hadoop.security.instrumentation.requires.admin";
  /** See src/core/core-default.xml */
  public static final String  HADOOP_SECURITY_SERVICE_USER_NAME_KEY = 
    "hadoop.security.service.user.name.key";
  /** See src/core/core-default.xml */
  public static final String HADOOP_SECURITY_TOKEN_SERVICE_USE_IP =
    "hadoop.security.token.service.use_ip";
  public static final boolean HADOOP_SECURITY_TOKEN_SERVICE_USE_IP_DEFAULT =
      true;
  public static final String HADOOP_SECURITY_USE_WEAK_HTTP_CRYPTO_KEY =
      "hadoop.security.use-weak-http-crypto";
  public static final boolean HADOOP_SECURITY_USE_WEAK_HTTP_CRYPTO_DEFAULT =
      false;
  
  public static final String IPC_SERVER_RPC_READ_THREADS_KEY =
                                        "ipc.server.read.threadpool.size";
  public static final int IPC_SERVER_RPC_READ_THREADS_DEFAULT = 1;

  public static final String  IO_NATIVE_LIB_AVAILABLE_KEY =
      "hadoop.native.lib";
  /** Default value for IO_NATIVE_LIB_AVAILABLE_KEY */
  public static final boolean IO_NATIVE_LIB_AVAILABLE_DEFAULT = true;

  /** Internal buffer size for Snappy compressor/decompressors */
  public static final String IO_COMPRESSION_CODEC_SNAPPY_BUFFERSIZE_KEY =
      "io.compression.codec.snappy.buffersize";

  /** Default value for IO_COMPRESSION_CODEC_SNAPPY_BUFFERSIZE_KEY */
  public static final int IO_COMPRESSION_CODEC_SNAPPY_BUFFERSIZE_DEFAULT =
      256 * 1024;
<<<<<<< HEAD
=======

  /** See src/core/core-default.xml */
  public static final String HADOOP_RELAXED_VERSION_CHECK_KEY =
      "hadoop.relaxed.worker.version.check";
  public static final boolean HADOOP_RELAXED_VERSION_CHECK_DEFAULT = false;

  /** See src/core/core-default.xml */
  public static final String HADOOP_SKIP_VERSION_CHECK_KEY =
      "hadoop.skip.worker.version.check";
  public static final boolean HADOOP_SKIP_VERSION_CHECK_DEFAULT = false;

  /** Enable/Disable aliases serving from jetty */
  public static final String HADOOP_JETTY_LOGS_SERVE_ALIASES =
    "hadoop.jetty.logs.serve.aliases";
  public static final boolean DEFAULT_HADOOP_JETTY_LOGS_SERVE_ALIASES =
    true;
>>>>>>> edbe2876
}
<|MERGE_RESOLUTION|>--- conflicted
+++ resolved
@@ -71,8 +71,6 @@
   /** Default value for IO_COMPRESSION_CODEC_SNAPPY_BUFFERSIZE_KEY */
   public static final int IO_COMPRESSION_CODEC_SNAPPY_BUFFERSIZE_DEFAULT =
       256 * 1024;
-<<<<<<< HEAD
-=======
 
   /** See src/core/core-default.xml */
   public static final String HADOOP_RELAXED_VERSION_CHECK_KEY =
@@ -89,5 +87,4 @@
     "hadoop.jetty.logs.serve.aliases";
   public static final boolean DEFAULT_HADOOP_JETTY_LOGS_SERVE_ALIASES =
     true;
->>>>>>> edbe2876
 }
