/**
 * Licensed to the Apache Software Foundation (ASF) under one
 * or more contributor license agreements.  See the NOTICE file
 * distributed with this work for additional information
 * regarding copyright ownership.  The ASF licenses this file
 * to you under the Apache License, Version 2.0 (the
 * "License"); you may not use this file except in compliance
 * with the License.  You may obtain a copy of the License at
 *
 *     http://www.apache.org/licenses/LICENSE-2.0
 *
 * Unless required by applicable law or agreed to in writing, software
 * distributed under the License is distributed on an "AS IS" BASIS,
 * WITHOUT WARRANTIES OR CONDITIONS OF ANY KIND, either express or implied.
 * See the License for the specific language governing permissions and
 * limitations under the License.
 */
package org.apache.hadoop.util;

import java.io.BufferedReader;
import java.io.File;
import java.io.IOException;
import java.io.InputStreamReader;
import java.util.Map;
import java.util.Timer;
import java.util.TimerTask;
import java.util.concurrent.atomic.AtomicBoolean;

import org.apache.commons.logging.Log;
import org.apache.commons.logging.LogFactory;
import org.apache.hadoop.conf.Configuration;

/** 
 * A base class for running a Unix command.
 * 
 * <code>Shell</code> can be used to run unix commands like <code>du</code> or
 * <code>df</code>. It also offers facilities to gate commands by 
 * time-intervals.
 */
abstract public class Shell {
  
  public static final Log LOG = LogFactory.getLog(Shell.class);


  /** Centralized logic to discover and validate the sanity of the Hadoop home directory.
   *  Returns either NULL or a directory that exists and was specified via either
   *  -Dhadoop.home.dir or the HADOOP_HOME ENV variable.  This does a lot of work
   *  so it should only be called privately for initialization once per process.
   **/
  private static String checkHadoopHome() {

    // first check the Dflag hadoop.home.dir with JVM scope
    String home = System.getProperty("hadoop.home.dir");

    // fall back to the system/user-global env variable
    if (home == null) {
      home = System.getenv("HADOOP_HOME");
    }

    try {

       // couldn't find either setting for hadoop's home directory
       if (home == null) {
         throw new IOException("Neither HADOOP_HOME, nor hadoop.home.dir are set.");
       }

       // check that the home setting is actually a directory that exists
       File homedir = new File(home);
       if (!homedir.isAbsolute() || !homedir.exists() || !homedir.isDirectory()) {
         throw new IOException("Hadoop home directory "+homedir+" does not exist, is not a directory, or is not an absolute path.");
       }

       home = homedir.getCanonicalPath();

    } catch (IOException ioe)
    {
       LOG.error("Failed to detect a valid hadoop home directory", ioe);
       home = null;
    }
    
    return home;
  }
  private static String HADOOP_HOME_DIR = checkHadoopHome();

  // Public getter, throws an exception if HADOOP_HOME failed validation
  // checks and is being referenced downstream.
  public static final String getHadoopHome() throws IOException {
    if (HADOOP_HOME_DIR == null)
    {
      throw new IOException("Misconfigured HADOOP_HOME cannot be referenced.");
    }

    return HADOOP_HOME_DIR;
  }

  /** fully qualify the path to a binary that should be in a known hadoop bin location.
   *  This is primarily useful for disambiguating call-outs to executable sub-components
   *  of Hadoop to avoid clashes with other executables that may be in the path.
   *  
   *  Caveat:  this call doesn't just format the path to the bin directory.  It also checks
   *  for file existence of the composed path.  
   *  The output of this call should be cached by callers.
   * */
  public static final String getQualifiedBinPath(String executable) throws IOException {
    // construct hadoop bin path to the specified executable
    String fullExeName = HADOOP_HOME_DIR + File.separator + "bin" 
	                + File.separator + executable;

    File exeFile = new File(fullExeName);
    if (!exeFile.exists()) {
      throw new IOException("Could not locate executable "+fullExeName+" in the Hadoop binaries.");
    }

    return exeFile.getCanonicalPath();
  }

  /** Set to true on Windows platforms */
  public static final boolean WINDOWS /* borrowed from Path.WINDOWS */
                = System.getProperty("os.name").startsWith("Windows");

  /* Set flag for aiding Windows porting temporarily for branch-1-win*/
  // TODO - this needs to be fixed
  public static final boolean DISABLEWINDOWS_TEMPORARILY = WINDOWS; 
  

  /** a Windows utility to emulate Unix commands */
  public static final String WINUTILS = getWinUtilsPath();

  public static final String getWinUtilsPath() {
    String winUtilsPath = null;

    try {
      if (WINDOWS) {
        winUtilsPath = getQualifiedBinPath("winutils.exe");
      }
    }catch (IOException ioe) {
       LOG.error("Failed to locate the native winutils binary in the hadoop binary path ", ioe);
    }

    return winUtilsPath;
  }

  /** a Unix command to get the current user's name */
  public final static String USER_NAME_COMMAND = "whoami";

  /** Windows CreateProcess synchronization object */
  public static final Object WindowsProcessLaunchLock = new Object();

  /** Return a command to get the current user's groups list */
  public static String[] getGroupsCommand() {
    return (WINDOWS)? new String[]{"cmd", "/c", "groups"}
                    : new String[]{"bash", "-c", "groups"};
  }

  /** Return a command to get a given user's groups list */
  public static String[] getGroupsForUserCommand(final String user) {
    //'groups username' command return is non-consistent across different unixes
    return (WINDOWS)? new String[] { WINUTILS, "groups", user}
                    : new String [] {"bash", "-c", "id -Gn " + user};
  }

  /** Return a command to get a given netgroup's user list */
  public static String[] getUsersForNetgroupCommand(final String netgroup) {
    //'groups username' command return is non-consistent across different unixes
    return (WINDOWS)? new String [] {"cmd", "/c", "getent netgroup " + netgroup}
                    : new String [] {"bash", "-c", "getent netgroup " + netgroup};
  }

  /** Return a command to get permission information. */
  public static String[] getGetPermissionCommand() {
    return (WINDOWS) ? new String[] { WINUTILS, "ls" }
                     : new String[] { "/bin/ls", "-ld" };
  }

  /** Return a command to set permission */
  public static String[] getSetPermissionCommand(String perm, boolean recursive) {
    if (recursive) {
      return (WINDOWS) ? new String[] { WINUTILS, "chmod", "-R", perm }
                         : new String[] { "chmod", "-R", perm };
    } else {
      return (WINDOWS) ? new String[] { WINUTILS, "chmod", perm }
                       : new String[] { "chmod", perm };
    }
  }

  /** Return a command to set owner */
  public static String[] getSetOwnerCommand(String owner) {
    return (WINDOWS) ? new String[] { WINUTILS, "chown", owner }
                     : new String[] { "chown", owner };
  }
  
  public static String[] getSymlinkCommand(String target, String link) {
    return WINDOWS ? new String[] { WINUTILS, "symlink", link, target }
                   : new String[] { "ln", "-s", target, link };
  }

  /**Time after which the executing script would be timedout*/
  protected long timeOutInterval = 0L;
  /** If or not script timed out*/
  private AtomicBoolean timedOut;

  /** a Unix command to get ulimit of a process. */
  public static final String ULIMIT_COMMAND = "ulimit";
  
  /** 
   * Get the Unix command for setting the maximum virtual memory available
   * to a given child process. This is only relevant when we are forking a
   * process from within the Mapper or the Reducer implementations.
   * Also see Hadoop Pipes and Hadoop Streaming.
   * 
   * It also checks to ensure that we are running on a *nix platform else 
   * (e.g. in Cygwin/Windows) it returns <code>null</code>.
   * @param memoryLimit virtual memory limit
   * @return a <code>String[]</code> with the ulimit command arguments or 
   *         <code>null</code> if we are running on a non *nix platform or
   *         if the limit is unspecified.
   */
  public static String[] getUlimitMemoryCommand(int memoryLimit) {
    // ulimit isn't supported on Windows
    if (WINDOWS) {
      return null;
    }
    
    return new String[] {ULIMIT_COMMAND, "-v", String.valueOf(memoryLimit)};
  }
  
  /** 
   * Get the Unix command for setting the maximum virtual memory available
   * to a given child process. This is only relevant when we are forking a
   * process from within the {@link org.apache.hadoop.mapred.Mapper} or the 
   * {@link org.apache.hadoop.mapred.Reducer} implementations 
   * e.g. <a href="{@docRoot}/org/apache/hadoop/mapred/pipes/package-summary.html">Hadoop Pipes</a> 
   * or <a href="{@docRoot}/org/apache/hadoop/streaming/package-summary.html">Hadoop Streaming</a>.
   * 
   * It also checks to ensure that we are running on a *nix platform else 
   * (e.g. in Cygwin/Windows) it returns <code>null</code>.
   * @param conf configuration
   * @return a <code>String[]</code> with the ulimit command arguments or 
   *         <code>null</code> if we are running on a non *nix platform or
   *         if the limit is unspecified.
   * @deprecated Use {@link #getUlimitMemoryCommand(int)}
   */
  @Deprecated
  public static String[] getUlimitMemoryCommand(Configuration conf) {
    // ulimit isn't supported on Windows
    if (WINDOWS) {
      return null;
    }
    
    // get the memory limit from the configuration
    String ulimit = conf.get("mapred.child.ulimit");
    if (ulimit == null) {
      return null;
    }
    
    // Parse it to ensure it is legal/sane
    int memoryLimit = Integer.valueOf(ulimit);
    
    return getUlimitMemoryCommand(memoryLimit);
  }
  
<<<<<<< HEAD
=======
  /** Set to true on Windows platforms */
  public static final boolean WINDOWS
                = System.getProperty("os.name").startsWith("Windows");
  
  public static final boolean LINUX
                = System.getProperty("os.name").startsWith("Linux");

  /* Set flag for aiding Windows porting temporarily for branch-1-win*/
  // TODO - this needs to be fixed
  public static final boolean DISABLEWINDOWS_TEMPORARILY = WINDOWS; 
  
>>>>>>> c498942c
  private long    interval;   // refresh interval in msec
  private long    lastTime;   // last time the command was performed
  private Map<String, String> environment; // env for the command execution
  private File dir;
  private Process process; // sub process used to execute the command
  private int exitCode;

  /**If or not script finished executing*/
  private volatile AtomicBoolean completed;
  
  public Shell() {
    this(0L);
  }
  
  /**
   * @param interval the minimum duration to wait before re-executing the 
   *        command.
   */
  public Shell( long interval ) {
    this.interval = interval;
    this.lastTime = (interval<0) ? 0 : -interval;
  }
  
  /** set the environment for the command 
   * @param env Mapping of environment variables
   */
  protected void setEnvironment(Map<String, String> env) {
    this.environment = env;
  }

  /** set the working directory 
   * @param dir The directory where the command would be executed
   */
  protected void setWorkingDirectory(File dir) {
    this.dir = dir;
  }

  /** check to see if a command needs to be executed and execute if needed */
  protected void run() throws IOException {
    if (lastTime + interval > System.currentTimeMillis())
      return;
    exitCode = 0; // reset for next run
    runCommand();
  }

  /** Run a command */
  private void runCommand() throws IOException { 
    ProcessBuilder builder = new ProcessBuilder(getExecString());
    Timer timeOutTimer = null;
    ShellTimeoutTimerTask timeoutTimerTask = null;
    timedOut = new AtomicBoolean(false);
    completed = new AtomicBoolean(false);
    
    if (environment != null) {
      builder.environment().putAll(this.environment);
    }
    if (dir != null) {
      builder.directory(this.dir);
    }

    if (Shell.WINDOWS) {
      synchronized (WindowsProcessLaunchLock) {
        // To workaround the race condition issue with child processes
        // inheriting unintended handles during process launch that can
        // lead to hangs on reading output and error streams, we
        // serialize process creation. More info available at:
        // http://support.microsoft.com/kb/315939
        process = builder.start();
      }
    } else {
      process = builder.start();
    }

    if (timeOutInterval > 0) {
      timeOutTimer = new Timer();
      timeoutTimerTask = new ShellTimeoutTimerTask(
          this);
      //One time scheduling.
      timeOutTimer.schedule(timeoutTimerTask, timeOutInterval);
    }
    final BufferedReader errReader = 
            new BufferedReader(new InputStreamReader(process
                                                     .getErrorStream()));
    BufferedReader inReader = 
            new BufferedReader(new InputStreamReader(process
                                                     .getInputStream()));
    final StringBuffer errMsg = new StringBuffer();
    
    // read error and input streams as this would free up the buffers
    // free the error stream buffer
    Thread errThread = new Thread() {
      @Override
      public void run() {
        try {
          String line = errReader.readLine();
          while((line != null) && !isInterrupted()) {
            errMsg.append(line);
            errMsg.append(System.getProperty("line.separator"));
            line = errReader.readLine();
          }
        } catch(IOException ioe) {
          LOG.warn("Error reading the error stream", ioe);
        }
      }
    };
    try {
      errThread.start();
    } catch (IllegalStateException ise) { }
    try {
      parseExecResult(inReader); // parse the output
      // clear the input stream buffer
      String line = inReader.readLine();
      while(line != null) { 
        line = inReader.readLine();
      }
      // wait for the process to finish and check the exit code
      exitCode  = process.waitFor();
      try {
        // make sure that the error thread exits
        errThread.join();
      } catch (InterruptedException ie) {
        LOG.warn("Interrupted while reading the error stream", ie);
      }
      completed.set(true);
      //the timeout thread handling
      //taken care in finally block
      if (exitCode != 0) {
        throw new ExitCodeException(exitCode, errMsg.toString());
      }
    } catch (InterruptedException ie) {
      throw new IOException(ie.toString());
    } finally {
      if ((timeOutTimer!=null) && !timedOut.get()) {
        timeOutTimer.cancel();
      }
      // close the input stream
      try {
        inReader.close();
      } catch (IOException ioe) {
        LOG.warn("Error while closing the input stream", ioe);
      }
      if (!completed.get()) {
        errThread.interrupt();
      }
      try {
        errReader.close();
      } catch (IOException ioe) {
        LOG.warn("Error while closing the error stream", ioe);
      }
      process.destroy();
      lastTime = System.currentTimeMillis();
    }
  }

  /** return an array containing the command name & its parameters */ 
  protected abstract String[] getExecString();
  
  /** Parse the execution result */
  protected abstract void parseExecResult(BufferedReader lines)
  throws IOException;

  /** get the current sub-process executing the given command 
   * @return process executing the command
   */
  public Process getProcess() {
    return process;
  }

  /** get the exit code 
   * @return the exit code of the process
   */
  public int getExitCode() {
    return exitCode;
  }

  /**
   * This is an IOException with exit code added.
   */
  public static class ExitCodeException extends IOException {
    int exitCode;
    
    public ExitCodeException(int exitCode, String message) {
      super(message);
      this.exitCode = exitCode;
    }
    
    public int getExitCode() {
      return exitCode;
    }
  }
  
  /**
   * A simple shell command executor.
   * 
   * <code>ShellCommandExecutor</code>should be used in cases where the output 
   * of the command needs no explicit parsing and where the command, working 
   * directory and the environment remains unchanged. The output of the command 
   * is stored as-is and is expected to be small.
   */
  public static class ShellCommandExecutor extends Shell {
    
    private String[] command;
    private StringBuffer output;
    
    
    public ShellCommandExecutor(String[] execString) {
      this(execString, null);
    }
    
    public ShellCommandExecutor(String[] execString, File dir) {
      this(execString, dir, null);
    }
   
    public ShellCommandExecutor(String[] execString, File dir, 
                                 Map<String, String> env) {
      this(execString, dir, env , 0L);
    }

    /**
     * Create a new instance of the ShellCommandExecutor to execute a command.
     * 
     * @param execString The command to execute with arguments
     * @param dir If not-null, specifies the directory which should be set
     *            as the current working directory for the command.
     *            If null, the current working directory is not modified.
     * @param env If not-null, environment of the command will include the
     *            key-value pairs specified in the map. If null, the current
     *            environment is not modified.
     * @param timeout Specifies the time in milliseconds, after which the
     *                command will be killed and the status marked as timedout.
     *                If 0, the command will not be timed out. 
     */
    public ShellCommandExecutor(String[] execString, File dir, 
        Map<String, String> env, long timeout) {
      command = execString.clone();
      if (dir != null) {
        setWorkingDirectory(dir);
      }
      if (env != null) {
        setEnvironment(env);
      }
      timeOutInterval = timeout;
    }
        

    /** Execute the shell command. */
    public void execute() throws IOException {
      this.run();    
    }

    protected String[] getExecString() {
      return command;
    }

    protected void parseExecResult(BufferedReader lines) throws IOException {
      output = new StringBuffer();
      char[] buf = new char[512];
      int nRead;
      while ( (nRead = lines.read(buf, 0, buf.length)) > 0 ) {
        output.append(buf, 0, nRead);
      }
    }
    
    /** Get the output of the shell command.*/
    public String getOutput() {
      return (output == null) ? "" : output.toString();
    }

    /**
     * Returns the commands of this instance.
     * Arguments with spaces in are presented with quotes round; other
     * arguments are presented raw
     *
     * @return a string representation of the object.
     */
    public String toString() {
      StringBuilder builder = new StringBuilder();
      String[] args = getExecString();
      for (String s : args) {
        if (s.indexOf(' ') >= 0) {
          builder.append('"').append(s).append('"');
        } else {
          builder.append(s);
        }
        builder.append(' ');
      }
      return builder.toString();
    }
  }
  
  /**
   * To check if the passed script to shell command executor timed out or
   * not.
   * 
   * @return if the script timed out.
   */
  public boolean isTimedOut() {
    return timedOut.get();
  }
  
  /**
   * Set if the command has timed out.
   * 
   */
  private void setTimedOut() {
    this.timedOut.set(true);
  }
  
  /** 
   * Static method to execute a shell command. 
   * Covers most of the simple cases without requiring the user to implement  
   * the <code>Shell</code> interface.
   * @param cmd shell command to execute.
   * @return the output of the executed command.
   */
  public static String execCommand(String ... cmd) throws IOException {
    return execCommand(null, cmd, 0L);
  }
  
  /** 
   * Static method to execute a shell command. 
   * Covers most of the simple cases without requiring the user to implement  
   * the <code>Shell</code> interface.
   * @param env the map of environment key=value
   * @param cmd shell command to execute.
   * @param timeout time in milliseconds after which script should be marked timeout
   * @return the output of the executed command.o
   */
  
  public static String execCommand(Map<String, String> env, String[] cmd,
      long timeout) throws IOException {
    ShellCommandExecutor exec = new ShellCommandExecutor(cmd, null, env, 
                                                          timeout);
    exec.execute();
    return exec.getOutput();
  }

  /** 
   * Static method to execute a shell command. 
   * Covers most of the simple cases without requiring the user to implement  
   * the <code>Shell</code> interface.
   * @param env the map of environment key=value
   * @param cmd shell command to execute.
   * @return the output of the executed command.
   */
  public static String execCommand(Map<String,String> env, String ... cmd) 
  throws IOException {
    return execCommand(env, cmd, 0L);
  }
  
  /**
   * Timer which is used to timeout scripts spawned off by shell.
   */
  private static class ShellTimeoutTimerTask extends TimerTask {

    private Shell shell;

    public ShellTimeoutTimerTask(Shell shell) {
      this.shell = shell;
    }

    @Override
    public void run() {
      Process p = shell.getProcess();
      try {
        p.exitValue();
      } catch (Exception e) {
        //Process has not terminated.
        //So check if it has completed 
        //if not just destroy it.
        if (p != null && !shell.completed.get()) {
          shell.setTimedOut();
          p.destroy();
        }
      }
    }
  }
}<|MERGE_RESOLUTION|>--- conflicted
+++ resolved
@@ -115,13 +115,15 @@
   }
 
   /** Set to true on Windows platforms */
-  public static final boolean WINDOWS /* borrowed from Path.WINDOWS */
+  public static final boolean WINDOWS
                 = System.getProperty("os.name").startsWith("Windows");
+  
+  public static final boolean LINUX
+                = System.getProperty("os.name").startsWith("Linux");
 
   /* Set flag for aiding Windows porting temporarily for branch-1-win*/
   // TODO - this needs to be fixed
   public static final boolean DISABLEWINDOWS_TEMPORARILY = WINDOWS; 
-  
 
   /** a Windows utility to emulate Unix commands */
   public static final String WINUTILS = getWinUtilsPath();
@@ -259,20 +261,6 @@
     return getUlimitMemoryCommand(memoryLimit);
   }
   
-<<<<<<< HEAD
-=======
-  /** Set to true on Windows platforms */
-  public static final boolean WINDOWS
-                = System.getProperty("os.name").startsWith("Windows");
-  
-  public static final boolean LINUX
-                = System.getProperty("os.name").startsWith("Linux");
-
-  /* Set flag for aiding Windows porting temporarily for branch-1-win*/
-  // TODO - this needs to be fixed
-  public static final boolean DISABLEWINDOWS_TEMPORARILY = WINDOWS; 
-  
->>>>>>> c498942c
   private long    interval;   // refresh interval in msec
   private long    lastTime;   // last time the command was performed
   private Map<String, String> environment; // env for the command execution
