--- conflicted
+++ resolved
@@ -397,17 +397,6 @@
         while (running) {
           long now = System.currentTimeMillis();
           if (lastMasterKeyUpdate + keyUpdateInterval < now) {
-<<<<<<< HEAD
-            synchronized (AbstractDelegationTokenSecretManager.this) {
-              if (running) {
-                try {
-                  rollMasterKey();
-                  lastMasterKeyUpdate = now;
-                } catch (IOException e) {
-                  LOG.error("Master key updating failed. "
-                            + StringUtils.stringifyException(e));
-                }
-=======
             if (running) {
               try {
                 rollMasterKey();
@@ -415,22 +404,13 @@
               } catch (IOException e) {
                 LOG.error("Master key updating failed. "
                     + StringUtils.stringifyException(e));
->>>>>>> edbe2876
               }
             }
           }
           if (lastTokenCacheCleanup + tokenRemoverScanInterval < now) {
-<<<<<<< HEAD
-            synchronized (AbstractDelegationTokenSecretManager.this) {
-              if (running) {
-                removeExpiredToken();
-                lastTokenCacheCleanup = now;
-              }
-=======
             if (running) {
               removeExpiredToken();
               lastTokenCacheCleanup = now;
->>>>>>> edbe2876
             }
           }
           try {
