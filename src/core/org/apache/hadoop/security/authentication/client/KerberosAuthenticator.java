--- conflicted
+++ resolved
@@ -194,12 +194,8 @@
           GSSContext gssContext = null;
           try {
             GSSManager gssManager = GSSManager.getInstance();
-<<<<<<< HEAD
-            String servicePrincipal = "HTTP/" + KerberosAuthenticator.this.url.getHost();
-=======
             String servicePrincipal = KerberosUtil.getServicePrincipal("HTTP",
                 KerberosAuthenticator.this.url.getHost());
->>>>>>> edbe2876
             Oid oid = KerberosUtil.getOidInstance("NT_GSS_KRB5_PRINCIPAL");
             GSSName serviceName = gssManager.createName(servicePrincipal,
                                                         oid);
