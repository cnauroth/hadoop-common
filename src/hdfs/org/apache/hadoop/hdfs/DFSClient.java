/**
 * Licensed to the Apache Software Foundation (ASF) under one
 * or more contributor license agreements.  See the NOTICE file
 * distributed with this work for additional information
 * regarding copyright ownership.  The ASF licenses this file
 * to you under the Apache License, Version 2.0 (the
 * "License"); you may not use this file except in compliance
 * with the License.  You may obtain a copy of the License at
 *
 *     http://www.apache.org/licenses/LICENSE-2.0
 *
 * Unless required by applicable law or agreed to in writing, software
 * distributed under the License is distributed on an "AS IS" BASIS,
 * WITHOUT WARRANTIES OR CONDITIONS OF ANY KIND, either express or implied.
 * See the License for the specific language governing permissions and
 * limitations under the License.
 */
package org.apache.hadoop.hdfs;

import org.apache.hadoop.io.*;
import org.apache.hadoop.io.retry.RetryPolicies;
import org.apache.hadoop.io.retry.RetryPolicy;
import org.apache.hadoop.io.retry.RetryProxy;
import org.apache.hadoop.io.retry.RetryUtils;
import org.apache.hadoop.fs.*;
import org.apache.hadoop.fs.permission.FsPermission;
import org.apache.hadoop.ipc.*;
import org.apache.hadoop.fs.FileAlreadyExistsException;
import org.apache.hadoop.net.DNS;
import org.apache.hadoop.net.NetUtils;
import org.apache.hadoop.classification.InterfaceAudience;
import org.apache.hadoop.conf.*;
import org.apache.hadoop.hdfs.DistributedFileSystem.DiskStatus;
import org.apache.hadoop.hdfs.protocol.*;
import org.apache.hadoop.hdfs.protocol.DataTransferProtocol.PipelineAck;
import org.apache.hadoop.hdfs.security.token.block.InvalidBlockTokenException;
import org.apache.hadoop.hdfs.security.token.block.BlockTokenIdentifier;
import org.apache.hadoop.hdfs.security.token.delegation.DelegationTokenIdentifier;
import org.apache.hadoop.hdfs.server.common.HdfsConstants;
import org.apache.hadoop.hdfs.server.common.UpgradeStatusReport;
import org.apache.hadoop.hdfs.server.datanode.DataNode;
import org.apache.hadoop.hdfs.server.namenode.NameNode;
import org.apache.hadoop.hdfs.server.namenode.NotReplicatedYetException;
import org.apache.hadoop.hdfs.server.namenode.SafeModeException;
import org.apache.hadoop.security.AccessControlException;
import org.apache.hadoop.security.SecurityUtil;
import org.apache.hadoop.security.UserGroupInformation;
import org.apache.hadoop.security.token.Token;
import org.apache.hadoop.security.token.SecretManager.InvalidToken;
import org.apache.hadoop.security.token.TokenRenewer;
import org.apache.hadoop.util.*;

import org.apache.commons.logging.*;

import java.io.*;
import java.net.*;
import java.util.*;
import java.util.concurrent.TimeUnit;
import java.util.concurrent.ConcurrentHashMap;
import java.nio.BufferOverflowException;
import java.nio.ByteBuffer;

import javax.net.SocketFactory;

import sun.net.util.IPAddressUtil;

/********************************************************
 * DFSClient can connect to a Hadoop Filesystem and 
 * perform basic file tasks.  It uses the ClientProtocol
 * to communicate with a NameNode daemon, and connects 
 * directly to DataNodes to read/write block data.
 *
 * Hadoop DFS users should obtain an instance of 
 * DistributedFileSystem, which uses DFSClient to handle
 * filesystem tasks.
 *
 ********************************************************/
public class DFSClient implements FSConstants, java.io.Closeable {
  public static final Log LOG = LogFactory.getLog(DFSClient.class);
  public static final int MAX_BLOCK_ACQUIRE_FAILURES = 3;
  private static final int TCP_WINDOW_SIZE = 128 * 1024; // 128 KB
  public final ClientProtocol namenode;
  final ClientProtocol rpcNamenode;
  private final InetSocketAddress nnAddress;
  final UserGroupInformation ugi;
  volatile boolean clientRunning = true;
  static Random r = new Random();
  final String clientName;
  private Configuration conf;
  private long defaultBlockSize;
  private short defaultReplication;
  private SocketFactory socketFactory;
  private int socketTimeout;
  private int datanodeWriteTimeout;
  private int timeoutValue;  // read timeout for the socket
  final int writePacketSize;
  private final FileSystem.Statistics stats;
  private int maxBlockAcquireFailures;
  private boolean shortCircuitLocalReads;
  private boolean connectToDnViaHostname;
  private SocketAddress[] localInterfaceAddrs;

  /**
   * We assume we're talking to another CDH server, which supports
   * HDFS-630's addBlock method. If we get a RemoteException indicating
   * it doesn't, we'll set this false and stop trying.
   */
  private volatile boolean serverSupportsHdfs630 = true;
  private volatile boolean serverSupportsHdfs200 = true;
  final int hdfsTimeout;    // timeout value for a DFS operation.
  private final String authority;

  /**
   * A map from file names to {@link DFSOutputStream} objects
   * that are currently being written by this client.
   * Note that a file can only be written by a single client.
   */
  private final Map<String, DFSOutputStream> filesBeingWritten
      = new HashMap<String, DFSOutputStream>();

  /** Create a {@link NameNode} proxy */ 
  public static ClientProtocol createNamenode(Configuration conf) throws IOException {
    return createNamenode(NameNode.getAddress(conf), conf);
  }

  public static ClientProtocol createNamenode( InetSocketAddress nameNodeAddr,
      Configuration conf) throws IOException {
    return createNamenode(createRPCNamenode(nameNodeAddr, conf,
      UserGroupInformation.getCurrentUser()), conf);
  }

  private static ClientProtocol createRPCNamenode(InetSocketAddress nameNodeAddr,
      Configuration conf, UserGroupInformation ugi) 
    throws IOException {
    return (ClientProtocol)RPC.getProxy(ClientProtocol.class,
        ClientProtocol.versionID, nameNodeAddr, ugi, conf,
        NetUtils.getSocketFactory(conf, ClientProtocol.class), 0,
        RetryUtils.getMultipleLinearRandomRetry(
                conf, 
                DFSConfigKeys.DFS_CLIENT_RETRY_POLICY_ENABLED_KEY,
                DFSConfigKeys.DFS_CLIENT_RETRY_POLICY_ENABLED_DEFAULT,
                DFSConfigKeys.DFS_CLIENT_RETRY_POLICY_SPEC_KEY,
                DFSConfigKeys.DFS_CLIENT_RETRY_POLICY_SPEC_DEFAULT
                ),
        false);  
    }

  private static ClientProtocol createNamenode(ClientProtocol rpcNamenode,
      Configuration conf) throws IOException {
    //default policy
    @SuppressWarnings("unchecked")
    final RetryPolicy defaultPolicy = 
        RetryUtils.getDefaultRetryPolicy(
            conf, 
            DFSConfigKeys.DFS_CLIENT_RETRY_POLICY_ENABLED_KEY,
            DFSConfigKeys.DFS_CLIENT_RETRY_POLICY_ENABLED_DEFAULT,
            DFSConfigKeys.DFS_CLIENT_RETRY_POLICY_SPEC_KEY,
            DFSConfigKeys.DFS_CLIENT_RETRY_POLICY_SPEC_DEFAULT,
            SafeModeException.class
            );
    
    //create policy
    RetryPolicy createPolicy = RetryPolicies.retryUpToMaximumCountWithFixedSleep(
        5, LEASE_SOFTLIMIT_PERIOD, TimeUnit.MILLISECONDS);
    
    Map<Class<? extends Exception>,RetryPolicy> remoteExceptionToPolicyMap =
      new HashMap<Class<? extends Exception>, RetryPolicy>();
    remoteExceptionToPolicyMap.put(AlreadyBeingCreatedException.class, createPolicy);

    Map<Class<? extends Exception>,RetryPolicy> exceptionToPolicyMap =
      new HashMap<Class<? extends Exception>, RetryPolicy>();
    exceptionToPolicyMap.put(RemoteException.class, 
        RetryPolicies.retryByRemoteException(
            defaultPolicy, remoteExceptionToPolicyMap));
    RetryPolicy methodPolicy = RetryPolicies.retryByException(
        defaultPolicy, exceptionToPolicyMap);
    Map<String,RetryPolicy> methodNameToPolicyMap = new HashMap<String,RetryPolicy>();
    
    methodNameToPolicyMap.put("create", methodPolicy);

    final ClientProtocol cp = (ClientProtocol) RetryProxy.create(ClientProtocol.class,
        rpcNamenode, defaultPolicy, methodNameToPolicyMap);
    RPC.checkVersion(ClientProtocol.class, ClientProtocol.versionID, cp);
    return cp;
  }

  /** Create {@link ClientDatanodeProtocol} proxy with block/token */
  static ClientDatanodeProtocol createClientDatanodeProtocolProxy (
      DatanodeInfo di, Configuration conf, 
      Block block, Token<BlockTokenIdentifier> token, int socketTimeout,
      boolean connectToDnViaHostname) throws IOException {
    final String dnName = di.getNameWithIpcPort(connectToDnViaHostname);
    LOG.debug("Connecting to " + dnName);
    InetSocketAddress addr = NetUtils.createSocketAddr(dnName);
    if (ClientDatanodeProtocol.LOG.isDebugEnabled()) {
      ClientDatanodeProtocol.LOG.info("ClientDatanodeProtocol addr=" + addr);
    }
    UserGroupInformation ticket = UserGroupInformation
        .createRemoteUser(block.toString());
    ticket.addToken(token);
    return (ClientDatanodeProtocol)RPC.getProxy(ClientDatanodeProtocol.class,
        ClientDatanodeProtocol.versionID, addr, ticket, conf, NetUtils
        .getDefaultSocketFactory(conf), socketTimeout);
  }
        
  /** Create {@link ClientDatanodeProtocol} proxy using kerberos ticket */
  static ClientDatanodeProtocol createClientDatanodeProtocolProxy(
      DatanodeInfo di, Configuration conf, int socketTimeout,
      boolean connectToDnViaHostname) throws IOException {
    final String dnName = di.getNameWithIpcPort(connectToDnViaHostname);
    LOG.debug("Connecting to " + dnName);
    InetSocketAddress addr = NetUtils.createSocketAddr(dnName);
    if (ClientDatanodeProtocol.LOG.isDebugEnabled()) {
      ClientDatanodeProtocol.LOG.info("ClientDatanodeProtocol addr=" + addr);
    }
    return (ClientDatanodeProtocol)RPC.getProxy(ClientDatanodeProtocol.class,
        ClientDatanodeProtocol.versionID, addr, conf, NetUtils
        .getDefaultSocketFactory(conf), socketTimeout);
  }
  
  /**
   * Same as this(NameNode.getAddress(conf), conf);
   * @see #DFSClient(InetSocketAddress, Configuration)
   */
  public DFSClient(Configuration conf) throws IOException {
    this(NameNode.getAddress(conf), conf);
  }

  /**
   * Same as this(nameNodeAddr, conf, null);
   * @see #DFSClient(InetSocketAddress, Configuration, org.apache.hadoop.fs.FileSystem.Statistics)
   */
  public DFSClient(InetSocketAddress nameNodeAddr, Configuration conf
      ) throws IOException {
    this(nameNodeAddr, conf, null);
  }

  /**
   * Same as this(nameNodeAddr, null, conf, stats);
   * @see #DFSClient(InetSocketAddress, ClientProtocol, Configuration, org.apache.hadoop.fs.FileSystem.Statistics) 
   */
  public DFSClient(InetSocketAddress nameNodeAddr, Configuration conf,
                   FileSystem.Statistics stats)
    throws IOException {
    this(nameNodeAddr, null, conf, stats);
  }

  /** 
   * Create a new DFSClient connected to the given nameNodeAddr or rpcNamenode.
   * Exactly one of nameNodeAddr or rpcNamenode must be null.
   */
  DFSClient(InetSocketAddress nameNodeAddr, ClientProtocol rpcNamenode,
      Configuration conf, FileSystem.Statistics stats)
    throws IOException {
    this.conf = conf;
    this.stats = stats;
    this.nnAddress = nameNodeAddr;
    this.socketTimeout = conf.getInt("dfs.socket.timeout", 
                                     HdfsConstants.READ_TIMEOUT);
    this.datanodeWriteTimeout = conf.getInt("dfs.datanode.socket.write.timeout",
                                            HdfsConstants.WRITE_TIMEOUT);
    this.timeoutValue = this.socketTimeout;
    this.socketFactory = NetUtils.getSocketFactory(conf, ClientProtocol.class);
    // dfs.write.packet.size is an internal config variable
    this.writePacketSize = conf.getInt("dfs.write.packet.size", 64*1024);
    this.maxBlockAcquireFailures = getMaxBlockAcquireFailures(conf);

    this.hdfsTimeout = Client.getTimeout(conf);
    ugi = UserGroupInformation.getCurrentUser();
    this.authority = nameNodeAddr == null? "null":
      nameNodeAddr.getHostName() + ":" + nameNodeAddr.getPort();
    String taskId = conf.get("mapred.task.id", "NONMAPREDUCE");
    this.clientName = "DFSClient_" + taskId + "_" + 
        r.nextInt()  + "_" + Thread.currentThread().getId();

    defaultBlockSize = conf.getLong("dfs.block.size", DEFAULT_BLOCK_SIZE);
    defaultReplication = (short) conf.getInt("dfs.replication", 3);

    if (nameNodeAddr != null && rpcNamenode == null) {
      this.rpcNamenode = createRPCNamenode(nameNodeAddr, conf, ugi);
      this.namenode = createNamenode(this.rpcNamenode, conf);
    } else if (nameNodeAddr == null && rpcNamenode != null) {
      //This case is used for testing.
      this.namenode = this.rpcNamenode = rpcNamenode;
    } else {
      throw new IllegalArgumentException(
          "Expecting exactly one of nameNodeAddr and rpcNamenode being null: "
          + "nameNodeAddr=" + nameNodeAddr + ", rpcNamenode=" + rpcNamenode);
    }
    // read directly from the block file if configured.
    this.shortCircuitLocalReads = conf.getBoolean(
        DFSConfigKeys.DFS_CLIENT_READ_SHORTCIRCUIT_KEY,
        DFSConfigKeys.DFS_CLIENT_READ_SHORTCIRCUIT_DEFAULT);
    if (LOG.isDebugEnabled()) {
      LOG.debug("Short circuit read is " + shortCircuitLocalReads);
    }
    this.connectToDnViaHostname = conf.getBoolean(
        DFSConfigKeys.DFS_CLIENT_USE_DN_HOSTNAME,
        DFSConfigKeys.DFS_CLIENT_USE_DN_HOSTNAME_DEFAULT);
    if (LOG.isDebugEnabled()) {
      LOG.debug("Connect to datanode via hostname is " + connectToDnViaHostname);
    }
    String localInterfaces[] =
      conf.getStrings(DFSConfigKeys.DFS_CLIENT_LOCAL_INTERFACES);
    if (null == localInterfaces) {
      localInterfaces = new String[0];
    }
    this.localInterfaceAddrs = getLocalInterfaceAddrs(localInterfaces);
    if (LOG.isDebugEnabled() && 0 != localInterfaces.length) {
      LOG.debug("Using local interfaces [" +
          StringUtils.join(",",localInterfaces)+ "] with addresses [" +
          StringUtils.join(",",localInterfaceAddrs) + "]");
    }
  }

  static int getMaxBlockAcquireFailures(Configuration conf) {
    return conf.getInt("dfs.client.max.block.acquire.failures",
                       MAX_BLOCK_ACQUIRE_FAILURES);
  }

  private void checkOpen() throws IOException {
    if (!clientRunning) {
      IOException result = new IOException("Filesystem closed");
      throw result;
    }
  }

  /** Return the lease renewer instance. The renewer thread won't start
   *  until the first output stream is created. The same instance will
   *  be returned until all output streams are closed.
   */
  public synchronized LeaseRenewer getLeaseRenewer() throws IOException {
      return LeaseRenewer.getInstance(authority, ugi, this);
  }

  /** Get a lease and start automatic renewal */
  private void beginFileLease(final String src, final DFSOutputStream out) 
      throws IOException {
    getLeaseRenewer().put(src, out, this);
  }

  /** Stop renewal of lease for the file. */
  void endFileLease(final String src) throws IOException {
    getLeaseRenewer().closeFile(src, this);
  }
    

  /** Put a file. Only called from LeaseRenewer, where proper locking is
   *  enforced to consistently update its local dfsclients array and 
   *  client's filesBeingWritten map.
   */
  void putFileBeingWritten(final String src, final DFSOutputStream out) {
    synchronized(filesBeingWritten) {
      filesBeingWritten.put(src, out);
    }
  }

  /** Remove a file. Only called from LeaseRenewer. */
  void removeFileBeingWritten(final String src) {
    synchronized(filesBeingWritten) {
      filesBeingWritten.remove(src);
    }
  }

  /** Is file-being-written map empty? */
  boolean isFilesBeingWrittenEmpty() {
    synchronized(filesBeingWritten) {
      return filesBeingWritten.isEmpty();
    }
  }

  /**
   * Renew leases.
   * @return true if lease was renewed. May return false if this
   * client has been closed or has no files open.
   **/
  boolean renewLease() throws IOException {
    if (clientRunning && !isFilesBeingWrittenEmpty()) {
      namenode.renewLease(clientName);
      return true;
    }
    return false;
  }

  /** Abort and release resources held.  Ignore all errors. */
  void abort() {
    clientRunning = false;
    closeAllFilesBeingWritten(true);
    
    try {
      // remove reference to this client and stop the renewer,
      // if there is no more clients under the renewer.
      getLeaseRenewer().closeClient(this);
    } catch (IOException ioe) {
      LOG.info("Exception occurred while aborting the client. " + ioe);
    }
    RPC.stopProxy(rpcNamenode); // close connections to the namenode
  }

  /** Close/abort all files being written. */
  private void closeAllFilesBeingWritten(final boolean abort) {
    for(;;) {
      final String src;
      final DFSOutputStream out;
      synchronized(filesBeingWritten) {
        if (filesBeingWritten.isEmpty()) {
          return;
        }
        src = filesBeingWritten.keySet().iterator().next();
        out = filesBeingWritten.remove(src);
      }
      if (out != null) {
        try {
          if (abort) {
            out.abort();
          } else {
            out.close();
          }
        } catch(IOException ie) {
          LOG.error("Failed to " + (abort? "abort": "close") + " file " + src,
              ie);
        }
      }
    }
  }

  /**
   * Close the file system, abandoning all of the leases and files being
   * created and close connections to the namenode.
   */
  public synchronized void close() throws IOException {
    if(clientRunning) {
      closeAllFilesBeingWritten(false);
      clientRunning = false;

      getLeaseRenewer().closeClient(this);
      // close connections to the namenode
      RPC.stopProxy(rpcNamenode);
    }
  }

  /**
   * Get the default block size for this cluster
   * @return the default block size in bytes
   */
  public long getDefaultBlockSize() {
    return defaultBlockSize;
  }
    
  public long getBlockSize(String f) throws IOException {
    try {
      return namenode.getPreferredBlockSize(f);
    } catch (IOException ie) {
      LOG.warn("Problem getting block size: " + 
          StringUtils.stringifyException(ie));
      throw ie;
    }
  }

  /** A test method for printing out tokens */
  public static String stringifyToken(Token<DelegationTokenIdentifier> token
                                      ) throws IOException {
    DelegationTokenIdentifier ident = new DelegationTokenIdentifier();
    ByteArrayInputStream buf = new ByteArrayInputStream(token.getIdentifier());
    DataInputStream in = new DataInputStream(buf);  
    ident.readFields(in);
    String str = ident.getKind() + " token " + ident.getSequenceNumber() + 
                 " for " + ident.getUser().getShortUserName();
    if (token.getService().getLength() > 0) {
      return (str + " on " + token.getService());
    } else {
      return str;
    }
  }

  public Token<DelegationTokenIdentifier> getDelegationToken(Text renewer)
      throws IOException {
    Token<DelegationTokenIdentifier> result =
      namenode.getDelegationToken(renewer);
    SecurityUtil.setTokenService(result, nnAddress);
    LOG.info("Created " + stringifyToken(result));
    return result;
  }

  /**
   * Renew a delegation token
   * @param token the token to renew
   * @return the new expiration time
   * @throws InvalidToken
   * @throws IOException
   * @deprecated Use Token.renew instead.
   */
  public long renewDelegationToken(Token<DelegationTokenIdentifier> token)
      throws InvalidToken, IOException {
    try {
      return token.renew(conf);
    } catch (InterruptedException ie) {
      throw new RuntimeException("caught interrupted", ie);
    } catch (RemoteException re) {
      throw re.unwrapRemoteException(InvalidToken.class,
                                     AccessControlException.class);
    }
  }

  /**
   * Get {@link BlockReader} for short circuited local reads.
   */
  private BlockReader getLocalBlockReader(Configuration conf,
      String src, Block blk, Token<BlockTokenIdentifier> accessToken,
      DatanodeInfo chosenNode, int socketTimeout, long offsetIntoBlock)
      throws InvalidToken, IOException {
    try {
      return BlockReaderLocal.newBlockReader(conf, src, blk, accessToken,
          chosenNode, socketTimeout, offsetIntoBlock, blk.getNumBytes()
              - offsetIntoBlock, connectToDnViaHostname);
    } catch (RemoteException re) {
      throw re.unwrapRemoteException(InvalidToken.class,
          AccessControlException.class);
    }
  }
  
  // Cache whether an address is local or not
  private static Map<String, Boolean> localAddrMap = Collections
      .synchronizedMap(new HashMap<String, Boolean>());
  
  private static boolean isLocalAddress(InetSocketAddress targetAddr) {
    InetAddress addr = targetAddr.getAddress();
    Boolean cached = localAddrMap.get(addr.getHostAddress());
    if (cached != null) {
      if (LOG.isTraceEnabled()) {
        LOG.trace("Address " + targetAddr +
                  (cached ? " is local" : " is not local"));
      }
      return cached;
    }

    // Check if the address is any local or loop back
    boolean local = addr.isAnyLocalAddress() || addr.isLoopbackAddress();

    // Check if the address is defined on any interface
    if (!local) {
      try {
        local = NetworkInterface.getByInetAddress(addr) != null;
      } catch (SocketException e) {
        local = false;
      }
    }
    if (LOG.isTraceEnabled()) {
      LOG.trace("Address " + targetAddr +
                (local ? " is local" : " is not local"));
    }
    localAddrMap.put(addr.getHostAddress(), local);
    return local;
  }
  
  /**
   * Should the block access token be refetched on an exception
   * 
   * @param ex Exception received
   * @param targetAddr Target datanode address from where exception was received
   * @return true if block access token has expired or invalid and it should be
   *         refetched
   */
  private static boolean tokenRefetchNeeded(IOException ex,
      InetSocketAddress targetAddr) {
    /*
     * Get a new access token and retry. Retry is needed in 2 cases. 1) When
     * both NN and DN re-started while DFSClient holding a cached access token.
     * 2) In the case that NN fails to update its access key at pre-set interval
     * (by a wide margin) and subsequently restarts. In this case, DN
     * re-registers itself with NN and receives a new access key, but DN will
     * delete the old access key from its memory since it's considered expired
     * based on the estimated expiration date.
     */
    if (ex instanceof InvalidBlockTokenException || ex instanceof InvalidToken) {
      LOG.info("Access token was invalid when connecting to " + targetAddr
          + " : " + ex);
      return true;
    }
    return false;
  }
  
  /**
   * Cancel a delegation token
   * @param token the token to cancel
   * @throws InvalidToken
   * @throws IOException
   * @deprecated Use Token.cancel instead.
   */
  public void cancelDelegationToken(Token<DelegationTokenIdentifier> token)
      throws InvalidToken, IOException {
    try {
      LOG.info("Cancelling " + stringifyToken(token));
      namenode.cancelDelegationToken(token);
    } catch (RemoteException re) {
      throw re.unwrapRemoteException(InvalidToken.class,
                                     AccessControlException.class);
    }
  }
  
  @InterfaceAudience.Private
  public static class Renewer extends TokenRenewer {
    
    @Override
    public boolean handleKind(Text kind) {
      return DelegationTokenIdentifier.HDFS_DELEGATION_KIND.equals(kind);
    }

    @SuppressWarnings("unchecked")
    @Override
    public long renew(Token<?> token, Configuration conf) throws IOException {
      Token<DelegationTokenIdentifier> delToken = 
          (Token<DelegationTokenIdentifier>) token;
      LOG.info("Renewing " + stringifyToken(delToken));
      InetSocketAddress addr = SecurityUtil.getTokenServiceAddr(token);
      ClientProtocol nn = 
          createRPCNamenode(addr, conf, UserGroupInformation.getCurrentUser());
      try {
        return nn.renewDelegationToken(delToken);
      } catch (RemoteException re) {
        throw re.unwrapRemoteException(InvalidToken.class, 
                                       AccessControlException.class);
      }
    }

    @SuppressWarnings("unchecked")
    @Override
    public void cancel(Token<?> token, Configuration conf) throws IOException {
      Token<DelegationTokenIdentifier> delToken = 
          (Token<DelegationTokenIdentifier>) token;
      LOG.info("Cancelling " + stringifyToken(delToken));
      InetSocketAddress addr = SecurityUtil.getTokenServiceAddr(token);
      ClientProtocol nn = 
          createRPCNamenode(addr, conf, UserGroupInformation.getCurrentUser());
        try {
          nn.cancelDelegationToken(delToken);
        } catch (RemoteException re) {
          throw re.unwrapRemoteException(InvalidToken.class, 
                                         AccessControlException.class);
        }
    }

    @Override
    public boolean isManaged(Token<?> token) throws IOException {
      return true;
    }
    
  }

  /**
   * Report corrupt blocks that were discovered by the client.
   */
  public void reportBadBlocks(LocatedBlock[] blocks) throws IOException {
    namenode.reportBadBlocks(blocks);
  }
  
  public short getDefaultReplication() {
    return defaultReplication;
  }
    
  /**
   *  @deprecated Use getBlockLocations instead
   *
   * Get hints about the location of the indicated block(s).
   * 
   * getHints() returns a list of hostnames that store data for
   * a specific file region.  It returns a set of hostnames for 
   * every block within the indicated region.
   *
   * This function is very useful when writing code that considers
   * data-placement when performing operations.  For example, the
   * MapReduce system tries to schedule tasks on the same machines
   * as the data-block the task processes. 
   */
  @Deprecated
  public String[][] getHints(String src, long start, long length) 
    throws IOException {
    BlockLocation[] blkLocations = getBlockLocations(src, start, length);
    if ((blkLocations == null) || (blkLocations.length == 0)) {
      return new String[0][];
    }
    int blkCount = blkLocations.length;
    String[][]hints = new String[blkCount][];
    for (int i=0; i < blkCount ; i++) {
      String[] hosts = blkLocations[i].getHosts();
      hints[i] = new String[hosts.length];
      hints[i] = hosts;
    }
    return hints;
  }

  static LocatedBlocks callGetBlockLocations(ClientProtocol namenode,
      String src, long start, long length) throws IOException {
    try {
      return namenode.getBlockLocations(src, start, length);
    } catch(RemoteException re) {
      throw re.unwrapRemoteException(AccessControlException.class,
                                    FileNotFoundException.class);
    }
  }

  /**
   * Get block location info about file
   * 
   * getBlockLocations() returns a list of hostnames that store 
   * data for a specific file region.  It returns a set of hostnames
   * for every block within the indicated region.
   *
   * This function is very useful when writing code that considers
   * data-placement when performing operations.  For example, the
   * MapReduce system tries to schedule tasks on the same machines
   * as the data-block the task processes. 
   */
  public BlockLocation[] getBlockLocations(String src, long start, 
    long length) throws IOException {
    LocatedBlocks blocks = callGetBlockLocations(namenode, src, start, length);
    return DFSUtil.locatedBlocks2Locations(blocks);
  }

  public DFSInputStream open(String src) throws IOException {
    return open(src, conf.getInt("io.file.buffer.size", 4096), true, null);
  }

  /**
   * Create an input stream that obtains a nodelist from the
   * namenode, and then reads from all the right places.  Creates
   * inner subclass of InputStream that does the right out-of-band
   * work.
   */
  public DFSInputStream open(String src, int buffersize, boolean verifyChecksum,
                      FileSystem.Statistics stats
      ) throws IOException {
    checkOpen();
    //    Get block info from namenode
    return new DFSInputStream(src, buffersize, verifyChecksum);
  }

  /**
   * Create a new dfs file and return an output stream for writing into it. 
   * 
   * @param src stream name
   * @param overwrite do not check for file existence if true
   * @return output stream
   * @throws IOException
   */
  public OutputStream create(String src, 
                             boolean overwrite
                             ) throws IOException {
    return create(src, overwrite, defaultReplication, defaultBlockSize, null);
  }
    
  /**
   * Create a new dfs file and return an output stream for writing into it
   * with write-progress reporting. 
   * 
   * @param src stream name
   * @param overwrite do not check for file existence if true
   * @return output stream
   * @throws IOException
   */
  public OutputStream create(String src, 
                             boolean overwrite,
                             Progressable progress
                             ) throws IOException {
    return create(src, overwrite, defaultReplication, defaultBlockSize, null);
  }
    
  /**
   * Create a new dfs file with the specified block replication 
   * and return an output stream for writing into the file.  
   * 
   * @param src stream name
   * @param overwrite do not check for file existence if true
   * @param replication block replication
   * @return output stream
   * @throws IOException
   */
  public OutputStream create(String src, 
                             boolean overwrite, 
                             short replication,
                             long blockSize
                             ) throws IOException {
    return create(src, overwrite, replication, blockSize, null);
  }

  
  /**
   * Create a new dfs file with the specified block replication 
   * with write-progress reporting and return an output stream for writing
   * into the file.  
   * 
   * @param src stream name
   * @param overwrite do not check for file existence if true
   * @param replication block replication
   * @return output stream
   * @throws IOException
   */
  public OutputStream create(String src, 
                             boolean overwrite, 
                             short replication,
                             long blockSize,
                             Progressable progress
                             ) throws IOException {
    return create(src, overwrite, replication, blockSize, progress,
        conf.getInt("io.file.buffer.size", 4096));
  }
  /**
   * Call
   * {@link #create(String,FsPermission,boolean,short,long,Progressable,int)}
   * with default permission.
   * @see FsPermission#getDefault()
   */
  public OutputStream create(String src,
      boolean overwrite,
      short replication,
      long blockSize,
      Progressable progress,
      int buffersize
      ) throws IOException {
    return create(src, FsPermission.getDefault(),
        overwrite, replication, blockSize, progress, buffersize);
  }
  /**
   * Call
   * {@link #create(String,FsPermission,boolean,boolean,short,long,Progressable,int)}
   * with createParent set to true.
   */
  public OutputStream create(String src, 
      FsPermission permission,
      boolean overwrite,
      short replication,
      long blockSize,
      Progressable progress,
      int buffersize
      ) throws IOException {
    return create(src, permission, overwrite, true,
        replication, blockSize, progress, buffersize);
  }

  /**
   * Create a new dfs file with the specified block replication 
   * with write-progress reporting and return an output stream for writing
   * into the file.  
   * 
   * @param src stream name
   * @param permission The permission of the directory being created.
   * If permission == null, use {@link FsPermission#getDefault()}.
   * @param overwrite do not check for file existence if true
   * @param createParent create missing parent directory if true
   * @param replication block replication
   * @return output stream
   * @throws IOException
   * @see ClientProtocol#create(String, FsPermission, String, boolean, short, long)
   */
  public OutputStream create(String src, 
                             FsPermission permission,
                             boolean overwrite, 
                             boolean createParent,
                             short replication,
                             long blockSize,
                             Progressable progress,
                             int buffersize
                             ) throws IOException {
    checkOpen();
    if (permission == null) {
      permission = FsPermission.getDefault();
    }
    FsPermission masked = permission.applyUMask(FsPermission.getUMask(conf));
    LOG.debug(src + ": masked=" + masked);
    final DFSOutputStream result = new DFSOutputStream(src, masked,
        overwrite, createParent, replication, blockSize, progress, buffersize,
        conf.getInt("io.bytes.per.checksum", 512));
    beginFileLease(src, result);
    return result;
  }

  /**
   * Recover a file's lease
   * @param src a file's path
   * @return true if the file is already closed
   * @throws IOException
   */
  boolean recoverLease(String src) throws IOException {
    checkOpen();
    
    try {
      return namenode.recoverLease(src, clientName);
    } catch (RemoteException re) {
      throw re.unwrapRemoteException(FileNotFoundException.class,
                                     AccessControlException.class);
    }
  }
  
  /**
   * Close status of a file
   * @return true if file is already closed
   */
  public boolean isFileClosed(String src) throws IOException{
    checkOpen();
    try {
      return namenode.isFileClosed(src);
    } catch(RemoteException re) {
      throw re.unwrapRemoteException(AccessControlException.class,
                                     FileNotFoundException.class);
    }
  }

  /**
   * Append to an existing HDFS file.  
   * 
   * @param src file name
   * @param buffersize buffer size
   * @param progress for reporting write-progress; null is acceptable.
   * @param statistics file system statistics; null is acceptable.
   * @return an output stream for writing into the file
   * 
   * @see ClientProtocol#append(String, String) 
   */
  public FSDataOutputStream append(final String src, final int buffersize,
      final Progressable progress, final FileSystem.Statistics statistics
      ) throws IOException {
    final DFSOutputStream out = append(src, buffersize, progress);
    return new FSDataOutputStream(out, statistics, out.getInitialLen());
  }

  private DFSOutputStream append(String src, int buffersize, Progressable progress
      ) throws IOException {
    checkOpen();
    HdfsFileStatus stat = null;
    LocatedBlock lastBlock = null;
    try {
      stat = getFileInfo(src);
      lastBlock = namenode.append(src, clientName);
    } catch(RemoteException re) {
      throw re.unwrapRemoteException(FileNotFoundException.class,
                                     AccessControlException.class,
                                     NSQuotaExceededException.class,
                                     DSQuotaExceededException.class);
    }
    final DFSOutputStream result = new DFSOutputStream(src, buffersize, progress,
        lastBlock, stat, conf.getInt("io.bytes.per.checksum", 512));
    beginFileLease(src, result);
    return result;
  }

  /**
   * Set replication for an existing file.
   * 
   * @see ClientProtocol#setReplication(String, short)
   * @param replication
   * @throws IOException
   * @return true is successful or false if file does not exist 
   */
  public boolean setReplication(String src, 
                                short replication
                                ) throws IOException {
    try {
      return namenode.setReplication(src, replication);
    } catch(RemoteException re) {
      throw re.unwrapRemoteException(AccessControlException.class,
                                     NSQuotaExceededException.class,
                                     DSQuotaExceededException.class);
    }
  }
  
  /**
   * Move blocks from src to trg and delete src
   * See {@link ClientProtocol#concat(String, String [])}. 
   */
  public void concat(String trg, String [] srcs) throws IOException {
    checkOpen();
    try {
      namenode.concat(trg, srcs);
    } catch(RemoteException re) {
      throw re.unwrapRemoteException(AccessControlException.class);
    }
  }

  /**
   * Rename file or directory.
   * See {@link ClientProtocol#rename(String, String)}. 
   */
  public boolean rename(String src, String dst) throws IOException {
    checkOpen();
    try {
      return namenode.rename(src, dst);
    } catch(RemoteException re) {
      throw re.unwrapRemoteException(AccessControlException.class,
                                     NSQuotaExceededException.class,
                                     DSQuotaExceededException.class);
    }
  }

  /**
   * Delete file or directory.
   * See {@link ClientProtocol#delete(String)}. 
   */
  @Deprecated
  public boolean delete(String src) throws IOException {
    checkOpen();
    return namenode.delete(src, true);
  }

  /**
   * delete file or directory.
   * delete contents of the directory if non empty and recursive 
   * set to true
   */
  public boolean delete(String src, boolean recursive) throws IOException {
    checkOpen();
    try {
      return namenode.delete(src, recursive);
    } catch(RemoteException re) {
      throw re.unwrapRemoteException(AccessControlException.class);
    }
  }
  
  /** Implemented using getFileInfo(src)
   */
  public boolean exists(String src) throws IOException {
    checkOpen();
    return getFileInfo(src) != null;
  }

  /** @deprecated Use getHdfsFileStatus() instead */
  @Deprecated
  public boolean isDirectory(String src) throws IOException {
    HdfsFileStatus fs = getFileInfo(src);
    if (fs != null)
      return fs.isDir();
    else
      throw new FileNotFoundException("File does not exist: " + src);
  }

  /**
   * Get a partial listing of the indicated directory
   * 
   * Recommend to use HdfsFileStatus.EMPTY_NAME as startAfter 
   * if the application wants to fetch a listing starting from 
   * the first entry in the directory
   * 
   * @param src the directory name
   * @param startAfter the name to start listing after
   * @return a partial listing starting after startAfter 
   */
  public DirectoryListing listPaths(String src, byte[] startAfter)
  throws IOException {
    checkOpen();
    try {
      return namenode.getListing(src, startAfter);
    } catch(RemoteException re) {
      throw re.unwrapRemoteException(AccessControlException.class);
    }
  }

  public HdfsFileStatus getFileInfo(String src) throws IOException {
    checkOpen();
    try {
      return namenode.getFileInfo(src);
    } catch(RemoteException re) {
      throw re.unwrapRemoteException(AccessControlException.class);
    }
  }

  /**
   * Return the socket addresses to use with each configured
   * local interface. Local interfaces may be specified by IP
   * address, IP address range using CIDR notation, interface
   * name (e.g. eth0) or sub-interface name (e.g. eth0:0).
   * The socket addresses consist of the IPs for the interfaces
   * and the ephemeral port (port 0). If an IP, IP range, or
   * interface name matches an interface with sub-interfaces
   * only the IP of the interface is used. Sub-interfaces can
   * be used by specifying them explicitly (by IP or name).
   * 
   * @return SocketAddresses for the configured local interfaces,
   *    or an empty array if none are configured
   * @throws UnknownHostException if a given interface name is invalid
   */
  private static SocketAddress[] getLocalInterfaceAddrs(
        String interfaceNames[]) throws UnknownHostException {
    List<SocketAddress> localAddrs = new ArrayList<SocketAddress>();
    for (String interfaceName : interfaceNames) {
      if (IPAddressUtil.isIPv4LiteralAddress(interfaceName)) {
        localAddrs.add(new InetSocketAddress(interfaceName, 0));
      } else if (NetUtils.isValidSubnet(interfaceName)) {
        for (InetAddress addr : NetUtils.getIPs(interfaceName, false)) {
          localAddrs.add(new InetSocketAddress(addr, 0));
        }
      } else {
        for (String ip : DNS.getIPs(interfaceName, false)) {
          localAddrs.add(new InetSocketAddress(ip, 0));
        }
      }
    }
    return localAddrs.toArray(new SocketAddress[localAddrs.size()]);
  }

  /**
   * Select one of the configured local interfaces at random. We use a random
   * interface because other policies like round-robin are less effective
   * given that we cache connections to datanodes.
   *
   * @return one of the local interface addresses at random, or null if no
   *    local interfaces are configured
   */
  private SocketAddress getRandomLocalInterfaceAddr() {
    if (localInterfaceAddrs.length == 0) {
      return null;
    }
    final int idx = r.nextInt(localInterfaceAddrs.length);
    final SocketAddress addr = localInterfaceAddrs[idx];
    if (LOG.isDebugEnabled()) {
      LOG.debug("Using local interface " + addr);
    }
    return addr;
  }

  /**
   * Get the checksum of a file.
   * @param src The file path
   * @return The checksum 
   * @see DistributedFileSystem#getFileChecksum(Path)
   */
  public MD5MD5CRC32FileChecksum getFileChecksum(String src) throws IOException {
    checkOpen();
    return getFileChecksum(src, namenode, socketFactory, socketTimeout, connectToDnViaHostname);    
  }

  /**
   * Get the checksum of a file.
   * @param src The file path
   * @return The checksum 
   */
  public static MD5MD5CRC32FileChecksum getFileChecksum(String src,
      ClientProtocol namenode, SocketFactory socketFactory, int socketTimeout
      ) throws IOException {
    return getFileChecksum(src, namenode, socketFactory, socketTimeout, false);
  }

  private static MD5MD5CRC32FileChecksum getFileChecksum(String src,
      ClientProtocol namenode, SocketFactory socketFactory, int socketTimeout,
      boolean connectToDnViaHostname) throws IOException {
    //get all block locations
    LocatedBlocks blockLocations = callGetBlockLocations(namenode, src, 0, Long.MAX_VALUE);
    if (null == blockLocations) {
      throw new FileNotFoundException("File does not exist: " + src);
    }
    List<LocatedBlock> locatedblocks = blockLocations.getLocatedBlocks();
    final DataOutputBuffer md5out = new DataOutputBuffer();
    int bytesPerCRC = 0;
    long crcPerBlock = 0;
    boolean refetchBlocks = false;
    int lastRetriedIndex = -1;

    //get block checksum for each block
    for(int i = 0; i < locatedblocks.size(); i++) {
      if (refetchBlocks) {  // refetch to get fresh tokens
        blockLocations = callGetBlockLocations(namenode, src, 0, Long.MAX_VALUE);
        if (null == blockLocations) {
          throw new FileNotFoundException("File does not exist: " + src);
        }
        locatedblocks = blockLocations.getLocatedBlocks();
        refetchBlocks = false;
      }
      LocatedBlock lb = locatedblocks.get(i);
      final Block block = lb.getBlock();
      final DatanodeInfo[] datanodes = lb.getLocations();
      
      //try each datanode location of the block
      final int timeout = (socketTimeout > 0) ? (socketTimeout + 
        HdfsConstants.READ_TIMEOUT_EXTENSION * datanodes.length) : 0;
     
      boolean done = false;
      for(int j = 0; !done && j < datanodes.length; j++) {
<<<<<<< HEAD
=======
        final String dnName = datanodes[j].getName(connectToDnViaHostname);
>>>>>>> edbe2876
        Socket sock = null;
        DataOutputStream out = null;
        DataInputStream in = null;
        
        try {
          //connect to a datanode
          sock = socketFactory.createSocket();
<<<<<<< HEAD
          NetUtils.connect(sock,
              NetUtils.createSocketAddr(datanodes[j].getName()), timeout);
          sock.setSoTimeout(timeout);

          out = new DataOutputStream(
              new BufferedOutputStream(NetUtils.getOutputStream(sock), 
=======
          LOG.debug("Connecting to " + dnName);
          NetUtils.connect(sock, NetUtils.createSocketAddr(dnName), timeout);
          sock.setSoTimeout(timeout);

          out = new DataOutputStream(
              new BufferedOutputStream(NetUtils.getOutputStream(sock),
>>>>>>> edbe2876
                                       DataNode.SMALL_BUFFER_SIZE));
          in = new DataInputStream(NetUtils.getInputStream(sock));

          if (LOG.isDebugEnabled()) {
<<<<<<< HEAD
            LOG.debug("write to " + datanodes[j].getName() + ": "
=======
            LOG.debug("write to " + dnName + ": "
>>>>>>> edbe2876
                + DataTransferProtocol.OP_BLOCK_CHECKSUM + ", block=" + block);
          }

          // get block MD5
          out.writeShort(DataTransferProtocol.DATA_TRANSFER_VERSION);
          out.write(DataTransferProtocol.OP_BLOCK_CHECKSUM);
          out.writeLong(block.getBlockId());
          out.writeLong(block.getGenerationStamp());
          lb.getBlockToken().write(out);
          out.flush();
         
          final short reply = in.readShort();
          if (reply != DataTransferProtocol.OP_STATUS_SUCCESS) {
            if (reply == DataTransferProtocol.OP_STATUS_ERROR_ACCESS_TOKEN
                && i > lastRetriedIndex) {
              if (LOG.isDebugEnabled()) {
                LOG.debug("Got access token error in response to OP_BLOCK_CHECKSUM "
                    + "for file " + src + " for block " + block
                    + " from datanode " + dnName
                    + ". Will retry the block once.");
              }
              lastRetriedIndex = i;
              done = true; // actually it's not done; but we'll retry
              i--; // repeat at i-th block
              refetchBlocks = true;
              break;
            } else {
              throw new IOException("Bad response " + reply + " for block "
                  + block + " from datanode " + dnName);
            }
          }

          //read byte-per-checksum
          final int bpc = in.readInt(); 
          if (i == 0) { //first block
            bytesPerCRC = bpc;
          }
          else if (bpc != bytesPerCRC) {
            throw new IOException("Byte-per-checksum not matched: bpc=" + bpc
                + " but bytesPerCRC=" + bytesPerCRC);
          }
          
          //read crc-per-block
          final long cpb = in.readLong();
          if (locatedblocks.size() > 1 && i == 0) {
            crcPerBlock = cpb;
          }

          //read md5
          final MD5Hash md5 = MD5Hash.read(in);
          md5.write(md5out);
          
          done = true;

          if (LOG.isDebugEnabled()) {
            if (i == 0) {
              LOG.debug("set bytesPerCRC=" + bytesPerCRC
                  + ", crcPerBlock=" + crcPerBlock);
            }
            LOG.debug("got reply from " + dnName + ": md5=" + md5);
          }
        } catch (IOException ie) {
          LOG.warn("src=" + src + ", datanodes[" + j + "]=" + dnName, ie);
        } finally {
          IOUtils.closeStream(in);
          IOUtils.closeStream(out);
          IOUtils.closeSocket(sock);        
        }
      }

      if (!done) {
        throw new IOException("Fail to get block MD5 for " + block);
      }
    }

    //compute file MD5
    final MD5Hash fileMD5 = MD5Hash.digest(md5out.getData()); 
    return new MD5MD5CRC32FileChecksum(bytesPerCRC, crcPerBlock, fileMD5);
  }

  /**
   * Set permissions to a file or directory.
   * @param src path name.
   * @param permission
   * @throws <code>FileNotFoundException</code> is file does not exist.
   */
  public void setPermission(String src, FsPermission permission
                            ) throws IOException {
    checkOpen();
    try {
      namenode.setPermission(src, permission);
    } catch(RemoteException re) {
      throw re.unwrapRemoteException(AccessControlException.class,
                                     FileNotFoundException.class);
    }
  }

  /**
   * Set file or directory owner.
   * @param src path name.
   * @param username user id.
   * @param groupname user group.
   * @throws <code>FileNotFoundException</code> is file does not exist.
   */
  public void setOwner(String src, String username, String groupname
                      ) throws IOException {
    checkOpen();
    try {
      namenode.setOwner(src, username, groupname);
    } catch(RemoteException re) {
      throw re.unwrapRemoteException(AccessControlException.class,
                                     FileNotFoundException.class);
    }
  }

  public DiskStatus getDiskStatus() throws IOException {
    long rawNums[] = namenode.getStats();
    return new DiskStatus(rawNums[0], rawNums[1], rawNums[2]);
  }
  /**
   */
  public long totalRawCapacity() throws IOException {
    long rawNums[] = namenode.getStats();
    return rawNums[0];
  }

  /**
   */
  public long totalRawUsed() throws IOException {
    long rawNums[] = namenode.getStats();
    return rawNums[1];
  }

  /**
   * Returns count of blocks with no good replicas left. Normally should be 
   * zero.
   * @throws IOException
   */ 
  public long getMissingBlocksCount() throws IOException {
    return namenode.getStats()[ClientProtocol.GET_STATS_MISSING_BLOCKS_IDX];
  }
  
  /**
   * Returns count of blocks with one of more replica missing.
   * @throws IOException
   */ 
  public long getUnderReplicatedBlocksCount() throws IOException {
    return namenode.getStats()[ClientProtocol.GET_STATS_UNDER_REPLICATED_IDX];
  }
  
  /**
   * Returns count of blocks with at least one replica marked corrupt. 
   * @throws IOException
   */ 
  public long getCorruptBlocksCount() throws IOException {
    return namenode.getStats()[ClientProtocol.GET_STATS_CORRUPT_BLOCKS_IDX];
  }
  
  public DatanodeInfo[] datanodeReport(DatanodeReportType type)
  throws IOException {
    return namenode.getDatanodeReport(type);
  }
    
  /**
   * Enter, leave or get safe mode.
   * See {@link ClientProtocol#setSafeMode(FSConstants.SafeModeAction)} 
   * for more details.
   * 
   * @see ClientProtocol#setSafeMode(FSConstants.SafeModeAction)
   */
  public boolean setSafeMode(SafeModeAction action) throws IOException {
    return namenode.setSafeMode(action);
  }

  /**
   * Save namespace image.
   * See {@link ClientProtocol#saveNamespace()} 
   * for more details.
   * 
   * @see ClientProtocol#saveNamespace()
   */
  void saveNamespace() throws AccessControlException, IOException {
    try {
      namenode.saveNamespace();
    } catch(RemoteException re) {
      throw re.unwrapRemoteException(AccessControlException.class);
    }
  }

  /**
   * Refresh the hosts and exclude files.  (Rereads them.)
   * See {@link ClientProtocol#refreshNodes()} 
   * for more details.
   * 
   * @see ClientProtocol#refreshNodes()
   */
  public void refreshNodes() throws IOException {
    namenode.refreshNodes();
  }

  /**
   * Dumps DFS data structures into specified file.
   * See {@link ClientProtocol#metaSave(String)} 
   * for more details.
   * 
   * @see ClientProtocol#metaSave(String)
   */
  public void metaSave(String pathname) throws IOException {
    namenode.metaSave(pathname);
  }

  /**
   * Requests the namenode to tell all datanodes to use a new, non-persistent
   * bandwidth value for dfs.balance.bandwidthPerSec.
   * See {@link ClientProtocol#setBalancerBandwidth(long)} 
   * for more details.
   * 
   * @see ClientProtocol#setBalancerBandwidth(long)
   */
  public void setBalancerBandwidth(long bandwidth) throws IOException {
    namenode.setBalancerBandwidth(bandwidth);
  }
    
  /**
   * @see ClientProtocol#finalizeUpgrade()
   */
  public void finalizeUpgrade() throws IOException {
    namenode.finalizeUpgrade();
  }
    
  /**
   * @see ClientProtocol#distributedUpgradeProgress(FSConstants.UpgradeAction)
   */
  public UpgradeStatusReport distributedUpgradeProgress(UpgradeAction action
                                                        ) throws IOException {
    return namenode.distributedUpgradeProgress(action);
  }

  /**
   */
  public boolean mkdirs(String src) throws IOException {
    return mkdirs(src, null);
  }

  /**
   * Create a directory (or hierarchy of directories) with the given
   * name and permission.
   *
   * @param src The path of the directory being created
   * @param permission The permission of the directory being created.
   * If permission == null, use {@link FsPermission#getDefault()}.
   * @return True if the operation success.
   * @see ClientProtocol#mkdirs(String, FsPermission)
   */
  public boolean mkdirs(String src, FsPermission permission)throws IOException{
    checkOpen();
    if (permission == null) {
      permission = FsPermission.getDefault();
    }
    FsPermission masked = permission.applyUMask(FsPermission.getUMask(conf));
    LOG.debug(src + ": masked=" + masked);
    try {
      return namenode.mkdirs(src, masked);
    } catch(RemoteException re) {
      throw re.unwrapRemoteException(AccessControlException.class,
                                     NSQuotaExceededException.class,
                                     DSQuotaExceededException.class);
    }
  }

  ContentSummary getContentSummary(String src) throws IOException {
    try {
      return namenode.getContentSummary(src);
    } catch(RemoteException re) {
      throw re.unwrapRemoteException(AccessControlException.class,
                                     FileNotFoundException.class);
    }
  }

  /**
   * Sets or resets quotas for a directory.
   * @see org.apache.hadoop.hdfs.protocol.ClientProtocol#setQuota(String, long, long)
   */
  void setQuota(String src, long namespaceQuota, long diskspaceQuota) 
                                                 throws IOException {
    // sanity check
    if ((namespaceQuota <= 0 && namespaceQuota != FSConstants.QUOTA_DONT_SET &&
         namespaceQuota != FSConstants.QUOTA_RESET) ||
        (diskspaceQuota <= 0 && diskspaceQuota != FSConstants.QUOTA_DONT_SET &&
         diskspaceQuota != FSConstants.QUOTA_RESET)) {
      throw new IllegalArgumentException("Invalid values for quota : " +
                                         namespaceQuota + " and " + 
                                         diskspaceQuota);
                                         
    }
    
    try {
      namenode.setQuota(src, namespaceQuota, diskspaceQuota);
    } catch(RemoteException re) {
      throw re.unwrapRemoteException(AccessControlException.class,
                                     FileNotFoundException.class,
                                     NSQuotaExceededException.class,
                                     DSQuotaExceededException.class);
    }
  }

  /**
   * set the modification and access time of a file
   * @throws FileNotFoundException if the path is not a file
   */
  public void setTimes(String src, long mtime, long atime) throws IOException {
    checkOpen();
    try {
      namenode.setTimes(src, mtime, atime);
    } catch(RemoteException re) {
      throw re.unwrapRemoteException(AccessControlException.class,
                                     FileNotFoundException.class);
    }
  }

  /**
   * Pick the best node from which to stream the data.
   * Entries in <i>nodes</i> are already in the priority order
   */
  private DatanodeInfo bestNode(DatanodeInfo nodes[], 
                                AbstractMap<DatanodeInfo, DatanodeInfo> deadNodes)
                                throws IOException {
    if (nodes != null) { 
      for (int i = 0; i < nodes.length; i++) {
        if (!deadNodes.containsKey(nodes[i])) {
          return nodes[i];
        }
      }
    }
    throw new IOException("No live nodes contain current block");
  }

  /** Utility class to encapsulate data node info and its address. */
  private static class DNAddrPair {
    DatanodeInfo info;
    InetSocketAddress addr;
    DNAddrPair(DatanodeInfo info, InetSocketAddress addr) {
      this.info = info;
      this.addr = addr;
    }
  }

  /** This is a wrapper around connection to datadone
   * and understands checksum, offset etc
   */
  public static class RemoteBlockReader extends FSInputChecker implements BlockReader {

    private Socket dnSock; //for now just sending checksumOk.
    private DataInputStream in;
    private DataChecksum checksum;
    private long lastChunkOffset = -1;
    private long lastChunkLen = -1;
    private long lastSeqNo = -1;

    private long startOffset;
    private long firstChunkOffset;
    private int bytesPerChecksum;
    private int checksumSize;
    private boolean gotEOS = false;
    
    byte[] skipBuf = null;
    ByteBuffer checksumBytes = null;
    int dataLeft = 0;
    boolean isLastPacket = false;
    
    /* FSInputChecker interface */
    
    /* same interface as inputStream java.io.InputStream#read()
     * used by DFSInputStream#read()
     * This violates one rule when there is a checksum error:
     * "Read should not modify user buffer before successful read"
     * because it first reads the data to user buffer and then checks
     * the checksum.
     */
    @Override
    public synchronized int read(byte[] buf, int off, int len) 
                                 throws IOException {
      
      //for the first read, skip the extra bytes at the front.
      if (lastChunkLen < 0 && startOffset > firstChunkOffset && len > 0) {
        // Skip these bytes. But don't call this.skip()!
        int toSkip = (int)(startOffset - firstChunkOffset);
        if ( skipBuf == null ) {
          skipBuf = new byte[bytesPerChecksum];
        }
        if ( super.read(skipBuf, 0, toSkip) != toSkip ) {
          // should never happen
          throw new IOException("Could not skip required number of bytes");
        }
      }
      
      boolean eosBefore = gotEOS;
      int nRead = super.read(buf, off, len);
      
      // if gotEOS was set in the previous read and checksum is enabled :
      if (dnSock != null && gotEOS && !eosBefore && nRead >= 0
          && needChecksum()) {
        //checksum is verified and there are no errors.
        checksumOk(dnSock);
      }
      return nRead;
    }

    @Override
    public synchronized long skip(long n) throws IOException {
      /* How can we make sure we don't throw a ChecksumException, at least
       * in majority of the cases?. This one throws. */  
      if ( skipBuf == null ) {
        skipBuf = new byte[bytesPerChecksum]; 
      }

      long nSkipped = 0;
      while ( nSkipped < n ) {
        int toSkip = (int)Math.min(n-nSkipped, skipBuf.length);
        int ret = read(skipBuf, 0, toSkip);
        if ( ret <= 0 ) {
          return nSkipped;
        }
        nSkipped += ret;
      }
      return nSkipped;
    }

    @Override
    public int read() throws IOException {
      throw new IOException("read() is not expected to be invoked. " +
                            "Use read(buf, off, len) instead.");
    }
    
    @Override
    public boolean seekToNewSource(long targetPos) throws IOException {
      /* Checksum errors are handled outside the BlockReader. 
       * DFSInputStream does not always call 'seekToNewSource'. In the 
       * case of pread(), it just tries a different replica without seeking.
       */ 
      return false;
    }
    
    @Override
    public void seek(long pos) throws IOException {
      throw new IOException("Seek() is not supported in BlockInputChecker");
    }

    @Override
    protected long getChunkPosition(long pos) {
      throw new RuntimeException("getChunkPosition() is not supported, " +
                                 "since seek is not required");
    }
    
    /**
     * Makes sure that checksumBytes has enough capacity 
     * and limit is set to the number of checksum bytes needed 
     * to be read.
     */
    private void adjustChecksumBytes(int dataLen) {
      int requiredSize = 
        ((dataLen + bytesPerChecksum - 1)/bytesPerChecksum)*checksumSize;
      if (checksumBytes == null || requiredSize > checksumBytes.capacity()) {
        checksumBytes =  ByteBuffer.wrap(new byte[requiredSize]);
      } else {
        checksumBytes.clear();
      }
      checksumBytes.limit(requiredSize);
    }
    
    @Override
    protected synchronized int readChunk(long pos, byte[] buf, int offset, 
                                         int len, byte[] checksumBuf) 
                                         throws IOException {
      // Read one chunk.
      
      if ( gotEOS ) {
        if ( startOffset < 0 ) {
          //This is mainly for debugging. can be removed.
          throw new IOException( "BlockRead: already got EOS or an error" );
        }
        startOffset = -1;
        return -1;
      }
      
      // Read one DATA_CHUNK.
      long chunkOffset = lastChunkOffset;
      if ( lastChunkLen > 0 ) {
        chunkOffset += lastChunkLen;
      }
      
      if ( (pos + firstChunkOffset) != chunkOffset ) {
        throw new IOException("Mismatch in pos : " + pos + " + " + 
                              firstChunkOffset + " != " + chunkOffset);
      }

      // Read next packet if the previous packet has been read completely.
      if (dataLeft <= 0) {
        //Read packet headers.
        int packetLen = in.readInt();
        long offsetInBlock = in.readLong();
        long seqno = in.readLong();
        boolean lastPacketInBlock = in.readBoolean();
      
        if (LOG.isDebugEnabled()) {
          LOG.debug("DFSClient readChunk got seqno " + seqno +
                    " offsetInBlock " + offsetInBlock +
                    " lastPacketInBlock " + lastPacketInBlock +
                    " packetLen " + packetLen);
        }
        
        int dataLen = in.readInt();
      
        // Sanity check the lengths
        if ( dataLen < 0 || 
             ( (dataLen % bytesPerChecksum) != 0 && !lastPacketInBlock ) ||
             (seqno != (lastSeqNo + 1)) ) {
             throw new IOException("BlockReader: error in packet header" +
                                   "(chunkOffset : " + chunkOffset + 
                                   ", dataLen : " + dataLen +
                                   ", seqno : " + seqno + 
                                   " (last: " + lastSeqNo + "))");
        }
        
        lastSeqNo = seqno;
        isLastPacket = lastPacketInBlock;
        dataLeft = dataLen;
        adjustChecksumBytes(dataLen);
        if (dataLen > 0) {
          IOUtils.readFully(in, checksumBytes.array(), 0,
                            checksumBytes.limit());
        }
      }

      int chunkLen = Math.min(dataLeft, bytesPerChecksum);
      
      if ( chunkLen > 0 ) {
        // len should be >= chunkLen
        IOUtils.readFully(in, buf, offset, chunkLen);
        checksumBytes.get(checksumBuf, 0, checksumSize);
      }
      
      dataLeft -= chunkLen;
      lastChunkOffset = chunkOffset;
      lastChunkLen = chunkLen;
      
      if ((dataLeft == 0 && isLastPacket) || chunkLen == 0) {
        gotEOS = true;
      }
      if ( chunkLen == 0 ) {
        return -1;
      }
      
      return chunkLen;
    }
    
    private RemoteBlockReader( String file, long blockId, DataInputStream in, 
                         DataChecksum checksum, boolean verifyChecksum,
                         long startOffset, long firstChunkOffset, 
                         Socket dnSock ) {
      super(new Path("/blk_" + blockId + ":of:" + file)/*too non path-like?*/,
            1, verifyChecksum,
            checksum.getChecksumSize() > 0? checksum : null, 
            checksum.getBytesPerChecksum(),
            checksum.getChecksumSize());
      
      this.dnSock = dnSock;
      this.in = in;
      this.checksum = checksum;
      this.startOffset = Math.max( startOffset, 0 );

      this.firstChunkOffset = firstChunkOffset;
      lastChunkOffset = firstChunkOffset;
      lastChunkLen = -1;

      bytesPerChecksum = this.checksum.getBytesPerChecksum();
      checksumSize = this.checksum.getChecksumSize();
    }

    /**
     * Public constructor 
     */  
    RemoteBlockReader(Path file, int numRetries) {
      super(file, numRetries);
    }

    protected RemoteBlockReader(Path file, int numRetries, DataChecksum checksum,
        boolean verifyChecksum) {
      super(file,
          numRetries,
          verifyChecksum,
          checksum.getChecksumSize() > 0? checksum : null,
              checksum.getBytesPerChecksum(),
              checksum.getChecksumSize());
    }

    public static BlockReader newBlockReader(Socket sock, String file, long blockId, Token<BlockTokenIdentifier> accessToken, 
        long genStamp, long startOffset, long len, int bufferSize) throws IOException {
      return newBlockReader(sock, file, blockId, accessToken, genStamp, startOffset, len, bufferSize,
          true);
    }

    /** 
     * Creates a new {@link BlockReader} for the given blockId.
     * @param sock Socket to read the block.
     * @param file File to which this block belongs.
     * @param blockId Block id.
     * @param accessToken Block access token.
     * @param genStamp Generation stamp of the block.
     * @param startOffset Start offset for the data.
     * @param len Length to be read.
     * @param bufferSize Buffer size to use.
     * @param verifyChecksum Checksum verification is required or not.
     * @return BlockReader object.
     * @throws IOException
     */
    public static BlockReader newBlockReader(Socket sock, String file, long blockId, 
                                       Token<BlockTokenIdentifier> accessToken,
                                       long genStamp,
                                       long startOffset, long len,
                                       int bufferSize, boolean verifyChecksum)
                                       throws IOException {
      return newBlockReader(sock, file, blockId, accessToken, genStamp, startOffset,
                            len, bufferSize, verifyChecksum, "");
    }

    public static BlockReader newBlockReader( Socket sock, String file,
                                       long blockId, 
                                       Token<BlockTokenIdentifier> accessToken,
                                       long genStamp,
                                       long startOffset, long len,
                                       int bufferSize, boolean verifyChecksum,
                                       String clientName)
                                       throws IOException {
      // in and out will be closed when sock is closed (by the caller)
      DataOutputStream out = new DataOutputStream(
        new BufferedOutputStream(NetUtils.getOutputStream(sock,HdfsConstants.WRITE_TIMEOUT)));

      //write the header.
      out.writeShort( DataTransferProtocol.DATA_TRANSFER_VERSION );
      out.write( DataTransferProtocol.OP_READ_BLOCK );
      out.writeLong( blockId );
      out.writeLong( genStamp );
      out.writeLong( startOffset );
      out.writeLong( len );
      Text.writeString(out, clientName);
      accessToken.write(out);
      out.flush();
      
      //
      // Get bytes in block, set streams
      //

      DataInputStream in = new DataInputStream(
          new BufferedInputStream(NetUtils.getInputStream(sock), 
                                  bufferSize));
      
      short status = in.readShort();
      if (status != DataTransferProtocol.OP_STATUS_SUCCESS) {
        if (status == DataTransferProtocol.OP_STATUS_ERROR_ACCESS_TOKEN) {
          throw new InvalidBlockTokenException(
              "Got access token error for OP_READ_BLOCK, self="
                  + sock.getLocalSocketAddress() + ", remote="
                  + sock.getRemoteSocketAddress() + ", for file " + file
                  + ", for block " + blockId + "_" + genStamp);
        } else {
          throw new IOException("Got error for OP_READ_BLOCK, self="
              + sock.getLocalSocketAddress() + ", remote="
              + sock.getRemoteSocketAddress() + ", for file " + file
              + ", for block " + blockId + "_" + genStamp);
        }
      }
      DataChecksum checksum = DataChecksum.newDataChecksum( in );
      //Warning when we get CHECKSUM_NULL?
      
      // Read the first chunk offset.
      long firstChunkOffset = in.readLong();
      
      if ( firstChunkOffset < 0 || firstChunkOffset > startOffset ||
          firstChunkOffset >= (startOffset + checksum.getBytesPerChecksum())) {
        throw new IOException("BlockReader: error in first chunk offset (" +
                              firstChunkOffset + ") startOffset is " + 
                              startOffset + " for file " + file);
      }

      return new RemoteBlockReader(file, blockId, in, checksum, verifyChecksum,
                                   startOffset, firstChunkOffset, sock);
    }

    @Override
    public synchronized void close() throws IOException {
      startOffset = -1;
      checksum = null;
      // in will be closed when its Socket is closed.
    }

    /** kind of like readFully(). Only reads as much as possible.
     * And allows use of protected readFully().
     */
    @Override
    public int readAll(byte[] buf, int offset, int len) throws IOException {
      return readFully(this, buf, offset, len);
    }
    
    /* When the reader reaches end of a block and there are no checksum
     * errors, we send OP_STATUS_CHECKSUM_OK to datanode to inform that 
     * checksum was verified and there was no error.
     */ 
    private void checksumOk(Socket sock) {
      try {
        OutputStream out = NetUtils.getOutputStream(sock, HdfsConstants.WRITE_TIMEOUT);
        byte buf[] = { (DataTransferProtocol.OP_STATUS_CHECKSUM_OK >>> 8) & 0xff,
                       (DataTransferProtocol.OP_STATUS_CHECKSUM_OK) & 0xff };
        out.write(buf);
        out.flush();
      } catch (IOException e) {
        // its ok not to be able to send this.
        LOG.debug("Could not write to datanode " + sock.getInetAddress() +
                  ": " + e.getMessage());
      }
    }
  }
    
  /****************************************************************
   * DFSInputStream provides bytes from a named file.  It handles 
   * negotiation of the namenode and various datanodes as necessary.
   ****************************************************************/
  public class DFSInputStream extends FSInputStream {
    private Socket s = null;
    private boolean closed = false;

    private String src;
    private long prefetchSize = 10 * defaultBlockSize;
    private BlockReader blockReader = null;
    private boolean verifyChecksum;
    private LocatedBlocks locatedBlocks = null;
    private DatanodeInfo currentNode = null;
    private Block currentBlock = null;
    private long pos = 0;
    private long blockEnd = -1;

    /**
     * This variable tracks the number of failures since the start of the
     * most recent user-facing operation. That is to say, it should be reset
     * whenever the user makes a call on this stream, and if at any point
     * during the retry logic, the failure count exceeds a threshold,
     * the errors will be thrown back to the operation.
     *
     * Specifically this counts the number of times the client has gone
     * back to the namenode to get a new list of block locations, and is
     * capped at maxBlockAcquireFailures
     */
    private int failures = 0;

    /* XXX Use of CocurrentHashMap is temp fix. Need to fix 
     * parallel accesses to DFSInputStream (through ptreads) properly */
    private ConcurrentHashMap<DatanodeInfo, DatanodeInfo> deadNodes = 
               new ConcurrentHashMap<DatanodeInfo, DatanodeInfo>();
    private int buffersize = 1;
    
    private byte[] oneByteBuf = new byte[1]; // used for 'int read()'
    
    void addToDeadNodes(DatanodeInfo dnInfo) {
      deadNodes.put(dnInfo, dnInfo);
    }
    
    DFSInputStream(String src, int buffersize, boolean verifyChecksum
                   ) throws IOException {
      this.verifyChecksum = verifyChecksum;
      this.buffersize = buffersize;
      this.src = src;
      prefetchSize = conf.getLong("dfs.read.prefetch.size", prefetchSize);
      openInfo();
    }

    /**
     * Grab the open-file info from namenode
     */
    synchronized void openInfo() throws IOException {
      for (int retries = 3; retries > 0; retries--) {
        if (fetchLocatedBlocks()) {
          // fetch block success
          return;
        } else {
          // Last block location unavailable. When a cluster restarts,
          // DNs may not report immediately. At this time partial block
          // locations will not be available with NN for getting the length.
          // Lets retry a few times to get the length.
          DFSClient.LOG.warn("Last block locations unavailable. "
              + "Datanodes might not have reported blocks completely."
              + " Will retry for " + retries + " times");
          waitFor(4000);
        }
      }
      throw new IOException("Could not obtain the last block locations.");
    }
    
    private void waitFor(int waitTime) throws InterruptedIOException {
      try {
        Thread.sleep(waitTime);
      } catch (InterruptedException e) {
        throw new InterruptedIOException(
            "Interrupted while getting the last block length.");
      }
    }

    private boolean fetchLocatedBlocks() throws IOException,
        FileNotFoundException {
      LocatedBlocks newInfo = callGetBlockLocations(namenode, src, 0,
          prefetchSize);
      if (newInfo == null) {
        throw new FileNotFoundException("File does not exist: " + src);
      }

      if (locatedBlocks != null && !locatedBlocks.isUnderConstruction()
          && !newInfo.isUnderConstruction()) {
        Iterator<LocatedBlock> oldIter = locatedBlocks.getLocatedBlocks()
            .iterator();
        Iterator<LocatedBlock> newIter = newInfo.getLocatedBlocks().iterator();
        while (oldIter.hasNext() && newIter.hasNext()) {
          if (!oldIter.next().getBlock().equals(newIter.next().getBlock())) {
            throw new IOException("Blocklist for " + src + " has changed!");
          }
        }
      }
      boolean isBlkInfoUpdated = updateBlockInfo(newInfo);
      this.locatedBlocks = newInfo;
      this.currentNode = null;
      return isBlkInfoUpdated;
    }
    
    /** 
     * For files under construction, update the last block size based
     * on the length of the block from the datanode.
     */
    private boolean updateBlockInfo(LocatedBlocks newInfo) throws IOException {
      if (!serverSupportsHdfs200 || !newInfo.isUnderConstruction()
          || !(newInfo.locatedBlockCount() > 0)) {
        return true;
      }

      LocatedBlock last = newInfo.get(newInfo.locatedBlockCount() - 1);
      boolean lastBlockInFile = (last.getStartOffset() + last.getBlockSize() == newInfo
          .getFileLength());
      if (!lastBlockInFile) {
        return true;
      }
      
      if (last.getLocations().length == 0) {
        return false;
      }
      
      ClientDatanodeProtocol primary = null;
      Block newBlock = null;
      for (int i = 0; i < last.getLocations().length && newBlock == null; i++) {
        DatanodeInfo datanode = last.getLocations()[i];
        try {
          primary = createClientDatanodeProtocolProxy(datanode, conf, last
              .getBlock(), last.getBlockToken(), socketTimeout,
              connectToDnViaHostname);
          newBlock = primary.getBlockInfo(last.getBlock());
        } catch (IOException e) {
          if (e.getMessage().startsWith(
              "java.io.IOException: java.lang.NoSuchMethodException: "
                  + "org.apache.hadoop.hdfs.protocol"
                  + ".ClientDatanodeProtocol.getBlockInfo")) {
            // We're talking to a server that doesn't implement HDFS-200.
            serverSupportsHdfs200 = false;
          } else {
            LOG.info("Failed to get block info from "
                + datanode.getHostName() + " probably does not have "
                + last.getBlock(), e);
          }
        } finally {
          if (primary != null) {
            RPC.stopProxy(primary);
          }
        }
      }
      
      if (newBlock == null) {
        if (!serverSupportsHdfs200) {
          return true;
        }
        throw new IOException(
            "Failed to get block info from any of the DN in pipeline: "
                    + Arrays.toString(last.getLocations()));
      }
      
      long newBlockSize = newBlock.getNumBytes();
      long delta = newBlockSize - last.getBlockSize();
      // if the size of the block on the datanode is different
      // from what the NN knows about, the datanode wins!
      last.getBlock().setNumBytes(newBlockSize);
      long newlength = newInfo.getFileLength() + delta;
      newInfo.setFileLength(newlength);
      LOG.debug("DFSClient setting last block " + last + " to length "
          + newBlockSize + " filesize is now " + newInfo.getFileLength());
      return true;
    }
    
    public synchronized long getFileLength() {
      return (locatedBlocks == null) ? 0 : locatedBlocks.getFileLength();
    }

    private synchronized boolean blockUnderConstruction() {
      return locatedBlocks.isUnderConstruction();
    }

    /**
     * Returns the datanode from which the stream is currently reading.
     */
    public DatanodeInfo getCurrentDatanode() {
      return currentNode;
    }

    /**
     * Returns the block containing the target position. 
     */
    public Block getCurrentBlock() {
      return currentBlock;
    }

    /**
     * Return collection of blocks that has already been located.
     */
    synchronized List<LocatedBlock> getAllBlocks() throws IOException {
      return getBlockRange(0, this.getFileLength());
    }

    /**
     * Get block at the specified position.
     * Fetch it from the namenode if not cached.
     * 
     * @param offset
     * @param updatePosition whether to update current position
     * @return located block
     * @throws IOException
     */
    private synchronized LocatedBlock getBlockAt(long offset,
        boolean updatePosition) throws IOException {
      assert (locatedBlocks != null) : "locatedBlocks is null";
      // search cached blocks first
      int targetBlockIdx = locatedBlocks.findBlock(offset);
      if (targetBlockIdx < 0) { // block is not cached
        targetBlockIdx = LocatedBlocks.getInsertIndex(targetBlockIdx);
        // fetch more blocks
        LocatedBlocks newBlocks;
        newBlocks = callGetBlockLocations(namenode, src, offset, prefetchSize);
        assert (newBlocks != null) : "Could not find target position " + offset;
        locatedBlocks.insertRange(targetBlockIdx, newBlocks.getLocatedBlocks());
      }
      LocatedBlock blk = locatedBlocks.get(targetBlockIdx);
      // update current position
      if (updatePosition) {
        this.pos = offset;
        this.blockEnd = blk.getStartOffset() + blk.getBlockSize() - 1;
        this.currentBlock = blk.getBlock();
      }
      return blk;
    }

    /** Fetch a block from namenode and cache it */
    private synchronized void fetchBlockAt(long offset) throws IOException {
      int targetBlockIdx = locatedBlocks.findBlock(offset);
      if (targetBlockIdx < 0) { // block is not cached
        targetBlockIdx = LocatedBlocks.getInsertIndex(targetBlockIdx);
      }
      // fetch blocks
      LocatedBlocks newBlocks;
      newBlocks = callGetBlockLocations(namenode, src, offset, prefetchSize);
      if (newBlocks == null) {
        throw new IOException("Could not find target position " + offset);
      }
      locatedBlocks.insertRange(targetBlockIdx, newBlocks.getLocatedBlocks());
    }

    /**
     * Get blocks in the specified range.
     * Fetch them from the namenode if not cached.
     * 
     * @param offset
     * @param length
     * @return consequent segment of located blocks
     * @throws IOException
     */
    private synchronized List<LocatedBlock> getBlockRange(long offset, 
                                                          long length) 
                                                        throws IOException {
      assert (locatedBlocks != null) : "locatedBlocks is null";
      List<LocatedBlock> blockRange = new ArrayList<LocatedBlock>();
      // search cached blocks first
      int blockIdx = locatedBlocks.findBlock(offset);
      if (blockIdx < 0) { // block is not cached
        blockIdx = LocatedBlocks.getInsertIndex(blockIdx);
      }
      long remaining = length;
      long curOff = offset;
      while(remaining > 0) {
        LocatedBlock blk = null;
        if(blockIdx < locatedBlocks.locatedBlockCount())
          blk = locatedBlocks.get(blockIdx);
        if (blk == null || curOff < blk.getStartOffset()) {
          LocatedBlocks newBlocks;
          newBlocks = callGetBlockLocations(namenode, src, curOff, remaining);
          locatedBlocks.insertRange(blockIdx, newBlocks.getLocatedBlocks());
          continue;
        }
        assert curOff >= blk.getStartOffset() : "Block not found";
        blockRange.add(blk);
        long bytesRead = blk.getStartOffset() + blk.getBlockSize() - curOff;
        remaining -= bytesRead;
        curOff += bytesRead;
        blockIdx++;
      }
      return blockRange;
    }

    private boolean shouldTryShortCircuitRead(InetSocketAddress targetAddr)
        throws IOException {
      // Can't local read a block under construction, see HDFS-2757
      return shortCircuitLocalReads && !blockUnderConstruction()
        && isLocalAddress(targetAddr);
    }
    
    /**
     * Open a DataInputStream to a DataNode so that it can be read from.
     * We get block ID and the IDs of the destinations at startup, from the namenode.
     */
    private synchronized DatanodeInfo blockSeekTo(long target) throws IOException {
      if (target >= getFileLength()) {
        throw new IOException("Attempted to read past end of file");
      }

      if ( blockReader != null ) {
        blockReader.close(); 
        blockReader = null;
      }
      
      if (s != null) {
        s.close();
        s = null;
      }

      //
      // Connect to best DataNode for desired Block, with potential offset
      //
      DatanodeInfo chosenNode = null;
      int refetchToken = 1; // only need to get a new access token once
      while (true) {
        //
        // Compute desired block
        //
        LocatedBlock targetBlock = getBlockAt(target, true);
        assert (target==this.pos) : "Wrong postion " + pos + " expect " + target;
        long offsetIntoBlock = target - targetBlock.getStartOffset();

        DNAddrPair retval = chooseDataNode(targetBlock);
        chosenNode = retval.info;
        InetSocketAddress targetAddr = retval.addr;

        // try reading the block locally. if this fails, then go via
        // the datanode
        Block blk = targetBlock.getBlock();
        Token<BlockTokenIdentifier> accessToken = targetBlock.getBlockToken();
        if (shouldTryShortCircuitRead(targetAddr)) {
          try {
            blockReader = getLocalBlockReader(conf, src, blk, accessToken,
                chosenNode, DFSClient.this.socketTimeout, offsetIntoBlock);
            return chosenNode;
          } catch (AccessControlException ex) {
            LOG.warn("Short circuit access failed ", ex);
            //Disable short circuit reads
            shortCircuitLocalReads = false;
          } catch (IOException ex) {
            if (refetchToken > 0 && tokenRefetchNeeded(ex, targetAddr)) {
              /* Get a new access token and retry. */
              refetchToken--;
              fetchBlockAt(target);
              continue;
            } else {
              LOG.info("Failed to read " + targetBlock.getBlock()
                  + " on local machine" + StringUtils.stringifyException(ex));
              LOG.info("Try reading via the datanode on " + targetAddr);
            }
          }
        }

        try {
          s = socketFactory.createSocket();
          LOG.debug("Connecting to " + targetAddr);
          NetUtils.connect(s, targetAddr, getRandomLocalInterfaceAddr(), 
              socketTimeout);
          s.setSoTimeout(socketTimeout);
          blockReader = RemoteBlockReader.newBlockReader(s, src, blk.getBlockId(), 
              accessToken, 
              blk.getGenerationStamp(),
              offsetIntoBlock, blk.getNumBytes() - offsetIntoBlock,
              buffersize, verifyChecksum, clientName);
          return chosenNode;
        } catch (IOException ex) {
          if (refetchToken > 0 && tokenRefetchNeeded(ex, targetAddr)) {
            refetchToken--;
            fetchBlockAt(target);
          } else {
            LOG.warn("Failed to connect to " + targetAddr
                + ", add to deadNodes and continue" + ex);
            if (LOG.isDebugEnabled()) {
              LOG.debug("Connection failure", ex);
            }
            // Put chosen node into dead list, continue
            addToDeadNodes(chosenNode);
          }
          if (s != null) {
            try {
              s.close();
            } catch (IOException iex) { }                        
          }
          s = null;
        }
      }
    }

    /**
     * Close it down!
     */
    @Override
    public synchronized void close() throws IOException {
      if (closed) {
        return;
      }
      checkOpen();
      
      if ( blockReader != null ) {
        blockReader.close();
        blockReader = null;
      }
      
      if (s != null) {
        s.close();
        s = null;
      }
      super.close();
      closed = true;
    }

    @Override
    public synchronized int read() throws IOException {
      int ret = read( oneByteBuf, 0, 1 );
      return ( ret <= 0 ) ? -1 : (oneByteBuf[0] & 0xff);
    }

    /* This is a used by regular read() and handles ChecksumExceptions.
     * name readBuffer() is chosen to imply similarity to readBuffer() in
     * ChecksuFileSystem
     */ 
    private synchronized int readBuffer(byte buf[], int off, int len) 
                                                    throws IOException {
      IOException ioe;
      
      /* we retry current node only once. So this is set to true only here.
       * Intention is to handle one common case of an error that is not a
       * failure on datanode or client : when DataNode closes the connection
       * since client is idle. If there are other cases of "non-errors" then
       * then a datanode might be retried by setting this to true again.
       */
      boolean retryCurrentNode = true;
 
      while (true) {
        // retry as many times as seekToNewSource allows.
        try {
          return blockReader.read(buf, off, len);
        } catch ( ChecksumException ce ) {
          LOG.warn("Found Checksum error for " + currentBlock + " from " +
                   currentNode.getName() + " at " + ce.getPos());          
          reportChecksumFailure(src, currentBlock, currentNode);
          ioe = ce;
          retryCurrentNode = false;
        } catch ( IOException e ) {
          if (!retryCurrentNode) {
            LOG.warn("Exception while reading from " + currentBlock +
                     " of " + src + " from " + currentNode + ": " +
                     StringUtils.stringifyException(e));
          }
          ioe = e;
        }
        boolean sourceFound = false;
        if (retryCurrentNode) {
          /* possibly retry the same node so that transient errors don't
           * result in application level failures (e.g. Datanode could have
           * closed the connection because the client is idle for too long).
           */ 
          sourceFound = seekToBlockSource(pos);
        } else {
          addToDeadNodes(currentNode);
          sourceFound = seekToNewSource(pos);
        }
        if (!sourceFound) {
          throw ioe;
        }
        retryCurrentNode = false;
      }
    }

    /**
     * Read the entire buffer.
     */
    @Override
    public synchronized int read(byte buf[], int off, int len) throws IOException {
      checkOpen();
      if (closed) {
        throw new IOException("Stream closed");
      }
      failures = 0;

      if (pos < getFileLength()) {
        int retries = 2;
        while (retries > 0) {
          try {
            if (pos > blockEnd) {
              currentNode = blockSeekTo(pos);
            }
            int realLen = (int) Math.min((long) len, (blockEnd - pos + 1L));
            int result = readBuffer(buf, off, realLen);
            
            if (result >= 0) {
              pos += result;
            } else {
              // got a EOS from reader though we expect more data on it.
              throw new IOException("Unexpected EOS from the reader");
            }
            if (stats != null && result != -1) {
              stats.incrementBytesRead(result);
            }
            return result;
          } catch (ChecksumException ce) {
            throw ce;            
          } catch (IOException e) {
            if (retries == 1) {
              LOG.warn("DFS Read: " + StringUtils.stringifyException(e));
            }
            blockEnd = -1;
            if (currentNode != null) { addToDeadNodes(currentNode); }
            if (--retries == 0) {
              throw e;
            }
          }
        }
      }
      return -1;
    }

        
    private DNAddrPair chooseDataNode(LocatedBlock block)
      throws IOException {
      while (true) {
        DatanodeInfo[] nodes = block.getLocations();
        try {
          DatanodeInfo chosenNode = bestNode(nodes, deadNodes);
          InetSocketAddress targetAddr =
            NetUtils.createSocketAddr(chosenNode.getName(connectToDnViaHostname));
          return new DNAddrPair(chosenNode, targetAddr);
        } catch (IOException ie) {
          String blockInfo = block.getBlock() + " file=" + src;
          if (failures >= maxBlockAcquireFailures) {
            throw new IOException("Could not obtain block: " + blockInfo);
          }
          
          if (nodes == null || nodes.length == 0) {
            LOG.info("No node available for: " + blockInfo);
          }
          LOG.info("Could not obtain " + block.getBlock()
              + " from any node: " + ie
              + ". Will get new block locations from namenode and retry...");
          try {
            Thread.sleep(3000);
          } catch (InterruptedException iex) {
          }
          deadNodes.clear(); //2nd option is to remove only nodes[blockId]
          openInfo();
          block = getBlockAt(block.getStartOffset(), false);
          failures++;
          continue;
        }
      }
    } 
        
    private void fetchBlockByteRange(LocatedBlock block, long start,
                                     long end, byte[] buf, int offset) throws IOException {
      //
      // Connect to best DataNode for desired Block, with potential offset
      //
      Socket dn = null;
      int refetchToken = 1; // only need to get a new access token once
      
      while (true) {
        // cached block locations may have been updated by chooseDataNode()
        // or fetchBlockAt(). Always get the latest list of locations at the 
        // start of the loop.
        block = getBlockAt(block.getStartOffset(), false);
        DNAddrPair retval = chooseDataNode(block);
        DatanodeInfo chosenNode = retval.info;
        InetSocketAddress targetAddr = retval.addr;
        BlockReader reader = null;

        try {
          Token<BlockTokenIdentifier> accessToken = block.getBlockToken();
          int len = (int) (end - start + 1);

          // first try reading the block locally.
          if (shouldTryShortCircuitRead(targetAddr)) {
            try {
              reader = getLocalBlockReader(conf, src, block.getBlock(),
                  accessToken, chosenNode, DFSClient.this.socketTimeout, start);
            } catch (AccessControlException ex) {
              LOG.warn("Short circuit access failed ", ex);
              //Disable short circuit reads
              shortCircuitLocalReads = false;
              continue;
            }
          } else {
            // go to the datanode
            dn = socketFactory.createSocket();
            LOG.debug("Connecting to " + targetAddr);
            NetUtils.connect(dn, targetAddr, getRandomLocalInterfaceAddr(),
                socketTimeout);
            dn.setSoTimeout(socketTimeout);
            reader = RemoteBlockReader.newBlockReader(dn, src, 
                block.getBlock().getBlockId(), accessToken,
                block.getBlock().getGenerationStamp(), start, len, buffersize, 
                verifyChecksum, clientName);
          }
          int nread = reader.readAll(buf, offset, len);
          if (nread != len) {
            throw new IOException("truncated return from reader.read(): " +
                                  "excpected " + len + ", got " + nread);
          }
          return;
        } catch (ChecksumException e) {
          LOG.warn("fetchBlockByteRange(). Got a checksum exception for " +
                   src + " at " + block.getBlock() + ":" + 
                   e.getPos() + " from " + chosenNode.getName());
          reportChecksumFailure(src, block.getBlock(), chosenNode);
        } catch (IOException e) {
          if (refetchToken > 0 && tokenRefetchNeeded(e, targetAddr)) {
            refetchToken--;
            fetchBlockAt(block.getStartOffset());
            continue;
          } else {
            LOG.warn("Failed to connect to " + targetAddr + " for file " + src
                + " for block " + block.getBlock() + ":" + e);
            if (LOG.isDebugEnabled()) {
              LOG.debug("Connection failure ", e);
            }
          }
        } finally {
          IOUtils.closeStream(reader);
          IOUtils.closeSocket(dn);
        }
        // Put chosen node into dead list, continue
        addToDeadNodes(chosenNode);
      }
    }

    /**
     * Read bytes starting from the specified position.
     * 
     * @param position start read from this position
     * @param buffer read buffer
     * @param offset offset into buffer
     * @param length number of bytes to read
     * 
     * @return actual number of bytes read
     */
    @Override
    public int read(long position, byte[] buffer, int offset, int length)
      throws IOException {
      // sanity checks
      checkOpen();
      if (closed) {
        throw new IOException("Stream closed");
      }
      failures = 0;
      long filelen = getFileLength();
      if ((position < 0) || (position >= filelen)) {
        return -1;
      }
      int realLen = length;
      if ((position + length) > filelen) {
        realLen = (int)(filelen - position);
      }
      
      // determine the block and byte range within the block
      // corresponding to position and realLen
      List<LocatedBlock> blockRange = getBlockRange(position, realLen);
      int remaining = realLen;
      for (LocatedBlock blk : blockRange) {
        long targetStart = position - blk.getStartOffset();
        long bytesToRead = Math.min(remaining, blk.getBlockSize() - targetStart);
        fetchBlockByteRange(blk, targetStart, 
                            targetStart + bytesToRead - 1, buffer, offset);
        remaining -= bytesToRead;
        position += bytesToRead;
        offset += bytesToRead;
      }
      assert remaining == 0 : "Wrong number of bytes read.";
      if (stats != null) {
        stats.incrementBytesRead(realLen);
      }
      return realLen;
    }
     
    @Override
    public long skip(long n) throws IOException {
      if ( n > 0 ) {
        long curPos = getPos();
        long fileLen = getFileLength();
        if( n+curPos > fileLen ) {
          n = fileLen - curPos;
        }
        seek(curPos+n);
        return n;
      }
      return n < 0 ? -1 : 0;
    }

    /**
     * Seek to a new arbitrary location
     */
    @Override
    public synchronized void seek(long targetPos) throws IOException {
      if (targetPos > getFileLength()) {
        throw new IOException("Cannot seek after EOF");
      }
      boolean done = false;
      if (pos <= targetPos && targetPos <= blockEnd) {
        //
        // If this seek is to a positive position in the current
        // block, and this piece of data might already be lying in
        // the TCP buffer, then just eat up the intervening data.
        //
        int diff = (int)(targetPos - pos);
        if (diff <= TCP_WINDOW_SIZE) {
          try {
            pos += blockReader.skip(diff);
            if (pos == targetPos) {
              done = true;
            }
          } catch (IOException e) {//make following read to retry
            LOG.debug("Exception while seek to " + targetPos + " from "
                      + currentBlock +" of " + src + " from " + currentNode + 
                      ": " + StringUtils.stringifyException(e));
          }
        }
      }
      if (!done) {
        pos = targetPos;
        blockEnd = -1;
      }
    }

    /**
     * Same as {@link #seekToNewSource(long)} except that it does not exclude
     * the current datanode and might connect to the same node.
     */
    private synchronized boolean seekToBlockSource(long targetPos)
                                                   throws IOException {
      currentNode = blockSeekTo(targetPos);
      return true;
    }
    
    /**
     * Seek to given position on a node other than the current node.  If
     * a node other than the current node is found, then returns true. 
     * If another node could not be found, then returns false.
     */
    @Override
    public synchronized boolean seekToNewSource(long targetPos) throws IOException {
      boolean markedDead = deadNodes.containsKey(currentNode);
      addToDeadNodes(currentNode);
      DatanodeInfo oldNode = currentNode;
      DatanodeInfo newNode = blockSeekTo(targetPos);
      if (!markedDead) {
        /* remove it from deadNodes. blockSeekTo could have cleared 
         * deadNodes and added currentNode again. Thats ok. */
        deadNodes.remove(oldNode);
      }
      if (!oldNode.getStorageID().equals(newNode.getStorageID())) {
        currentNode = newNode;
        return true;
      } else {
        return false;
      }
    }
        
    /**
     */
    @Override
    public synchronized long getPos() throws IOException {
      return pos;
    }

    /**
     */
    @Override
    public synchronized int available() throws IOException {
      if (closed) {
        throw new IOException("Stream closed");
      }
      return (int) (getFileLength() - pos);
    }

    /**
     * We definitely don't support marks
     */
    @Override
    public boolean markSupported() {
      return false;
    }
    @Override
    public void mark(int readLimit) {
    }
    @Override
    public void reset() throws IOException {
      throw new IOException("Mark/reset not supported");
    }
  }

  /**
   * The Hdfs implementation of {@link FSDataInputStream}
   */
  public static class DFSDataInputStream extends FSDataInputStream {
    public DFSDataInputStream(DFSInputStream in)
      throws IOException {
      super(in);
    }
      
    /**
     * Returns the datanode from which the stream is currently reading.
     */
    public DatanodeInfo getCurrentDatanode() {
      return ((DFSInputStream)in).getCurrentDatanode();
    }
      
    /**
     * Returns the block containing the target position. 
     */
    public Block getCurrentBlock() {
      return ((DFSInputStream)in).getCurrentBlock();
    }

    /**
     * Return collection of blocks that has already been located.
     */
    synchronized List<LocatedBlock> getAllBlocks() throws IOException {
      return ((DFSInputStream)in).getAllBlocks();
    }

    /**
     * @return The visible length of the file.
     */
    public long getVisibleLength() throws IOException {
      return ((DFSInputStream)in).getFileLength();
    }
  }

  /****************************************************************
   * DFSOutputStream creates files from a stream of bytes.
   *
   * The client application writes data that is cached internally by
   * this stream. Data is broken up into packets, each packet is
   * typically 64K in size. A packet comprises of chunks. Each chunk
   * is typically 512 bytes and has an associated checksum with it.
   *
   * When a client application fills up the currentPacket, it is
   * enqueued into dataQueue.  The DataStreamer thread picks up
   * packets from the dataQueue, sends it to the first datanode in
   * the pipeline and moves it from the dataQueue to the ackQueue.
   * The ResponseProcessor receives acks from the datanodes. When an
   * successful ack for a packet is received from all datanodes, the
   * ResponseProcessor removes the corresponding packet from the
   * ackQueue.
   *
   * In case of error, all outstanding packets and moved from
   * ackQueue. A new pipeline is setup by eliminating the bad
   * datanode from the original pipeline. The DataStreamer now
   * starts sending packets from the dataQueue.
  ****************************************************************/
  class DFSOutputStream extends FSOutputSummer implements Syncable {
    private Socket s;
    boolean closed = false;
  
    private String src;
    private DataOutputStream blockStream;
    private DataInputStream blockReplyStream;
    private Block block;
    private Token<BlockTokenIdentifier> accessToken;
    final private long blockSize;
    private DataChecksum checksum;
    private LinkedList<Packet> dataQueue = new LinkedList<Packet>();
    private LinkedList<Packet> ackQueue = new LinkedList<Packet>();
    private Packet currentPacket = null;
    private int maxPackets = 80; // each packet 64K, total 5MB
    // private int maxPackets = 1000; // each packet 64K, total 64MB
    private DataStreamer streamer = new DataStreamer();;
    private ResponseProcessor response = null;
    private long currentSeqno = 0;
    private long lastQueuedSeqno = -1;
    private long lastAckedSeqno = -1;
    private long bytesCurBlock = 0; // bytes writen in current block
    private int packetSize = 0; // write packet size, including the header.
    private int chunksPerPacket = 0;
    private DatanodeInfo[] nodes = null; // list of targets for current block
    private ArrayList<DatanodeInfo> excludedNodes = new ArrayList<DatanodeInfo>();
    private volatile boolean hasError = false;
    private volatile int errorIndex = 0;
    private volatile IOException lastException = null;
    private long artificialSlowdown = 0;
    private long lastFlushOffset = 0; // offset when flush was invoked
    private boolean persistBlocks = false; // persist blocks on namenode
    private int recoveryErrorCount = 0; // number of times block recovery failed
    private int maxRecoveryErrorCount = 5; // try block recovery 5 times
    private volatile boolean appendChunk = false;   // appending to existing partial block
    private long initialFileSize = 0; // at time of file open
    private Progressable progress;
    private short blockReplication; // replication factor of file

    Token<BlockTokenIdentifier> getAccessToken() {
      return accessToken;
    }

    private void setLastException(IOException e) {
      if (lastException == null) {
        lastException = e;
      }
    }
    
    private class Packet {
      ByteBuffer buffer;           // only one of buf and buffer is non-null
      byte[]  buf;
      long    seqno;               // sequencenumber of buffer in block
      long    offsetInBlock;       // offset in block
      boolean lastPacketInBlock;   // is this the last packet in block?
      int     numChunks;           // number of chunks currently in packet
      int     maxChunks;           // max chunks in packet
      int     dataStart;
      int     dataPos;
      int     checksumStart;
      int     checksumPos;      

      private static final long HEART_BEAT_SEQNO = -1L;

      /**
       *  create a heartbeat packet
       */
      Packet() {
        this.lastPacketInBlock = false;
        this.numChunks = 0;
        this.offsetInBlock = 0;
        this.seqno = HEART_BEAT_SEQNO;

        buffer = null;
        int packetSize = DataNode.PKT_HEADER_LEN + SIZE_OF_INTEGER;
        buf = new byte[packetSize];

        checksumStart = dataStart = packetSize;
        checksumPos = checksumStart;
        dataPos = dataStart;
        maxChunks = 0;
      }

      // create a new packet
      Packet(int pktSize, int chunksPerPkt, long offsetInBlock) {
        this.lastPacketInBlock = false;
        this.numChunks = 0;
        this.offsetInBlock = offsetInBlock;
        this.seqno = currentSeqno;
        currentSeqno++;
        
        buffer = null;
        buf = new byte[pktSize];
        
        checksumStart = DataNode.PKT_HEADER_LEN + SIZE_OF_INTEGER;
        checksumPos = checksumStart;
        dataStart = checksumStart + chunksPerPkt * checksum.getChecksumSize();
        dataPos = dataStart;
        maxChunks = chunksPerPkt;
      }

      void writeData(byte[] inarray, int off, int len) {
        if ( dataPos + len > buf.length) {
          throw new BufferOverflowException();
        }
        System.arraycopy(inarray, off, buf, dataPos, len);
        dataPos += len;
      }
  
      void  writeChecksum(byte[] inarray, int off, int len) {
        if (checksumPos + len > dataStart) {
          throw new BufferOverflowException();
        }
        System.arraycopy(inarray, off, buf, checksumPos, len);
        checksumPos += len;
      }
      
      /**
       * Returns ByteBuffer that contains one full packet, including header.
       */
      ByteBuffer getBuffer() {
        /* Once this is called, no more data can be added to the packet.
         * setting 'buf' to null ensures that.
         * This is called only when the packet is ready to be sent.
         */
        if (buffer != null) {
          return buffer;
        }
        
        //prepare the header and close any gap between checksum and data.
        
        int dataLen = dataPos - dataStart;
        int checksumLen = checksumPos - checksumStart;
        
        if (checksumPos != dataStart) {
          /* move the checksum to cover the gap.
           * This can happen for the last packet.
           */
          System.arraycopy(buf, checksumStart, buf, 
                           dataStart - checksumLen , checksumLen); 
        }
        
        int pktLen = SIZE_OF_INTEGER + dataLen + checksumLen;
        
        //normally dataStart == checksumPos, i.e., offset is zero.
        buffer = ByteBuffer.wrap(buf, dataStart - checksumPos,
                                 DataNode.PKT_HEADER_LEN + pktLen);
        buf = null;
        buffer.mark();
        
        /* write the header and data length.
         * The format is described in comment before DataNode.BlockSender
         */
        buffer.putInt(pktLen);  // pktSize
        buffer.putLong(offsetInBlock); 
        buffer.putLong(seqno);
        buffer.put((byte) ((lastPacketInBlock) ? 1 : 0));
        //end of pkt header
        buffer.putInt(dataLen); // actual data length, excluding checksum.
        
        buffer.reset();
        return buffer;
      }
      
      /**
       * Check if this packet is a heart beat packet
       * @return true if the sequence number is HEART_BEAT_SEQNO
       */
      private boolean isHeartbeatPacket() {
        return seqno == HEART_BEAT_SEQNO;
      }
    }
  
    //
    // The DataStreamer class is responsible for sending data packets to the
    // datanodes in the pipeline. It retrieves a new blockid and block locations
    // from the namenode, and starts streaming packets to the pipeline of
    // Datanodes. Every packet has a sequence number associated with
    // it. When all the packets for a block are sent out and acks for each
    // if them are received, the DataStreamer closes the current block.
    //
    private class DataStreamer extends Daemon {

      private volatile boolean closed = false;
  
      public void run() {
        long lastPacket = 0;

        while (!closed && clientRunning) {

          // if the Responder encountered an error, shutdown Responder
          if (hasError && response != null) {
            try {
              response.close();
              response.join();
              response = null;
            } catch (InterruptedException  e) {
            }
          }

          Packet one = null;
          synchronized (dataQueue) {

            // process IO errors if any
            boolean doSleep = processDatanodeError(hasError, false);

            // wait for a packet to be sent.
            long now = System.currentTimeMillis();
            while ((!closed && !hasError && clientRunning 
                   && dataQueue.size() == 0  &&
                   (blockStream == null || (
                    blockStream != null && now - lastPacket < timeoutValue/2)))
                   || doSleep) {
              long timeout = timeoutValue/2 - (now-lastPacket);
              timeout = timeout <= 0 ? 1000 : timeout;

              try {
                dataQueue.wait(timeout);
                now = System.currentTimeMillis();
              } catch (InterruptedException  e) {
              }
              doSleep = false;
            }
            if (closed || hasError || !clientRunning) {
              continue;
            }

            try {
              // get packet to be sent.
              if (dataQueue.isEmpty()) {
                  one = new Packet();  // heartbeat packet
              } else {
                  one = dataQueue.getFirst(); // regular data packet
              }
              
              long offsetInBlock = one.offsetInBlock;

              // get new block from namenode.
              if (blockStream == null) {
                LOG.debug("Allocating new block");
                nodes = nextBlockOutputStream();
                this.setName("DataStreamer for file " + src +
                             " block " + block);
                response = new ResponseProcessor(nodes);
                response.start();
              }

              if (offsetInBlock >= blockSize) {
                throw new IOException("BlockSize " + blockSize +
                                      " is smaller than data size. " +
                                      " Offset of packet in block " + 
                                      offsetInBlock +
                                      " Aborting file " + src);
              }

              ByteBuffer buf = one.getBuffer();
              
              // move packet from dataQueue to ackQueue
              if (!one.isHeartbeatPacket()) {
                dataQueue.removeFirst();
                dataQueue.notifyAll();
                synchronized (ackQueue) {
                  ackQueue.addLast(one);
                  ackQueue.notifyAll();
                }
              }
              
              // write out data to remote datanode
              blockStream.write(buf.array(), buf.position(), buf.remaining());
              
              if (one.lastPacketInBlock) {
                blockStream.writeInt(0); // indicate end-of-block 
              }
              blockStream.flush();
              lastPacket = System.currentTimeMillis();

              if (LOG.isDebugEnabled()) {
                LOG.debug("DataStreamer block " + block +
                          " wrote packet seqno:" + one.seqno +
                          " size:" + buf.remaining() +
                          " offsetInBlock:" + one.offsetInBlock + 
                          " lastPacketInBlock:" + one.lastPacketInBlock);
              }
            } catch (Throwable e) {
              LOG.warn("DataStreamer Exception: " + 
                       StringUtils.stringifyException(e));
              if (e instanceof IOException) {
                setLastException((IOException)e);
              }
              hasError = true;
            }
          }

          if (closed || hasError || !clientRunning) {
            continue;
          }

          // Is this block full?
          if (one.lastPacketInBlock) {
            synchronized (ackQueue) {
              while (!hasError && ackQueue.size() != 0 && clientRunning) {
                try {
                  ackQueue.wait();   // wait for acks to arrive from datanodes
                } catch (InterruptedException  e) {
                }
              }
            }
            LOG.debug("Closing old block " + block);
            this.setName("DataStreamer for file " + src);

            response.close();        // ignore all errors in Response
            try {
              response.join();
              response = null;
            } catch (InterruptedException  e) {
            }

            if (closed || hasError || !clientRunning) {
              continue;
            }

            synchronized (dataQueue) {
              IOUtils.cleanup(LOG, blockStream, blockReplyStream);
              nodes = null;
              response = null;
              blockStream = null;
              blockReplyStream = null;
            }
          }
          if (progress != null) { progress.progress(); }

          // This is used by unit test to trigger race conditions.
          if (artificialSlowdown != 0 && clientRunning) {
            LOG.debug("Sleeping for artificial slowdown of " +
                artificialSlowdown + "ms");
            try { 
              Thread.sleep(artificialSlowdown); 
            } catch (InterruptedException e) {}
          }
        }
      }

      // shutdown thread
      void close() {
        closed = true;
        synchronized (dataQueue) {
          dataQueue.notifyAll();
        }
        synchronized (ackQueue) {
          ackQueue.notifyAll();
        }
        this.interrupt();
      }
    }
                  
    //
    // Processes reponses from the datanodes.  A packet is removed 
    // from the ackQueue when its response arrives.
    //
    private class ResponseProcessor extends Thread {

      private volatile boolean closed = false;
      private DatanodeInfo[] targets = null;
      private boolean lastPacketInBlock = false;

      ResponseProcessor (DatanodeInfo[] targets) {
        this.targets = targets;
      }

      public void run() {

        this.setName("ResponseProcessor for block " + block);
        PipelineAck ack = new PipelineAck();
  
        while (!closed && clientRunning && !lastPacketInBlock) {
          // process responses from datanodes.
          try {
            // read an ack from the pipeline
            ack.readFields(blockReplyStream);
            if (LOG.isDebugEnabled()) {
              LOG.debug("DFSClient for block " + block + " " + ack);
            }
            
            // processes response status from all datanodes.
            for (int i = ack.getNumOfReplies()-1; i >=0 && clientRunning; i--) {
                short reply = ack.getReply(i);  
              if (reply != DataTransferProtocol.OP_STATUS_SUCCESS) {    
                errorIndex = i; // first bad datanode   
                throw new IOException("Bad response " + reply +   
                      " for block " + block +   
                      " from datanode " +     
                      targets[i].getName());    
              }   
            }

            long seqno = ack.getSeqno();
            assert seqno != PipelineAck.UNKOWN_SEQNO :
              "Ack for unkown seqno should be a failed ack: " + ack;
            if (seqno == Packet.HEART_BEAT_SEQNO) {  // a heartbeat ack
              continue;
            }

            Packet one = null;
            synchronized (ackQueue) {
              one = ackQueue.getFirst();
            }
            
            if (one.seqno != seqno) {
              throw new IOException("Responseprocessor: Expecting seqno " + 
                                    " for block " + block + " " +
                                    one.seqno + " but received " + seqno);
            }
            lastPacketInBlock = one.lastPacketInBlock;

            synchronized (ackQueue) {
              assert ack.getSeqno() == lastAckedSeqno + 1;
              lastAckedSeqno = ack.getSeqno();
              ackQueue.removeFirst();
              ackQueue.notifyAll();
            }
          } catch (Exception e) {
            if (!closed) {
              hasError = true;
              if (e instanceof IOException) {
                setLastException((IOException)e);
              }
              LOG.warn("DFSOutputStream ResponseProcessor exception " + 
                       " for block " + block +
                        StringUtils.stringifyException(e));
              closed = true;
            }
          }

          synchronized (dataQueue) {
            dataQueue.notifyAll();
          }
          synchronized (ackQueue) {
            ackQueue.notifyAll();
          }
        }
      }

      void close() {
        closed = true;
        this.interrupt();
      }
    }

    // If this stream has encountered any errors so far, shutdown 
    // threads and mark stream as closed. Returns true if we should
    // sleep for a while after returning from this call.
    //
    private boolean processDatanodeError(boolean hasError, boolean isAppend) {
      if (!hasError) {
        return false;
      }
      if (response != null) {
        LOG.info("Error Recovery for " + block +
                 " waiting for responder to exit. ");
        return true;
      }
      if (errorIndex >= 0) {
        LOG.warn("Error Recovery for " + block
            + " bad datanode[" + errorIndex + "] "
            + (nodes == null? "nodes == null": nodes[errorIndex].getName()));
      }

      if (blockStream != null) {
        IOUtils.cleanup(LOG, blockStream, blockReplyStream);
      }
      blockStream = null;
      blockReplyStream = null;

      // move packets from ack queue to front of the data queue
      synchronized (ackQueue) {
        dataQueue.addAll(0, ackQueue);
        ackQueue.clear();
      }

      boolean success = false;
      while (!success && clientRunning) {
        DatanodeInfo[] newnodes = null;
        if (nodes == null) {
          String msg = "Could not get block locations. " +
                                          "Source file \"" + src
                                          + "\" - Aborting...";
          LOG.warn(msg);
          setLastException(new IOException(msg));
          closed = true;
          if (streamer != null) streamer.close();
          return false;
        }
        StringBuilder pipelineMsg = new StringBuilder();
        for (int j = 0; j < nodes.length; j++) {
          pipelineMsg.append(nodes[j].getName());
          if (j < nodes.length - 1) {
            pipelineMsg.append(", ");
          }
        }
        // remove bad datanode from list of datanodes.
        // If errorIndex was not set (i.e. appends), then do not remove 
        // any datanodes
        // 
        if (errorIndex < 0) {
          newnodes = nodes;
        } else {
          if (nodes.length <= 1) {
            lastException = new IOException("All datanodes " + pipelineMsg + 
                                            " are bad. Aborting...");
            closed = true;
            if (streamer != null) streamer.close();
            return false;
          }
          LOG.warn("Error Recovery for block " + block +
                   " in pipeline " + pipelineMsg + 
                   ": bad datanode " + nodes[errorIndex].getName());
          newnodes =  new DatanodeInfo[nodes.length-1];
          System.arraycopy(nodes, 0, newnodes, 0, errorIndex);
          System.arraycopy(nodes, errorIndex+1, newnodes, errorIndex,
              newnodes.length-errorIndex);
        }

        // Tell the primary datanode to do error recovery 
        // by stamping appropriate generation stamps.
        //
        LocatedBlock newBlock = null;
        ClientDatanodeProtocol primary =  null;
        DatanodeInfo primaryNode = null;
        try {
          // Pick the "least" datanode as the primary datanode to avoid deadlock.
          primaryNode = Collections.min(Arrays.asList(newnodes));
          // Set the timeout to reflect that recovery requires at most two rpcs
          // to each DN and two rpcs to the NN.
          int recoveryTimeout = (newnodes.length * 2 + 2) * socketTimeout;
          primary = createClientDatanodeProtocolProxy(primaryNode, conf, block,
                      accessToken, recoveryTimeout, connectToDnViaHostname);
          newBlock = primary.recoverBlock(block, isAppend, newnodes);
        } catch (IOException e) {
          LOG.warn("Failed recovery attempt #" + recoveryErrorCount +
                   " from primary datanode " + primaryNode, e);
          recoveryErrorCount++;
          if (recoveryErrorCount > maxRecoveryErrorCount) {
            if (nodes.length > 1) {
              // if the primary datanode failed, remove it from the list.
              // The original bad datanode is left in the list because it is
              // conservative to remove only one datanode in one iteration.
              for (int j = 0; j < nodes.length; j++) {
                if (nodes[j].equals(primaryNode)) {
                  errorIndex = j; // forget original bad node.
                }
              }
              // remove primary node from list
              newnodes =  new DatanodeInfo[nodes.length-1];
              System.arraycopy(nodes, 0, newnodes, 0, errorIndex);
              System.arraycopy(nodes, errorIndex+1, newnodes, errorIndex,
                               newnodes.length-errorIndex);
              nodes = newnodes;
              LOG.warn("Error Recovery for block " + block + " failed " +
                       " because recovery from primary datanode " +
                       primaryNode + " failed " + recoveryErrorCount +
                       " times. " + " Pipeline was " + pipelineMsg +
                       ". Marking primary datanode as bad.");
              recoveryErrorCount = 0; 
              errorIndex = -1;
              return true;          // sleep when we return from here
            }
            String emsg = "Error Recovery for block " + block + " failed " +
                          " because recovery from primary datanode " +
                          primaryNode + " failed " + recoveryErrorCount + 
                          " times. "  + " Pipeline was " + pipelineMsg +
                          ". Aborting...";
            LOG.warn(emsg);
            lastException = new IOException(emsg);
            closed = true;
            if (streamer != null) streamer.close();
            return false;       // abort with IOexception
          } 
          LOG.warn("Error Recovery for block " + block + " failed " +
                   " because recovery from primary datanode " +
                   primaryNode + " failed " + recoveryErrorCount +
                   " times. "  + " Pipeline was " + pipelineMsg +
                   ". Will retry...");
          return true;          // sleep when we return from here
        } finally {
          RPC.stopProxy(primary);
        }
        recoveryErrorCount = 0; // block recovery successful

        // If the block recovery generated a new generation stamp, use that
        // from now on.  Also, setup new pipeline
        // newBlock should never be null and it should contain a newly
        // generated access token.
        block = newBlock.getBlock();
        accessToken = newBlock.getBlockToken();
        nodes = newBlock.getLocations();

        this.hasError = false;
        lastException = null;
        errorIndex = 0;
        success = createBlockOutputStream(nodes, clientName, true);
      }

      response = new ResponseProcessor(nodes);
      response.start();
      return false; // do not sleep, continue processing
    }

    private void isClosed() throws IOException {
      if (closed && lastException != null) {
          throw lastException;
      }
    }

    //
    // returns the list of targets, if any, that is being currently used.
    //
    DatanodeInfo[] getPipeline() {
      synchronized (dataQueue) {
        if (nodes == null) {
          return null;
        }
        DatanodeInfo[] value = new DatanodeInfo[nodes.length];
        for (int i = 0; i < nodes.length; i++) {
          value[i] = nodes[i];
        }
        return value;
      }
    }

    private DFSOutputStream(String src, long blockSize, Progressable progress,
        int bytesPerChecksum, short replication) throws IOException {
      super(new PureJavaCrc32(), bytesPerChecksum, 4);
      this.src = src;
      this.blockSize = blockSize;
      this.blockReplication = replication;
      this.progress = progress;
      if (progress != null) {
        LOG.debug("Set non-null progress callback on DFSOutputStream "+src);
      }
      
      if ( bytesPerChecksum < 1 || blockSize % bytesPerChecksum != 0) {
        throw new IOException("io.bytes.per.checksum(" + bytesPerChecksum +
                              ") and blockSize(" + blockSize + 
                              ") do not match. " + "blockSize should be a " +
                              "multiple of io.bytes.per.checksum");
                              
      }
      checksum = DataChecksum.newDataChecksum(DataChecksum.CHECKSUM_CRC32, 
                                              bytesPerChecksum);
    }

    /**
     * Create a new output stream to the given DataNode.
     * @see ClientProtocol#create(String, FsPermission, String, boolean, short, long)
     */
    DFSOutputStream(String src, FsPermission masked, boolean overwrite,
        boolean createParent, short replication, long blockSize, Progressable progress,
        int buffersize, int bytesPerChecksum) throws IOException {
      this(src, blockSize, progress, bytesPerChecksum, replication);

      computePacketChunkSize(writePacketSize, bytesPerChecksum);

      try {
        // Make sure the regular create() is done through the old create().
        // This is done to ensure that newer clients (post-1.0) can talk to
        // older clusters (pre-1.0). Older clusters lack the new  create()
        // method accepting createParent as one of the arguments.
        if (createParent) {
          namenode.create(
            src, masked, clientName, overwrite, replication, blockSize);
        } else {
          namenode.create(
            src, masked, clientName, overwrite, false, replication, blockSize);
        }
      } catch(RemoteException re) {
        throw re.unwrapRemoteException(AccessControlException.class,
                                       FileAlreadyExistsException.class,
                                       FileNotFoundException.class,
                                       NSQuotaExceededException.class,
                                       DSQuotaExceededException.class);
      }
      streamer.start();
    }
  
    /**
     * Create a new output stream to the given DataNode.
     * @see ClientProtocol#create(String, FsPermission, String, boolean, short, long)
     */
    DFSOutputStream(String src, int buffersize, Progressable progress,
        LocatedBlock lastBlock, HdfsFileStatus stat,
        int bytesPerChecksum) throws IOException {
      this(src, stat.getBlockSize(), progress, bytesPerChecksum, stat.getReplication());
      initialFileSize = stat.getLen(); // length of file when opened

      //
      // The last partial block of the file has to be filled.
      //
      if (lastBlock != null) {
        block = lastBlock.getBlock();
        accessToken = lastBlock.getBlockToken();
        long usedInLastBlock = stat.getLen() % blockSize;
        int freeInLastBlock = (int)(blockSize - usedInLastBlock);

        // calculate the amount of free space in the pre-existing 
        // last crc chunk
        int usedInCksum = (int)(stat.getLen() % bytesPerChecksum);
        int freeInCksum = bytesPerChecksum - usedInCksum;

        // if there is space in the last block, then we have to 
        // append to that block
        if (freeInLastBlock > blockSize) {
          throw new IOException("The last block for file " + 
                                src + " is full.");
        }

        // indicate that we are appending to an existing block
        bytesCurBlock = lastBlock.getBlockSize();

        if (usedInCksum > 0 && freeInCksum > 0) {
          // if there is space in the last partial chunk, then 
          // setup in such a way that the next packet will have only 
          // one chunk that fills up the partial chunk.
          //
          computePacketChunkSize(0, freeInCksum);
          resetChecksumChunk(freeInCksum);
          this.appendChunk = true;
        } else {
          // if the remaining space in the block is smaller than 
          // that expected size of of a packet, then create 
          // smaller size packet.
          //
          computePacketChunkSize(Math.min(writePacketSize, freeInLastBlock), 
                                 bytesPerChecksum);
        }

        // setup pipeline to append to the last block
        nodes = lastBlock.getLocations();
        errorIndex = -1;   // no errors yet.
        if (nodes.length < 1) {
          throw new IOException("Unable to retrieve blocks locations" +
                                " for append to last block " + block +
                                " of file " + src);
        }
        // keep trying to setup a pipeline until you know all DNs are dead
        while (processDatanodeError(true, true)) {
          try {
            Thread.sleep(1000);
          } catch (InterruptedException  e) {
          }
        }
        if (lastException != null) {
          throw lastException;
        }
        streamer.start();
      }
      else {
        computePacketChunkSize(writePacketSize, bytesPerChecksum);
        streamer.start();
      }
    }

    private void computePacketChunkSize(int psize, int csize) {
      int chunkSize = csize + checksum.getChecksumSize();
      int n = DataNode.PKT_HEADER_LEN + SIZE_OF_INTEGER;
      chunksPerPacket = Math.max((psize - n + chunkSize-1)/chunkSize, 1);
      packetSize = n + chunkSize*chunksPerPacket;
      if (LOG.isDebugEnabled()) {
        LOG.debug("computePacketChunkSize: src=" + src +
                  ", chunkSize=" + chunkSize +
                  ", chunksPerPacket=" + chunksPerPacket +
                  ", packetSize=" + packetSize);
      }
    }

    /**
     * Open a DataOutputStream to a DataNode so that it can be written to.
     * This happens when a file is created and each time a new block is allocated.
     * Must get block ID and the IDs of the destinations from the namenode.
     * Returns the list of target datanodes.
     */
    private DatanodeInfo[] nextBlockOutputStream() throws IOException {
      LocatedBlock lb = null;
      boolean retry = false;
      DatanodeInfo[] nodes;
      int count = conf.getInt("dfs.client.block.write.retries", 3);
      boolean success;
      do {
        hasError = false;
        lastException = null;
        errorIndex = 0;
        retry = false;
        nodes = null;
        success = false;
                
        long startTime = System.currentTimeMillis();

        DatanodeInfo[] excluded = excludedNodes.toArray(new DatanodeInfo[0]);
        lb = locateFollowingBlock(startTime, excluded.length > 0 ? excluded : null);
        block = lb.getBlock();
        accessToken = lb.getBlockToken();
        nodes = lb.getLocations();
  
        //
        // Connect to first DataNode in the list.
        //
        success = createBlockOutputStream(nodes, clientName, false);

        if (!success) {
          LOG.info("Abandoning " + block);
          namenode.abandonBlock(block, src, clientName);

          if (errorIndex < nodes.length) {
            LOG.info("Excluding datanode " + nodes[errorIndex]);
            excludedNodes.add(nodes[errorIndex]);
          }

          // Connection failed.  Let's wait a little bit and retry
          retry = true;
        }
      } while (retry && --count >= 0);

      if (!success) {
        throw new IOException("Unable to create new block.");
      }
      return nodes;
    }

    // connects to the first datanode in the pipeline
    // Returns true if success, otherwise return failure.
    //
    private boolean createBlockOutputStream(DatanodeInfo[] nodes, String client,
                    boolean recoveryFlag) {
      short pipelineStatus = (short)DataTransferProtocol.OP_STATUS_SUCCESS;
      String firstBadLink = "";
      if (LOG.isDebugEnabled()) {
        for (int i = 0; i < nodes.length; i++) {
          LOG.debug("pipeline = " + nodes[i].getName());
        }
      }

      // persist blocks on namenode on next flush
      persistBlocks = true;

      boolean result = false;
      try {
        final String dnName = nodes[0].getName(connectToDnViaHostname);
        InetSocketAddress target = NetUtils.createSocketAddr(dnName);
        s = socketFactory.createSocket();
        timeoutValue = (socketTimeout > 0) ?
            (3000 * nodes.length + socketTimeout) : 0;
        LOG.debug("Connecting to " + dnName);
        NetUtils.connect(s, target, getRandomLocalInterfaceAddr(), timeoutValue);
        s.setSoTimeout(timeoutValue);
        s.setSendBufferSize(DEFAULT_DATA_SOCKET_SIZE);
        LOG.debug("Send buf size " + s.getSendBufferSize());
        long writeTimeout = (datanodeWriteTimeout > 0) ?
            (HdfsConstants.WRITE_TIMEOUT_EXTENSION * nodes.length +
            datanodeWriteTimeout) : 0;

        //
        // Xmit header info to datanode
        //
        DataOutputStream out = new DataOutputStream(
            new BufferedOutputStream(NetUtils.getOutputStream(s, writeTimeout), 
                                     DataNode.SMALL_BUFFER_SIZE));
        blockReplyStream = new DataInputStream(NetUtils.getInputStream(s));

        out.writeShort( DataTransferProtocol.DATA_TRANSFER_VERSION );
        out.write( DataTransferProtocol.OP_WRITE_BLOCK );
        out.writeLong( block.getBlockId() );
        out.writeLong( block.getGenerationStamp() );
        out.writeInt( nodes.length );
        out.writeBoolean( recoveryFlag );       // recovery flag
        Text.writeString( out, client );
        out.writeBoolean(false); // Not sending src node information
        out.writeInt( nodes.length - 1 );
        for (int i = 1; i < nodes.length; i++) {
          nodes[i].write(out);
        }
        accessToken.write(out);
        checksum.writeHeader( out );
        out.flush();

        // receive ack for connect
        pipelineStatus = blockReplyStream.readShort();
        firstBadLink = Text.readString(blockReplyStream);
        if (pipelineStatus != DataTransferProtocol.OP_STATUS_SUCCESS) {
          if (pipelineStatus == DataTransferProtocol.OP_STATUS_ERROR_ACCESS_TOKEN) {
            throw new InvalidBlockTokenException(
                "Got access token error for connect ack with firstBadLink as "
                    + firstBadLink);
          } else {
            throw new IOException("Bad connect ack with firstBadLink as "
                + firstBadLink);
          }
        }

        blockStream = out;
        result = true;     // success

      } catch (IOException ie) {

        LOG.info("Exception in createBlockOutputStream " + nodes[0].getName() +
            " " + ie);

        // find the datanode that matches
        if (firstBadLink.length() != 0) {
          for (int i = 0; i < nodes.length; i++) {
            if (nodes[i].getName().equals(firstBadLink)) {
              errorIndex = i;
              break;
            }
          }
        }
        hasError = true;
        setLastException(ie);
        blockReplyStream = null;
        result = false;
      } finally {
        if (!result) {
          IOUtils.closeSocket(s);
          s = null;
        }
      }
      return result;
    }
  
    private LocatedBlock locateFollowingBlock(long start,
                                              DatanodeInfo[] excludedNodes
                                              ) throws IOException {     
      int retries = conf.getInt("dfs.client.block.write.locateFollowingBlock.retries", 5);
      long sleeptime = 400;
      while (true) {
        long localstart = System.currentTimeMillis();
        while (true) {
          try {
            if (serverSupportsHdfs630) {
              return namenode.addBlock(src, clientName, excludedNodes);
            } else {
              return namenode.addBlock(src, clientName);
            }
          } catch (RemoteException e) {
            IOException ue = 
              e.unwrapRemoteException(FileNotFoundException.class,
                                      AccessControlException.class,
                                      NSQuotaExceededException.class,
                                      DSQuotaExceededException.class);
            if (ue != e) { 
              throw ue; // no need to retry these exceptions
            }

            if (e.getMessage().startsWith(
                  "java.io.IOException: java.lang.NoSuchMethodException: " +
                  "org.apache.hadoop.hdfs.protocol.ClientProtocol.addBlock(" +
                  "java.lang.String, java.lang.String, " +
                  "[Lorg.apache.hadoop.hdfs.protocol.DatanodeInfo;)")) {
              // We're talking to a server that doesn't implement HDFS-630.
              // Mark that and try again
              serverSupportsHdfs630 = false;
              continue;
            }

            if (NotReplicatedYetException.class.getName().
                equals(e.getClassName())) {

                if (retries == 0) { 
                  throw e;
                } else {
                  --retries;
                  LOG.info(StringUtils.stringifyException(e));
                  if (System.currentTimeMillis() - localstart > 5000) {
                    LOG.info("Waiting for replication for "
                        + (System.currentTimeMillis() - localstart) / 1000
                        + " seconds");
                  }
                  try {
                    LOG.warn("NotReplicatedYetException sleeping " + src
                        + " retries left " + retries);
                    Thread.sleep(sleeptime);
                    sleeptime *= 2;
                  } catch (InterruptedException ie) {
                  }
                }
            } else {
              throw e;
            }
          }
        }
      } 
    }
  
    // @see FSOutputSummer#writeChunk()
    @Override
    protected synchronized void writeChunk(byte[] b, int offset, int len, byte[] checksum) 
                                                          throws IOException {
      checkOpen();
      isClosed();
  
      int cklen = checksum.length;
      int bytesPerChecksum = this.checksum.getBytesPerChecksum(); 
      if (len > bytesPerChecksum) {
        throw new IOException("writeChunk() buffer size is " + len +
                              " is larger than supported  bytesPerChecksum " +
                              bytesPerChecksum);
      }
      if (checksum.length != this.checksum.getChecksumSize()) {
        throw new IOException("writeChunk() checksum size is supposed to be " +
                              this.checksum.getChecksumSize() + 
                              " but found to be " + checksum.length);
      }

      synchronized (dataQueue) {
  
        // If queue is full, then wait till we can create  enough space
        while (!closed && dataQueue.size() + ackQueue.size()  > maxPackets) {
          try {
            dataQueue.wait();
          } catch (InterruptedException  e) {
          }
        }
        isClosed();
  
        if (currentPacket == null) {
          currentPacket = new Packet(packetSize, chunksPerPacket, 
                                     bytesCurBlock);
          if (LOG.isDebugEnabled()) {
            LOG.debug("DFSClient writeChunk allocating new packet seqno=" + 
                      currentPacket.seqno +
                      ", src=" + src +
                      ", packetSize=" + packetSize +
                      ", chunksPerPacket=" + chunksPerPacket +
                      ", bytesCurBlock=" + bytesCurBlock);
          }
        }

        currentPacket.writeChecksum(checksum, 0, cklen);
        currentPacket.writeData(b, offset, len);
        currentPacket.numChunks++;
        bytesCurBlock += len;

        // If packet is full, enqueue it for transmission
        //
        if (currentPacket.numChunks == currentPacket.maxChunks ||
            bytesCurBlock == blockSize) {
          if (LOG.isDebugEnabled()) {
            LOG.debug("DFSClient writeChunk packet full seqno=" +
                      currentPacket.seqno +
                      ", src=" + src +
                      ", bytesCurBlock=" + bytesCurBlock +
                      ", blockSize=" + blockSize +
                      ", appendChunk=" + appendChunk);
          }
          //
          // if we allocated a new packet because we encountered a block
          // boundary, reset bytesCurBlock.
          //
          if (bytesCurBlock == blockSize) {
            currentPacket.lastPacketInBlock = true;
            bytesCurBlock = 0;
            lastFlushOffset = 0;
          }
          enqueueCurrentPacket();
 
          // If this was the first write after reopening a file, then the above
          // write filled up any partial chunk. Tell the summer to generate full 
          // crc chunks from now on.
          if (appendChunk) {
            appendChunk = false;
            resetChecksumChunk(bytesPerChecksum);
          }
          int psize = Math.min((int)(blockSize-bytesCurBlock), writePacketSize);
          computePacketChunkSize(psize, bytesPerChecksum);
        }
      }
      //LOG.debug("DFSClient writeChunk done length " + len +
      //          " checksum length " + cklen);
    }

    private synchronized void enqueueCurrentPacket() {
      synchronized (dataQueue) {
        if (currentPacket == null) return;
        dataQueue.addLast(currentPacket);
        dataQueue.notifyAll();
        lastQueuedSeqno = currentPacket.seqno;
        currentPacket = null;
      }
    }

    /**
     * All data is written out to datanodes. It is not guaranteed 
     * that data has been flushed to persistent store on the 
     * datanode. Block allocations are persisted on namenode.
     */
    public void sync() throws IOException {
      checkOpen();
      if (closed) {
        throw new IOException("DFSOutputStream is closed");
      }
      try {
        long toWaitFor;
        synchronized (this) {
          /* Record current blockOffset. This might be changed inside
           * flushBuffer() where a partial checksum chunk might be flushed.
           * After the flush, reset the bytesCurBlock back to its previous value,
           * any partial checksum chunk will be sent now and in next packet.
           */
          long saveOffset = bytesCurBlock;
          Packet oldCurrentPacket = currentPacket;

          // flush checksum buffer, but keep checksum buffer intact
          flushBuffer(true);
          // bytesCurBlock potentially incremented if there was buffered data

          // Flush only if we haven't already flushed till this offset.
          if (lastFlushOffset != bytesCurBlock) {
            assert bytesCurBlock > lastFlushOffset;
            // record the valid offset of this flush
            lastFlushOffset = bytesCurBlock;
            enqueueCurrentPacket();
          } else {
            // just discard the current packet since it is already been sent.
            if (oldCurrentPacket == null && currentPacket != null) {
              // If we didn't previously have a packet queued, and now we do,
              // but we don't plan on sending it, then we should not
              // skip a sequence number for it!
              currentSeqno--;
            }
            currentPacket = null;
          }
          // Restore state of stream. Record the last flush offset 
          // of the last full chunk that was flushed.
          //
          bytesCurBlock = saveOffset;
          toWaitFor = lastQueuedSeqno;
        }
        waitForAckedSeqno(toWaitFor);

        // If any new blocks were allocated since the last flush, 
        // then persist block locations on namenode. 
        //
        boolean willPersist;
        synchronized (this) {
          willPersist = persistBlocks && !closed;
          persistBlocks = false;
        }
        if (willPersist) {
          try {
            namenode.fsync(src, clientName);
          } catch (IOException ioe) {
            DFSClient.LOG.warn("Unable to persist blocks in hflush for " + src, ioe);
            // If we got an error here, it might be because some other thread called
            // close before our hflush completed. In that case, we should throw an
            // exception that the stream is closed.
            isClosed();
            if (closed) {
              throw new IOException("DFSOutputStream is closed");
            }

            // If we aren't closed but failed to sync, we should expose that to the
            // caller.
            throw ioe;
          }
        }
      } catch (IOException e) {
        LOG.warn("Error while syncing", e);
        synchronized (this) {
          if (!closed) {
            lastException = new IOException("IOException flush:" + e);
            closed = true;
            closeThreads();
          }
        }
        throw e;
      }
    }

    /**
     * Returns the number of replicas of current block. This can be different
     * from the designated replication factor of the file because the NameNode
     * does not replicate the block to which a client is currently writing to.
     * The client continues to write to a block even if a few datanodes in the
     * write pipeline have failed. If the current block is full and the next
     * block is not yet allocated, then this API will return 0 because there are
     * no replicas in the pipeline.
     */
    public int getNumCurrentReplicas() throws IOException {
      synchronized(dataQueue) {
        if (nodes == null) {
          return blockReplication;
        }
        return nodes.length;
      }
    }

    /**
     * Waits till all existing data is flushed and confirmations 
     * received from datanodes. 
     */
    private void flushInternal() throws IOException {
      isClosed();
      checkOpen();

      long toWaitFor;
      synchronized (this) {
        enqueueCurrentPacket();
        toWaitFor = lastQueuedSeqno;
      }

      waitForAckedSeqno(toWaitFor);
    }

    private void waitForAckedSeqno(long seqnumToWaitFor) throws IOException {
      synchronized (ackQueue) {
        while (!closed) {
          isClosed();
          if (lastAckedSeqno >= seqnumToWaitFor) {
            break;
          }
          try {
            ackQueue.wait();
          } catch (InterruptedException ie) {}
        }
      }
      isClosed();
    }
 
    /**
     * Closes this output stream and releases any system 
     * resources associated with this stream.
     */
    @Override
    public void close() throws IOException {
      if (closed) {
        IOException e = lastException;
        if (e == null)
          return;
        else
          throw e;
      }
      closeInternal();
      
      if (s != null) {
        s.close();
        s = null;
      }
      endFileLease(src);
    }
    
    /**
     * Harsh abort method that should only be used from tests - this
     * is in order to prevent pipeline recovery when eg a DN shuts down.
     */
    void abortForTests() throws IOException {
      streamer.close();
      response.close();
      closed = true;
    }
 
    /**
     * Aborts this output stream and releases any system 
     * resources associated with this stream.
     */
    synchronized void abort() throws IOException {
      if (closed) {
        return;
      }
      setLastException(new IOException("Lease timeout of "
          + (hdfsTimeout / 1000) + " seconds expired."));
      closeThreads();
      endFileLease(src);
    }
 
    // shutdown datastreamer and responseprocessor threads.
    private void closeThreads() throws IOException {
      try {
        streamer.close();
        streamer.join();
        
        // shutdown response after streamer has exited.
        if (response != null) {
          response.close();
          response.join();
          response = null;
        }
      } catch (InterruptedException e) {
        throw new IOException("Failed to shutdown response thread");
      }
    }
    
    /**
     * Closes this output stream and releases any system 
     * resources associated with this stream.
     */
    private synchronized void closeInternal() throws IOException {
      checkOpen();
      isClosed();

      try {
          flushBuffer();       // flush from all upper layers
      
          // Mark that this packet is the last packet in block.
          // If there are no outstanding packets and the last packet
          // was not the last one in the current block, then create a
          // packet with empty payload.
          synchronized (dataQueue) {
            if (currentPacket == null && bytesCurBlock != 0) {
              currentPacket = new Packet(packetSize, chunksPerPacket,
                                         bytesCurBlock);
            }
            if (currentPacket != null) { 
              currentPacket.lastPacketInBlock = true;
            }
          }

        flushInternal();             // flush all data to Datanodes
        isClosed(); // check to see if flushInternal had any exceptions
        closed = true; // allow closeThreads() to showdown threads

        closeThreads();
        
        synchronized (dataQueue) {
          if (blockStream != null) {
            blockStream.writeInt(0); // indicate end-of-block to datanode
            IOUtils.cleanup(LOG, blockStream, blockReplyStream);
          }
          if (s != null) {
            s.close();
            s = null;
          }
        }

        streamer = null;
        blockStream = null;
        blockReplyStream = null;

        long localstart = System.currentTimeMillis();
        boolean fileComplete = false;
        while (!fileComplete) {
          fileComplete = namenode.complete(src, clientName);
          if (!fileComplete) {
            if (!clientRunning ||
                  (hdfsTimeout > 0 &&
                   localstart + hdfsTimeout < System.currentTimeMillis())) {
                String msg = "Unable to close file because dfsclient " +
                              " was unable to contact the HDFS servers." +
                              " clientRunning " + clientRunning +
                              " hdfsTimeout " + hdfsTimeout;
                LOG.info(msg);
                throw new IOException(msg);
            }
            try {
              Thread.sleep(400);
              if (System.currentTimeMillis() - localstart > 5000) {
                LOG.info("Could not complete " + src + " retrying...");
              }
            } catch (InterruptedException ie) {
            }
          }
        }
      } finally {
        closed = true;
      }
    }

    void setArtificialSlowdown(long period) {
      artificialSlowdown = period;
    }

    synchronized void setChunksPerPacket(int value) {
      chunksPerPacket = Math.min(chunksPerPacket, value);
      packetSize = DataNode.PKT_HEADER_LEN + SIZE_OF_INTEGER +
                   (checksum.getBytesPerChecksum() + 
                    checksum.getChecksumSize()) * chunksPerPacket;
    }

    synchronized void setTestFilename(String newname) {
      src = newname;
    }

    /**
     * Returns the size of a file as it was when this stream was opened
     */
    long getInitialLen() {
      return initialFileSize;
    }
  }

  void reportChecksumFailure(String file, Block blk, DatanodeInfo dn) {
    DatanodeInfo [] dnArr = { dn };
    LocatedBlock [] lblocks = { new LocatedBlock(blk, dnArr) };
    reportChecksumFailure(file, lblocks);
  }
    
  // just reports checksum failure and ignores any exception during the report.
  void reportChecksumFailure(String file, LocatedBlock lblocks[]) {
    try {
      reportBadBlocks(lblocks);
    } catch (IOException ie) {
      LOG.info("Found corruption while reading " + file 
               + ".  Error repairing corrupt blocks.  Bad blocks remain. " 
               + StringUtils.stringifyException(ie));
    }
  }

  /** {@inheritDoc} */
  public String toString() {
    return getClass().getSimpleName() + "[clientName=" + clientName
        + ", ugi=" + ugi + "]"; 
  }
}<|MERGE_RESOLUTION|>--- conflicted
+++ resolved
@@ -1173,10 +1173,7 @@
      
       boolean done = false;
       for(int j = 0; !done && j < datanodes.length; j++) {
-<<<<<<< HEAD
-=======
         final String dnName = datanodes[j].getName(connectToDnViaHostname);
->>>>>>> edbe2876
         Socket sock = null;
         DataOutputStream out = null;
         DataInputStream in = null;
@@ -1184,30 +1181,17 @@
         try {
           //connect to a datanode
           sock = socketFactory.createSocket();
-<<<<<<< HEAD
-          NetUtils.connect(sock,
-              NetUtils.createSocketAddr(datanodes[j].getName()), timeout);
-          sock.setSoTimeout(timeout);
-
-          out = new DataOutputStream(
-              new BufferedOutputStream(NetUtils.getOutputStream(sock), 
-=======
           LOG.debug("Connecting to " + dnName);
           NetUtils.connect(sock, NetUtils.createSocketAddr(dnName), timeout);
           sock.setSoTimeout(timeout);
 
           out = new DataOutputStream(
               new BufferedOutputStream(NetUtils.getOutputStream(sock),
->>>>>>> edbe2876
                                        DataNode.SMALL_BUFFER_SIZE));
           in = new DataInputStream(NetUtils.getInputStream(sock));
 
           if (LOG.isDebugEnabled()) {
-<<<<<<< HEAD
-            LOG.debug("write to " + datanodes[j].getName() + ": "
-=======
             LOG.debug("write to " + dnName + ": "
->>>>>>> edbe2876
                 + DataTransferProtocol.OP_BLOCK_CHECKSUM + ", block=" + block);
           }
 
