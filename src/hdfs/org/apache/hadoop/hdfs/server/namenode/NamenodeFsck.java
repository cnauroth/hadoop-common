--- conflicted
+++ resolved
@@ -282,11 +282,7 @@
       }
       // verify block placement policy
       int missingRacks = BlockPlacementPolicy.getInstance(conf, null, networktopology).
-<<<<<<< HEAD
-                          verifyBlockPlacement(path, lBlk, targetFileReplication);
-=======
-                          verifyBlockPlacement(path, lBlk, Math.min(2,targetFileReplication));
->>>>>>> edbe2876
+                          verifyBlockPlacement(path, lBlk, (short)Math.min(2,targetFileReplication));
       if (missingRacks > 0) {
         res.numMisReplicatedBlocks++;
         misReplicatedPerFile++;
