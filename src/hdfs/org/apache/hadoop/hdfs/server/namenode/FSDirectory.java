--- conflicted
+++ resolved
@@ -1819,7 +1819,6 @@
     }
   }
   
-<<<<<<< HEAD
   INode getInode(long id) {
     INode inode = new INode(id, null, new PermissionStatus(
         "", "", new FsPermission((short) 0)), 0, 0) {
@@ -1982,9 +1981,9 @@
   
   int getInodeMapSize() {
     return inodeMap != null ? inodeMap.size() : 0;
-=======
+  }
+
   void shutdown() {
     nameCache.reset();
->>>>>>> 67a73675
   }
 }