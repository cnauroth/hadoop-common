/**
 * Licensed to the Apache Software Foundation (ASF) under one
 * or more contributor license agreements.  See the NOTICE file
 * distributed with this work for additional information
 * regarding copyright ownership.  The ASF licenses this file
 * to you under the Apache License, Version 2.0 (the
 * "License"); you may not use this file except in compliance
 * with the License.  You may obtain a copy of the License at
 *
 *     http://www.apache.org/licenses/LICENSE-2.0
 *
 * Unless required by applicable law or agreed to in writing, software
 * distributed under the License is distributed on an "AS IS" BASIS,
 * WITHOUT WARRANTIES OR CONDITIONS OF ANY KIND, either express or implied.
 * See the License for the specific language governing permissions and
 * limitations under the License.
 */
package org.apache.hadoop.hdfs.server.namenode;

import static org.apache.hadoop.hdfs.DFSConfigKeys.DFS_PERSIST_BLOCKS_DEFAULT;
import static org.apache.hadoop.hdfs.DFSConfigKeys.DFS_PERSIST_BLOCKS_KEY;

import java.io.BufferedWriter;
import java.io.ByteArrayInputStream;
import java.io.DataInputStream;
import java.io.DataOutputStream;
import java.io.File;
import java.io.FileNotFoundException;
import java.io.FileWriter;
import java.io.IOException;
import java.io.PrintWriter;
import java.lang.management.ManagementFactory;
import java.net.InetAddress;
import java.net.InetSocketAddress;
import java.util.ArrayList;
import java.util.Arrays;
import java.util.Collection;
import java.util.Collections;
import java.util.Date;
import java.util.EnumSet;
import java.util.Formatter;
import java.util.HashMap;
import java.util.HashSet;
import java.util.Iterator;
import java.util.LinkedList;
import java.util.List;
import java.util.Map;
import java.util.NavigableMap;
import java.util.Random;
import java.util.Set;
import java.util.TreeMap;
import java.util.TreeSet;
import java.util.concurrent.TimeUnit;

import javax.management.NotCompliantMBeanException;
import javax.management.ObjectName;
import javax.management.StandardMBean;

import org.apache.commons.logging.Log;
import org.apache.commons.logging.LogFactory;
import org.apache.hadoop.conf.Configuration;
import org.apache.hadoop.fs.ContentSummary;
import org.apache.hadoop.fs.FileAlreadyExistsException;
import org.apache.hadoop.fs.Path;
import org.apache.hadoop.fs.permission.FsAction;
import org.apache.hadoop.fs.permission.FsPermission;
import org.apache.hadoop.fs.permission.PermissionStatus;
import org.apache.hadoop.hdfs.DFSConfigKeys;
import org.apache.hadoop.hdfs.DFSUtil;
import org.apache.hadoop.hdfs.protocol.AlreadyBeingCreatedException;
import org.apache.hadoop.hdfs.protocol.Block;
import org.apache.hadoop.hdfs.protocol.BlockListAsLongs;
import org.apache.hadoop.hdfs.protocol.ClientProtocol;
import org.apache.hadoop.hdfs.protocol.DatanodeID;
import org.apache.hadoop.hdfs.protocol.DatanodeInfo;
import org.apache.hadoop.hdfs.protocol.DirectoryListing;
import org.apache.hadoop.hdfs.protocol.FSConstants;
import org.apache.hadoop.hdfs.protocol.HdfsFileStatus;
import org.apache.hadoop.hdfs.protocol.LocatedBlock;
import org.apache.hadoop.hdfs.protocol.LocatedBlocks;
import org.apache.hadoop.hdfs.protocol.UnregisteredDatanodeException;
import org.apache.hadoop.hdfs.security.token.block.BlockTokenSecretManager;
import org.apache.hadoop.hdfs.security.token.block.ExportedBlockKeys;
import org.apache.hadoop.hdfs.security.token.delegation.DelegationTokenIdentifier;
import org.apache.hadoop.hdfs.security.token.delegation.DelegationTokenSecretManager;
import org.apache.hadoop.hdfs.server.common.GenerationStamp;
import org.apache.hadoop.hdfs.server.common.HdfsConstants;
import org.apache.hadoop.hdfs.server.common.HdfsConstants.StartupOption;
import org.apache.hadoop.hdfs.server.common.Storage.StorageDirType;
import org.apache.hadoop.hdfs.server.common.Storage.StorageDirectory;
import org.apache.hadoop.hdfs.server.common.Storage;
import org.apache.hadoop.hdfs.server.common.Storage.StorageDirType;
import org.apache.hadoop.hdfs.server.common.Storage.StorageDirectory;
import org.apache.hadoop.hdfs.server.common.UpgradeStatusReport;
import org.apache.hadoop.hdfs.server.namenode.BlocksMap.BlockInfo;
import org.apache.hadoop.hdfs.server.namenode.LeaseManager.Lease;
import org.apache.hadoop.hdfs.server.namenode.UnderReplicatedBlocks.BlockIterator;
import org.apache.hadoop.hdfs.server.namenode.metrics.FSNamesystemMBean;
import org.apache.hadoop.hdfs.server.protocol.BalancerBandwidthCommand;
import org.apache.hadoop.hdfs.server.protocol.BlocksWithLocations;
import org.apache.hadoop.hdfs.server.protocol.BlocksWithLocations.BlockWithLocations;
import org.apache.hadoop.hdfs.server.protocol.DatanodeCommand;
import org.apache.hadoop.hdfs.server.protocol.DatanodeRegistration;
import org.apache.hadoop.hdfs.server.protocol.DisallowedDatanodeException;
import org.apache.hadoop.hdfs.server.protocol.KeyUpdateCommand;
import org.apache.hadoop.hdfs.server.protocol.NamespaceInfo;
import org.apache.hadoop.hdfs.server.protocol.UpgradeCommand;
import org.apache.hadoop.io.IOUtils;
import org.apache.hadoop.io.Text;
import org.apache.hadoop.ipc.Server;
import org.apache.hadoop.metrics2.MetricsBuilder;
import org.apache.hadoop.metrics2.MetricsSource;
import org.apache.hadoop.metrics2.MetricsSystem;
import org.apache.hadoop.metrics2.lib.DefaultMetricsSystem;
import org.apache.hadoop.metrics2.util.MBeans;
import org.apache.hadoop.net.CachedDNSToSwitchMapping;
import org.apache.hadoop.net.DNSToSwitchMapping;
import org.apache.hadoop.net.NetworkTopology;
import org.apache.hadoop.net.Node;
import org.apache.hadoop.net.NodeBase;
import org.apache.hadoop.net.ScriptBasedMapping;
import org.apache.hadoop.security.AccessControlException;
import org.apache.hadoop.security.UserGroupInformation;
import org.apache.hadoop.security.UserGroupInformation.AuthenticationMethod;
import org.apache.hadoop.security.token.SecretManager.InvalidToken;
import org.apache.hadoop.security.token.Token;
import org.apache.hadoop.security.token.delegation.DelegationKey;
import org.apache.hadoop.util.Daemon;
import org.apache.hadoop.util.HostsFileReader;
import org.apache.hadoop.util.QueueProcessingStatistics;
import org.apache.hadoop.util.ReflectionUtils;
import org.apache.hadoop.util.StringUtils;
import org.apache.hadoop.util.VersionInfo;
import org.mortbay.util.ajax.JSON;

/***************************************************
 * FSNamesystem does the actual bookkeeping work for the
 * DataNode.
 *
 * It tracks several important tables.
 *
 * 1)  valid fsname --> blocklist  (kept on disk, logged)
 * 2)  Set of all valid blocks (inverted #1)
 * 3)  block --> machinelist (kept in memory, rebuilt dynamically from reports)
 * 4)  machine --> blocklist (inverted #2)
 * 5)  LRU cache of updated-heartbeat machines
 ***************************************************/
public class FSNamesystem implements FSConstants, FSNamesystemMBean, FSClusterStats, 
    NameNodeMXBean, MetricsSource {
  public static final Log LOG = LogFactory.getLog(FSNamesystem.class);
  public static final String AUDIT_FORMAT =
    "ugi=%s\t" +  // ugi
    "ip=%s\t" +   // remote IP
    "cmd=%s\t" +  // command
    "src=%s\t" +  // src path
    "dst=%s\t" +  // dst path (optional)
    "perm=%s";    // permissions (optional)

  private static final ThreadLocal<Formatter> auditFormatter =
    new ThreadLocal<Formatter>() {
      protected Formatter initialValue() {
        return new Formatter(new StringBuilder(AUDIT_FORMAT.length() * 4));
      }
  };

  private static final void logAuditEvent(UserGroupInformation ugi,
      InetAddress addr, String cmd, String src, String dst,
      HdfsFileStatus stat) {
    final Formatter fmt = auditFormatter.get();
    ((StringBuilder)fmt.out()).setLength(0);
    auditLog.info(fmt.format(AUDIT_FORMAT, ugi, addr, cmd, src, dst,
                  (stat == null)
                    ? null
                    : stat.getOwner() + ':' + stat.getGroup() + ':' +
                      stat.getPermission()
          ).toString());

  }

  public static final Log auditLog = LogFactory.getLog(
      FSNamesystem.class.getName() + ".audit");

  // Default initial capacity and load factor of map
  public static final int DEFAULT_INITIAL_MAP_CAPACITY = 16;
  public static final float DEFAULT_MAP_LOAD_FACTOR = 0.75f;
  static int BLOCK_DELETION_INCREMENT = 1000;
  
  private float blocksInvalidateWorkPct;
  private int blocksReplWorkMultiplier;

  private boolean isPermissionEnabled;
  private boolean persistBlocks;
  private UserGroupInformation fsOwner;
  private String fsOwnerShortUserName;
  private String supergroup;
  private PermissionStatus defaultPermission;
  // FSNamesystemMetrics counter variables
  private long capacityTotal = 0L, capacityUsed = 0L, capacityRemaining = 0L;
  private int totalLoad = 0;
  boolean isAccessTokenEnabled;
  BlockTokenSecretManager accessTokenHandler;
  private long accessKeyUpdateInterval;
  private long accessTokenLifetime;
  
  // Scan interval is not configurable.
  private static final long DELEGATION_TOKEN_REMOVER_SCAN_INTERVAL =
    TimeUnit.MILLISECONDS.convert(1, TimeUnit.HOURS);
  private DelegationTokenSecretManager dtSecretManager;

  volatile long pendingReplicationBlocksCount = 0L;
  volatile long corruptReplicaBlocksCount = 0L;
  volatile long underReplicatedBlocksCount = 0L;
  volatile long scheduledReplicationBlocksCount = 0L;
  volatile long excessBlocksCount = 0L;
  volatile long pendingDeletionBlocksCount = 0L;
  //
  // Stores the correct file name hierarchy
  //
  public FSDirectory dir;

  //
  // Mapping: Block -> { INode, datanodes, self ref } 
  // Updated only in response to client-sent information.
  //
  final BlocksMap blocksMap = new BlocksMap(DEFAULT_INITIAL_MAP_CAPACITY, 
                                            DEFAULT_MAP_LOAD_FACTOR);

  //
  // Store blocks-->datanodedescriptor(s) map of corrupt replicas
  //
  public CorruptReplicasMap corruptReplicas = new CorruptReplicasMap();
    
  /**
   * Stores the datanode -> block map.  
   * <p>
   * Done by storing a set of {@link DatanodeDescriptor} objects, sorted by 
   * storage id. In order to keep the storage map consistent it tracks 
   * all storages ever registered with the namenode.
   * A descriptor corresponding to a specific storage id can be
   * <ul> 
   * <li>added to the map if it is a new storage id;</li>
   * <li>updated with a new datanode started as a replacement for the old one 
   * with the same storage id; and </li>
   * <li>removed if and only if an existing datanode is restarted to serve a
   * different storage id.</li>
   * </ul> <br>
   * The list of the {@link DatanodeDescriptor}s in the map is checkpointed
   * in the namespace image file. Only the {@link DatanodeInfo} part is 
   * persistent, the list of blocks is restored from the datanode block
   * reports. 
   * <p>
   * Mapping: StorageID -> DatanodeDescriptor
   */
  NavigableMap<String, DatanodeDescriptor> datanodeMap = 
    new TreeMap<String, DatanodeDescriptor>();

  //
  // Keeps a Collection for every named machine containing
  // blocks that have recently been invalidated and are thought to live
  // on the machine in question.
  // Mapping: StorageID -> ArrayList<Block>
  //
  private Map<String, Collection<Block>> recentInvalidateSets = 
    new TreeMap<String, Collection<Block>>();

  //
  // Keeps a TreeSet for every named node.  Each treeset contains
  // a list of the blocks that are "extra" at that location.  We'll
  // eventually remove these extras.
  // Mapping: StorageID -> TreeSet<Block>
  //
  Map<String, Collection<Block>> excessReplicateMap = 
    new TreeMap<String, Collection<Block>>();

  Random r = new Random();

  /**
   * Stores a set of DatanodeDescriptor objects.
   * This is a subset of {@link #datanodeMap}, containing nodes that are 
   * considered alive.
   * The {@link HeartbeatMonitor} periodically checks for outdated entries,
   * and removes them from the list.
   */
  ArrayList<DatanodeDescriptor> heartbeats = new ArrayList<DatanodeDescriptor>();

/**
 * Store set of Blocks that need to be replicated 1 or more times.
 * Set of: Block
 */
  private UnderReplicatedBlocks neededReplications = new UnderReplicatedBlocks();
  // We also store pending replication-orders.
  PendingReplicationBlocks pendingReplications;

  public LeaseManager leaseManager = new LeaseManager(this); 

  //
  // Threaded object that checks to see if we have been
  // getting heartbeats from all clients. 
  //
  Daemon hbthread = null;   // HeartbeatMonitor thread
  public Daemon lmthread = null;   // LeaseMonitor thread
  Daemon smmthread = null;  // SafeModeMonitor thread
  public Daemon replthread = null;  // Replication thread
  private ReplicationMonitor replmon = null; // Replication metrics
  
  private volatile boolean fsRunning = true;
  long systemStart = 0;

  //  The maximum number of replicates we should allow for a single block
  private int maxReplication;
  //  How many outgoing replication streams a given node should have at one time
  private int maxReplicationStreams;
  // MIN_REPLICATION is how many copies we need in place or else we disallow the write
  private int minReplication;
  // Default replication
  private int defaultReplication;
  // Variable to stall new replication checks for testing purposes
  private volatile boolean stallReplicationWork = false;
  // heartbeatRecheckInterval is how often namenode checks for expired datanodes
  private long heartbeatRecheckInterval;
  // heartbeatExpireInterval is how long namenode waits for datanode to report
  // heartbeat
  private long heartbeatExpireInterval;
  //replicationRecheckInterval is how often namenode checks for new replication work
  private long replicationRecheckInterval;
  // default block size of a file
  private long defaultBlockSize = 0;
  // allow file appending (for test coverage)
  private boolean allowBrokenAppend = false;
  // enable durable sync
  private boolean durableSync = true;
  // How many entries are returned by getCorruptInodes()
  int maxCorruptFilesReturned;

  /**
   * Last block index used for replication work.
   */
  private int replIndex = 0;
  private long missingBlocksInCurIter = 0;
  private long missingBlocksInPrevIter = 0; 

  public static FSNamesystem fsNamesystemObject;
  /** NameNode RPC address */
  private InetSocketAddress nameNodeAddress = null; // TODO: name-node has this field, it should be removed here
  private SafeModeInfo safeMode;  // safe mode information
  private Host2NodesMap host2DataNodeMap = new Host2NodesMap();
    
  // datanode networktoplogy
  NetworkTopology clusterMap;
  private DNSToSwitchMapping dnsToSwitchMapping;
  
  // for block replicas placement
  BlockPlacementPolicy replicator;

  private HostsFileReader hostsReader; 
  private Daemon dnthread = null;

  private long maxFsObjects = 0;          // maximum number of fs objects

  /**
   * The global generation stamp for this file system. 
   */
  private final GenerationStamp generationStamp = new GenerationStamp();

  // Ask Datanode only up to this many blocks to delete.
  int blockInvalidateLimit = DFSConfigKeys.DFS_BLOCK_INVALIDATE_LIMIT_DEFAULT;

  // precision of access times.
  private long accessTimePrecision = 0;
  private String nameNodeHostName;
  /** The interval for judging stale DataNodes for read/write */
  private long staleInterval;
  /** Whether or not to avoid using stale DataNodes for reading */
  private boolean avoidStaleDataNodesForRead;

  /**
   * Whether or not to avoid using stale DataNodes for writing.
   * Note that, even if this is configured, the policy may be
   * temporarily disabled when a high percentage of the nodes
   * are marked as stale.
   */
  private boolean avoidStaleDataNodesForWrite;

  /**
   * When the ratio of stale datanodes reaches this number, stop avoiding
   * writing to stale datanodes, i.e., continue using stale nodes for writing.
   */
  private float ratioUseStaleDataNodesForWrite;
  /** The number of stale DataNodes */
  private volatile int numStaleNodes = 0;

  /**
   * FSNamesystem constructor.
   */
  FSNamesystem(NameNode nn, Configuration conf) throws IOException {
    try {
      initialize(nn, conf);
    } catch (IOException e) {
      LOG.error(getClass().getSimpleName() + " initialization failed.", e);
      close();
      shutdown();
      throw e;
    } catch (RuntimeException e) {
      LOG.error(getClass().getSimpleName() + " initialization failed.", e);
      close();
      shutdown();
      throw e;
    }
  }

  void activateSecretManager() throws IOException {
    if (dtSecretManager != null) {
      dtSecretManager.startThreads();
    }
  }

  /**
   * Initialize FSNamesystem.
   */
  private void initialize(NameNode nn, Configuration conf) throws IOException {
    this.systemStart = now();
    setConfigurationParameters(conf);
    dtSecretManager = createDelegationTokenSecretManager(conf);

    this.nameNodeAddress = nn.getNameNodeAddress();
    this.registerMBean(conf); // register the MBean for the FSNamesystemStutus
    this.dir = new FSDirectory(this, conf);
    StartupOption startOpt = NameNode.getStartupOption(conf);
    this.dir.loadFSImage(getNamespaceDirs(conf),
                         getNamespaceEditsDirs(conf), startOpt);
    long timeTakenToLoadFSImage = now() - systemStart;
    LOG.info("Finished loading FSImage in " + timeTakenToLoadFSImage + " msecs");
    NameNode.getNameNodeMetrics().setFsImageLoadTime(timeTakenToLoadFSImage);
    this.safeMode = new SafeModeInfo(conf);
    setBlockTotal();
    pendingReplications = new PendingReplicationBlocks(
                            conf.getInt("dfs.replication.pending.timeout.sec", 
                                        -1) * 1000L);
    if (isAccessTokenEnabled) {
      accessTokenHandler = new BlockTokenSecretManager(true,
          accessKeyUpdateInterval, accessTokenLifetime);
    }
    this.hbthread = new Daemon(new HeartbeatMonitor());
    this.lmthread = new Daemon(leaseManager.new Monitor());
    this.replmon = new ReplicationMonitor();
    this.replthread = new Daemon(replmon);
    hbthread.start();
    lmthread.start();
    replthread.start();

    this.hostsReader = new HostsFileReader(conf.get("dfs.hosts",""),
                                           conf.get("dfs.hosts.exclude",""));
    this.dnthread = new Daemon(new DecommissionManager(this).new Monitor(
        conf.getInt("dfs.namenode.decommission.interval", 30),
        conf.getInt("dfs.namenode.decommission.nodes.per.interval", 5)));
    dnthread.start();

    this.dnsToSwitchMapping = ReflectionUtils.newInstance(
        conf.getClass("topology.node.switch.mapping.impl", ScriptBasedMapping.class,
            DNSToSwitchMapping.class), conf);
    
    /* If the dns to swith mapping supports cache, resolve network 
     * locations of those hosts in the include list, 
     * and store the mapping in the cache; so future calls to resolve
     * will be fast.
     */
    if (dnsToSwitchMapping instanceof CachedDNSToSwitchMapping) {
      dnsToSwitchMapping.resolve(new ArrayList<String>(hostsReader.getHosts()));
    }
    
    InetSocketAddress socAddr = NameNode.getAddress(conf);
    this.nameNodeHostName = socAddr.getHostName();
    
    registerWith(DefaultMetricsSystem.INSTANCE);
  }

  public static Collection<File> getNamespaceDirs(Configuration conf) {
    Collection<String> dirNames = conf.getStringCollection("dfs.name.dir");
    if (dirNames.isEmpty())
      dirNames.add("/tmp/hadoop/dfs/name");
    Collection<File> dirs = new ArrayList<File>(dirNames.size());
    for(String name : dirNames) {
      dirs.add(new File(name));
    }
    return dirs;
  }
  
  public static Collection<File> getNamespaceEditsDirs(Configuration conf) {
    Collection<String> editsDirNames = 
            conf.getStringCollection("dfs.name.edits.dir");
    if (editsDirNames.isEmpty())
      editsDirNames.add("/tmp/hadoop/dfs/name");
    Collection<File> dirs = new ArrayList<File>(editsDirNames.size());
    for(String name : editsDirNames) {
      dirs.add(new File(name));
    }
    return dirs;
  }

  /**
   * dirs is a list of directories where the filesystem directory state 
   * is stored
   */
  FSNamesystem(FSImage fsImage, Configuration conf) throws IOException {
    setConfigurationParameters(conf);
    this.dir = new FSDirectory(fsImage, this, conf);
    dtSecretManager = createDelegationTokenSecretManager(conf);
  }

  /**
   * Initializes some of the members from configuration
   */
  private void setConfigurationParameters(Configuration conf) 
                                          throws IOException {
    fsNamesystemObject = this;
    fsOwner = UserGroupInformation.getCurrentUser();
    this.fsOwnerShortUserName = fsOwner.getShortUserName();
    LOG.info("fsOwner=" + fsOwner);

    this.supergroup = conf.get("dfs.permissions.supergroup", "supergroup");
    this.isPermissionEnabled = conf.getBoolean("dfs.permissions", true);
    LOG.info("supergroup=" + supergroup);
    LOG.info("isPermissionEnabled=" + isPermissionEnabled);
    
    this.persistBlocks = conf.getBoolean(DFS_PERSIST_BLOCKS_KEY,
                                                  DFS_PERSIST_BLOCKS_DEFAULT);
    
    short filePermission = (short)conf.getInt("dfs.upgrade.permission", 0777);
    this.defaultPermission = PermissionStatus.createImmutable(
<<<<<<< HEAD
        fsOwner.getShortUserName(), supergroup, new FsPermission(filePermission));
    
    this.clusterMap = NetworkTopology.getInstance(conf);

    this.replicator = BlockPlacementPolicy.getInstance(conf, this, clusterMap);
    
=======
        fsOwnerShortUserName, supergroup, new FsPermission(filePermission));

    this.blocksInvalidateWorkPct = 
              DFSUtil.getInvalidateWorkPctPerIteration(conf);

    this.blocksReplWorkMultiplier = DFSUtil.getReplWorkMultiplier(conf);
    this.clusterMap = NetworkTopology.getInstance(conf);

    this.maxCorruptFilesReturned = conf.getInt(
        DFSConfigKeys.DFS_MAX_CORRUPT_FILES_RETURNED_KEY,
        DFSConfigKeys.DFS_MAX_CORRUPT_FILES_RETURNED_DEFAULT);
    this.replicator = BlockPlacementPolicy.getInstance(conf, this, clusterMap);
>>>>>>> edbe2876
    this.defaultReplication = conf.getInt("dfs.replication", 3);
    this.maxReplication = conf.getInt("dfs.replication.max", 512);
    this.minReplication = conf.getInt("dfs.replication.min", 1);
    if (minReplication <= 0)
      throw new IOException(
                            "Unexpected configuration parameters: dfs.replication.min = " 
                            + minReplication
                            + " must be greater than 0");
    if (maxReplication >= (int)Short.MAX_VALUE)
      throw new IOException(
                            "Unexpected configuration parameters: dfs.replication.max = " 
                            + maxReplication + " must be less than " + (Short.MAX_VALUE));
    if (maxReplication < minReplication)
      throw new IOException(
                            "Unexpected configuration parameters: dfs.replication.min = " 
                            + minReplication
                            + " must be less than dfs.replication.max = " 
                            + maxReplication);
    this.maxReplicationStreams = conf.getInt("dfs.max-repl-streams", 2);
    long heartbeatInterval = conf.getLong("dfs.heartbeat.interval", 3) * 1000;
    this.heartbeatRecheckInterval = conf.getInt(
        "heartbeat.recheck.interval", 5 * 60 * 1000); // 5 minutes
    this.heartbeatExpireInterval = 2 * heartbeatRecheckInterval +
      10 * heartbeatInterval;
    this.replicationRecheckInterval = 
      conf.getInt("dfs.replication.interval", 3) * 1000L;
    this.defaultBlockSize = conf.getLong("dfs.block.size", DEFAULT_BLOCK_SIZE);
    this.maxFsObjects = conf.getLong("dfs.max.objects", 0);

    //default limit
    this.blockInvalidateLimit = Math.max(this.blockInvalidateLimit, 
                                         20*(int)(heartbeatInterval/1000));
    //use conf value if it is set.
    this.blockInvalidateLimit = conf.getInt(
        DFSConfigKeys.DFS_BLOCK_INVALIDATE_LIMIT_KEY, this.blockInvalidateLimit);
    LOG.info(DFSConfigKeys.DFS_BLOCK_INVALIDATE_LIMIT_KEY + "=" + this.blockInvalidateLimit);

    this.accessTimePrecision = conf.getLong("dfs.access.time.precision", 0);
    this.allowBrokenAppend = conf.getBoolean("dfs.support.broken.append", false);
    if (conf.getBoolean("dfs.support.append", false)) {
      LOG.warn("The dfs.support.append option is in your configuration, " +
               "however append is not supported. This configuration option " +
               "is no longer required to enable sync");
    }
    this.durableSync = conf.getBoolean("dfs.durable.sync", true);
    if (!durableSync) {
      LOG.warn("Durable sync disabled. Beware data loss when running " +
               "programs like HBase that require durable sync!");
    }
    this.isAccessTokenEnabled = conf.getBoolean(
        DFSConfigKeys.DFS_BLOCK_ACCESS_TOKEN_ENABLE_KEY, false);
    if (isAccessTokenEnabled) {
      this.accessKeyUpdateInterval = conf.getLong(
          DFSConfigKeys.DFS_BLOCK_ACCESS_KEY_UPDATE_INTERVAL_KEY, 600) * 60 * 1000L; // 10 hrs
      this.accessTokenLifetime = conf.getLong(
          DFSConfigKeys.DFS_BLOCK_ACCESS_TOKEN_LIFETIME_KEY, 600) * 60 * 1000L; // 10 hrs
    }
    LOG.info("isAccessTokenEnabled=" + isAccessTokenEnabled
        + " accessKeyUpdateInterval=" + accessKeyUpdateInterval / (60 * 1000)
        + " min(s), accessTokenLifetime=" + accessTokenLifetime / (60 * 1000)
        + " min(s)");
    
    // set the value of stale interval based on configuration
    this.avoidStaleDataNodesForRead = conf.getBoolean(
        DFSConfigKeys.DFS_NAMENODE_AVOID_STALE_DATANODE_FOR_READ_KEY,
        DFSConfigKeys.DFS_NAMENODE_AVOID_STALE_DATANODE_FOR_READ_DEFAULT);
    this.avoidStaleDataNodesForWrite = conf.getBoolean(
        DFSConfigKeys.DFS_NAMENODE_AVOID_STALE_DATANODE_FOR_WRITE_KEY,
        DFSConfigKeys.DFS_NAMENODE_AVOID_STALE_DATANODE_FOR_WRITE_DEFAULT);
    this.staleInterval = getStaleIntervalFromConf(conf, heartbeatExpireInterval);
    this.ratioUseStaleDataNodesForWrite = 
        getRatioUseStaleNodesForWriteFromConf(conf);

    if (avoidStaleDataNodesForWrite && staleInterval < heartbeatRecheckInterval) {
      this.heartbeatRecheckInterval = staleInterval;
      LOG.info("Setting heartbeat recheck interval to " + staleInterval
          + " since " + DFSConfigKeys.DFS_NAMENODE_STALE_DATANODE_INTERVAL_KEY
          + " is less than "
          + DFSConfigKeys.DFS_NAMENODE_HEARTBEAT_RECHECK_INTERVAL_KEY);
    }
  }
  
  private static float getRatioUseStaleNodesForWriteFromConf(Configuration conf) {
    float ratioUseStaleDataNodesForWrite = conf.getFloat(
        DFSConfigKeys.DFS_NAMENODE_USE_STALE_DATANODE_FOR_WRITE_RATIO_KEY,
        DFSConfigKeys.DFS_NAMENODE_USE_STALE_DATANODE_FOR_WRITE_RATIO_DEFAULT);
    if (ratioUseStaleDataNodesForWrite > 0
        && ratioUseStaleDataNodesForWrite <= 1.0f) {
      return ratioUseStaleDataNodesForWrite;
    } else {
      throw new IllegalArgumentException(
          DFSConfigKeys.DFS_NAMENODE_USE_STALE_DATANODE_FOR_WRITE_RATIO_KEY
              + " = '" + ratioUseStaleDataNodesForWrite
              + "' is invalid. It should be a positive non-zero float value,"
              + " not greater than 1.0f");
    }
  }
  
  private static long getStaleIntervalFromConf(Configuration conf,
      long heartbeatExpireInterval) {
    long staleInterval = conf.getLong(
        DFSConfigKeys.DFS_NAMENODE_STALE_DATANODE_INTERVAL_KEY,
        DFSConfigKeys.DFS_NAMENODE_STALE_DATANODE_INTERVAL_DEFAULT);
    if (staleInterval <= 0) {
      throw new IllegalArgumentException(
          DFSConfigKeys.DFS_NAMENODE_STALE_DATANODE_INTERVAL_KEY + " = '"
              + staleInterval
              + "' is invalid. It should be a positive non-zero value");
    }
    final long heartbeatIntervalSeconds = conf.getLong(
        DFSConfigKeys.DFS_HEARTBEAT_INTERVAL_KEY,
        DFSConfigKeys.DFS_HEARTBEAT_INTERVAL_DEFAULT);
    // The stale interval value cannot be smaller than
    // 3 times of heartbeat interval
    final long minStaleInterval = conf.getInt(
        DFSConfigKeys.DFS_NAMENODE_STALE_DATANODE_MINIMUM_INTERVAL_KEY,
        DFSConfigKeys.DFS_NAMENODE_STALE_DATANODE_MINIMUM_INTERVAL_DEFAULT)
        * heartbeatIntervalSeconds * 1000;
    if (staleInterval < minStaleInterval) {
      LOG.warn("The given interval for marking stale datanode = "
          + staleInterval + ", which is less than "
          + DFSConfigKeys.DFS_NAMENODE_STALE_DATANODE_MINIMUM_INTERVAL_DEFAULT
          + " heartbeat intervals. This may cause too frequent changes of "
          + "stale states of DataNodes since a heartbeat msg may be missing "
          + "due to temporary short-term failures. Reset stale interval to "
          + minStaleInterval);
      staleInterval = minStaleInterval;
    }
    if (staleInterval > heartbeatExpireInterval) {
      LOG.warn("The given interval for marking stale datanode = "
          + staleInterval + ", which is larger than heartbeat expire interval "
          + heartbeatExpireInterval);
    }
    return staleInterval;
  }

  /**
   * Return the default path permission when upgrading from releases with no
   * permissions (<=0.15) to releases with permissions (>=0.16)
   */
  protected PermissionStatus getUpgradePermission() {
    return defaultPermission;
  }
  
  /** Return the FSNamesystem object
   * 
   */
  public static FSNamesystem getFSNamesystem() {
    return fsNamesystemObject;
  } 

  synchronized NamespaceInfo getNamespaceInfo() {
    return new NamespaceInfo(dir.fsImage.getNamespaceID(),
                             dir.fsImage.getCTime(),
                             getDistributedUpgradeVersion());
  }

  /**
   * Close down this file system manager.
   * Causes heartbeat and lease daemons to stop; waits briefly for
   * them to finish, but a short timeout returns control back to caller.
   */
  public void close() {
    fsRunning = false;
    try {
      if (pendingReplications != null) pendingReplications.stop();
      if (hbthread != null) hbthread.interrupt();
      if (replthread != null) replthread.interrupt();
      if (dnthread != null) dnthread.interrupt();
      if (smmthread != null) smmthread.interrupt();
      if (dtSecretManager != null) dtSecretManager.stopThreads();
    } catch (Exception e) {
      LOG.warn("Exception shutting down FSNamesystem", e);
    } finally {
      // using finally to ensure we also wait for lease daemon
      try {
        if (lmthread != null) {
          lmthread.interrupt();
          lmthread.join(3000);
        }
        dir.close();
        blocksMap.close();
      } catch (InterruptedException ie) {
      } catch (IOException ie) {
        LOG.error("Error closing FSDirectory", ie);
        IOUtils.cleanup(LOG, dir);
      }
    }
  }

  /** Is this name system running? */
  boolean isRunning() {
    return fsRunning;
  }

  /**
   * Dump all metadata into specified file
   */
  void metaSave(String filename) throws IOException {
    checkSuperuserPrivilege();
    synchronized (this) {
      File file = new File(System.getProperty("hadoop.log.dir"), filename);
      PrintWriter out = new PrintWriter(new BufferedWriter(new FileWriter(file,
          true)));

      long totalInodes = this.dir.totalInodes();
      long totalBlocks = this.getBlocksTotal();

      ArrayList<DatanodeDescriptor> live = new ArrayList<DatanodeDescriptor>();
      ArrayList<DatanodeDescriptor> dead = new ArrayList<DatanodeDescriptor>();
      this.DFSNodesStatus(live, dead);

      String str = totalInodes + " files and directories, " + totalBlocks
          + " blocks = " + (totalInodes + totalBlocks) + " total";
      out.println(str);
      out.println("Live Datanodes: " + live.size());
      out.println("Dead Datanodes: " + dead.size());

      //
      // Dump contents of neededReplication
      //
      synchronized (neededReplications) {
        out.println("Metasave: Blocks waiting for replication: "
            + neededReplications.size());
        for (Block block : neededReplications) {
          List<DatanodeDescriptor> containingNodes = new ArrayList<DatanodeDescriptor>();
          NumberReplicas numReplicas = new NumberReplicas();
          // source node returned is not used
          chooseSourceDatanode(block, containingNodes, numReplicas);
          int usableReplicas = numReplicas.liveReplicas()
              + numReplicas.decommissionedReplicas();

          if (block instanceof BlockInfo) {
            String fileName = FSDirectory.getFullPathName(((BlockInfo) block)
                .getINode());
            out.print(fileName + ": ");
          }

          // l: == live:, d: == decommissioned c: == corrupt e: == excess
          out.print(block + ((usableReplicas > 0) ? "" : " MISSING")
              + " (replicas:" + " l: " + numReplicas.liveReplicas() + " d: "
              + numReplicas.decommissionedReplicas() + " c: "
              + numReplicas.corruptReplicas() + " e: "
              + numReplicas.excessReplicas() + ") ");

          Collection<DatanodeDescriptor> corruptNodes = corruptReplicas
              .getNodes(block);

          for (Iterator<DatanodeDescriptor> jt = blocksMap.nodeIterator(block); jt
              .hasNext();) {
            DatanodeDescriptor node = jt.next();
            String state = "";
            if (corruptNodes != null && corruptNodes.contains(node)) {
              state = "(corrupt)";
            } else if (node.isDecommissioned()
                || node.isDecommissionInProgress()) {
              state = "(decommissioned)";
            }
            out.print(" " + node + state + " : ");
          }
          out.println("");
        }
      }

      //
      // Dump blocks from pendingReplication
      //
      pendingReplications.metaSave(out);

      //
      // Dump blocks that are waiting to be deleted
      //
      dumpRecentInvalidateSets(out);

      //
      // Dump all datanodes
      //
      datanodeDump(out);

      out.flush();
      out.close();
    }
  }

  /**
   * Tell all datanodes to use a new, non-persistent bandwidth value for
   * dfs.balance.bandwidthPerSec.
   *
   * A system administrator can tune the balancer bandwidth parameter
   * (dfs.balance.bandwidthPerSec) dynamically by calling
   * "dfsadmin -setBalanacerBandwidth newbandwidth", at which point the
   * following 'bandwidth' variable gets updated with the new value for each
   * node. Once the heartbeat command is issued to update the value on the
   * specified datanode, this value will be set back to 0.
   *
   * @param bandwidth Blanacer bandwidth in bytes per second for all datanodes.
   * @throws IOException
   */
  public void setBalancerBandwidth(long bandwidth) throws IOException {
    checkSuperuserPrivilege();
    synchronized(datanodeMap) {
      for (DatanodeDescriptor nodeInfo : datanodeMap.values()) {
        nodeInfo.setBalancerBandwidth(bandwidth);
      }
    }
  }

  long getDefaultBlockSize() {
    return defaultBlockSize;
  }

  long getAccessTimePrecision() {
    return accessTimePrecision;
  }

  private boolean isAccessTimeSupported() {
    return accessTimePrecision > 0;
  }
    
  /* get replication factor of a block */
  private int getReplication(Block block) {
    INodeFile fileINode = blocksMap.getINode(block);
    if (fileINode == null) { // block does not belong to any file
      return 0;
    }
    assert !fileINode.isDirectory() : "Block cannot belong to a directory";
    return fileINode.getReplication();
  }

  /* updates a block in under replication queue */
  synchronized void updateNeededReplications(Block block,
                        int curReplicasDelta, int expectedReplicasDelta) {
    NumberReplicas repl = countNodes(block);
    int curExpectedReplicas = getReplication(block);
    neededReplications.update(block, 
                              repl.liveReplicas(), 
                              repl.decommissionedReplicas(),
                              curExpectedReplicas,
                              curReplicasDelta, expectedReplicasDelta);
  }

  /////////////////////////////////////////////////////////
  //
  // These methods are called by secondary namenodes
  //
  /////////////////////////////////////////////////////////
  /**
   * return a list of blocks & their locations on <code>datanode</code> whose
   * total size is <code>size</code>
   * 
   * @param datanode on which blocks are located
   * @param size total size of blocks
   */
  BlocksWithLocations getBlocks(DatanodeID datanode, long size)
      throws IOException {
    checkSuperuserPrivilege();

    synchronized (this) {
      DatanodeDescriptor node = getDatanode(datanode);
      if (node == null) {
        NameNode.stateChangeLog
            .warn("BLOCK* NameSystem.getBlocks: "
                + "Asking for blocks from an unrecorded node "
                + datanode.getName());
        throw new IllegalArgumentException(
            "Unexpected exception.  Got getBlocks message for datanode "
                + datanode.getName() + ", but there is no info for it");
      }

      int numBlocks = node.numBlocks();
      if (numBlocks == 0) {
        return new BlocksWithLocations(new BlockWithLocations[0]);
      }
      Iterator<Block> iter = node.getBlockIterator();
      int startBlock = r.nextInt(numBlocks); // starting from a random block
      // skip blocks
      for (int i = 0; i < startBlock; i++) {
        iter.next();
      }
      List<BlockWithLocations> results = new ArrayList<BlockWithLocations>();
      long totalSize = 0;
      while (totalSize < size && iter.hasNext()) {
        totalSize += addBlock(iter.next(), results);
      }
      if (totalSize < size) {
        iter = node.getBlockIterator(); // start from the beginning
        for (int i = 0; i < startBlock && totalSize < size; i++) {
          totalSize += addBlock(iter.next(), results);
        }
      }

      return new BlocksWithLocations(
          results.toArray(new BlockWithLocations[results.size()]));
    }
  }
  
  /**
   * Get access keys
   * 
   * @return current access keys
   */
  ExportedBlockKeys getBlockKeys() {
    return isAccessTokenEnabled ? accessTokenHandler.exportKeys()
        : ExportedBlockKeys.DUMMY_KEYS;
  }

  /**
   * Get all valid locations of the block & add the block to results
   * return the length of the added block; 0 if the block is not added
   */
  private long addBlock(Block block, List<BlockWithLocations> results) {
    ArrayList<String> machineSet =
      new ArrayList<String>(blocksMap.numNodes(block));
    for(Iterator<DatanodeDescriptor> it = 
      blocksMap.nodeIterator(block); it.hasNext();) {
      String storageID = it.next().getStorageID();
      // filter invalidate replicas
      Collection<Block> blocks = recentInvalidateSets.get(storageID); 
      if(blocks==null || !blocks.contains(block)) {
        machineSet.add(storageID);
      }
    }
    if(machineSet.size() == 0) {
      return 0;
    } else {
      results.add(new BlockWithLocations(block, 
          machineSet.toArray(new String[machineSet.size()])));
      return block.getNumBytes();
    }
  }

  /////////////////////////////////////////////////////////
  //
  // These methods are called by HadoopFS clients
  //
  /////////////////////////////////////////////////////////
  /**
   * Set permissions for an existing file.
   * @throws IOException
   */
  public void setPermission(String src, FsPermission permission
      ) throws IOException {
    FSPermissionChecker pc = new FSPermissionChecker(fsOwnerShortUserName,
        supergroup);
    synchronized (this) {
      if (isInSafeMode())
         throw new SafeModeException("Cannot set permission for " + src, safeMode);
      checkOwner(pc, src);
      dir.setPermission(src, permission);
    }
    getEditLog().logSync();
    if (auditLog.isInfoEnabled() && isExternalInvocation()) {
      final HdfsFileStatus stat = dir.getFileInfo(src);
      logAuditEvent(UserGroupInformation.getCurrentUser(),
                    Server.getRemoteIp(),
                    "setPermission", src, null, stat);
    }
  }

  /**
   * Set owner for an existing file.
   * @throws IOException
   */
  public void setOwner(String src, String username, String group
      ) throws IOException {
    FSPermissionChecker pc = new FSPermissionChecker(fsOwnerShortUserName,
        supergroup);
    synchronized (this) {
      if (isInSafeMode())
         throw new SafeModeException("Cannot set owner for " + src, safeMode);
      checkOwner(pc, src);
      if (!pc.isSuperUser()) {
        if (username != null && !pc.getUser().equals(username)) {
          throw new AccessControlException("Non-super user cannot change owner");
        }
        if (group != null && !pc.containsGroup(group)) {
          throw new AccessControlException("User does not belong to " + group);
        }
      }
      dir.setOwner(src, username, group);
    }
    getEditLog().logSync();
    if (auditLog.isInfoEnabled() && isExternalInvocation()) {
      final HdfsFileStatus stat = dir.getFileInfo(src);
      logAuditEvent(UserGroupInformation.getCurrentUser(),
                    Server.getRemoteIp(),
                    "setOwner", src, null, stat);
    }
  }

  /**
   * Get block locations within the specified range.
   * 
   * @see #getBlockLocations(String, long, long)
   */
  LocatedBlocks getBlockLocations(String clientMachine, String src,
      long offset, long length) throws IOException {
    LocatedBlocks blocks = getBlockLocations(src, offset, length, true, true,
        true);
    if (blocks != null) {
      //sort the blocks
      // In some deployment cases, cluster is with separation of task tracker 
      // and datanode which means client machines will not always be recognized 
      // as known data nodes, so here we should try to get node (but not 
      // datanode only) for locality based sort.
      Node client = host2DataNodeMap.getDatanodeByHost(
          clientMachine);
      if (client == null) {
        List<String> hosts = new ArrayList<String> (1);
        hosts.add(clientMachine);
        String rName = dnsToSwitchMapping.resolve(hosts).get(0);
        if (rName != null)
          client = new NodeBase(clientMachine, rName);
      }   

<<<<<<< HEAD
=======
      DFSUtil.StaleComparator comparator = null;
      if (avoidStaleDataNodesForRead) {
        comparator = new DFSUtil.StaleComparator(staleInterval);
      }
      // Note: the last block is also included and sorted
>>>>>>> edbe2876
      for (LocatedBlock b : blocks.getLocatedBlocks()) {
        clusterMap.pseudoSortByDistance(client, b.getLocations());
        if (avoidStaleDataNodesForRead) {
          Arrays.sort(b.getLocations(), comparator);
        }
      }
    }
    return blocks;
  }

  /**
   * Get block locations within the specified range.
   * @see ClientProtocol#getBlockLocations(String, long, long)
   */
  public LocatedBlocks getBlockLocations(String src, long offset, long length
      ) throws IOException {
    return getBlockLocations(src, offset, length, false, true, true);
  }

  /**
   * Get block locations within the specified range.
   * @see ClientProtocol#getBlockLocations(String, long, long)
   */
  public LocatedBlocks getBlockLocations(String src, long offset, long length,
      boolean doAccessTime, boolean needBlockToken, boolean checkSafeMode)
      throws IOException {
    if (isPermissionEnabled) {
      FSPermissionChecker pc = getPermissionChecker();
      checkPathAccess(pc, src, FsAction.READ);
    }

    if (offset < 0) {
      throw new IOException("Negative offset is not supported. File: " + src );
    }
    if (length < 0) {
      throw new IOException("Negative length is not supported. File: " + src );
    }
    final LocatedBlocks ret = getBlockLocationsInternal(src, 
        offset, length, Integer.MAX_VALUE, doAccessTime, needBlockToken);  
    if (auditLog.isInfoEnabled() && isExternalInvocation()) {
      logAuditEvent(UserGroupInformation.getCurrentUser(),
                    Server.getRemoteIp(),
                    "open", src, null, null);
    }
    if (checkSafeMode && isInSafeMode()) {
      for (LocatedBlock b : ret.getLocatedBlocks()) {
        // if safemode & no block locations yet then throw safemodeException
        if ((b.getLocations() == null) || (b.getLocations().length == 0)) {
          throw new SafeModeException("Zero blocklocations for " + src,
              safeMode);
        }
      }
    }
    return ret;
  }

  private synchronized LocatedBlocks getBlockLocationsInternal(String src,
                                                       long offset, 
                                                       long length,
                                                       int nrBlocksToReturn,
                                                       boolean doAccessTime, 
                                                       boolean needBlockToken)
                                                       throws IOException {
    INodeFile inode = dir.getFileINode(src);
    if(inode == null) {
      return null;
    }
    if (doAccessTime && isAccessTimeSupported()) {
      dir.setTimes(src, inode, -1, now(), false);
    }
    Block[] blocks = inode.getBlocks();
    if (blocks == null) {
      return null;
    }
    if (blocks.length == 0) {
      return inode.createLocatedBlocks(new ArrayList<LocatedBlock>(blocks.length));
    }
    List<LocatedBlock> results;
    results = new ArrayList<LocatedBlock>(blocks.length);

    int curBlk = 0;
    long curPos = 0, blkSize = 0;
    int nrBlocks = (blocks[0].getNumBytes() == 0) ? 0 : blocks.length;
    for (curBlk = 0; curBlk < nrBlocks; curBlk++) {
      blkSize = blocks[curBlk].getNumBytes();
      assert blkSize > 0 : "Block of size 0";
      if (curPos + blkSize > offset) {
        break;
      }
      curPos += blkSize;
    }
    
    if (nrBlocks > 0 && curBlk == nrBlocks)   // offset >= end of file
      return null;
    
    long endOff = offset + length;
    
    do {
      // get block locations
      int numNodes = blocksMap.numNodes(blocks[curBlk]);
      int numCorruptNodes = countNodes(blocks[curBlk]).corruptReplicas();
      int numCorruptReplicas = corruptReplicas.numCorruptReplicas(blocks[curBlk]); 
      if (numCorruptNodes != numCorruptReplicas) {
        LOG.warn("Inconsistent number of corrupt replicas for " + 
            blocks[curBlk] + "blockMap has " + numCorruptNodes + 
            " but corrupt replicas map has " + numCorruptReplicas);
      }
      DatanodeDescriptor[] machineSet = null;
      boolean blockCorrupt = false;
      if (inode.isUnderConstruction() && curBlk == blocks.length - 1
          && blocksMap.numNodes(blocks[curBlk]) == 0) {
        // get unfinished block locations
        INodeFileUnderConstruction cons = (INodeFileUnderConstruction)inode;
        machineSet = cons.getTargets();
        blockCorrupt = false;
      } else {
        blockCorrupt = (numCorruptNodes == numNodes);
        int numMachineSet = blockCorrupt ? numNodes : 
                            (numNodes - numCorruptNodes);
        machineSet = new DatanodeDescriptor[numMachineSet];
        if (numMachineSet > 0) {
          numNodes = 0;
          for(Iterator<DatanodeDescriptor> it = 
              blocksMap.nodeIterator(blocks[curBlk]); it.hasNext();) {
            DatanodeDescriptor dn = it.next();
            boolean replicaCorrupt = corruptReplicas.isReplicaCorrupt(blocks[curBlk], dn);
            if (blockCorrupt || (!blockCorrupt && !replicaCorrupt))
              machineSet[numNodes++] = dn;
          }
        }
      }
      LocatedBlock b = new LocatedBlock(blocks[curBlk], machineSet, curPos,
          blockCorrupt);
      if(isAccessTokenEnabled && needBlockToken) {
        b.setBlockToken(accessTokenHandler.generateToken(b.getBlock(), 
            EnumSet.of(BlockTokenSecretManager.AccessMode.READ)));
      }
      
      results.add(b); 
      curPos += blocks[curBlk].getNumBytes();
      curBlk++;
    } while (curPos < endOff 
          && curBlk < blocks.length 
          && results.size() < nrBlocksToReturn);
    
    return inode.createLocatedBlocks(results);
  }
  

  /**
   * Moves all the blocks from {@code srcs} in the order of {@code srcs} array
   * and appends them to {@code target}.
   * The {@code srcs} files are deleted.
   * To avoid rollbacks we will verify validitity of ALL of the args
   * before we start actual move.
   * @param target file to move the blocks to
   * @param srcs list of file to move the blocks from
   * @throws IOException
   */
  void concat(String target, String [] srcs) 
      throws IOException {
    if(FSNamesystem.LOG.isDebugEnabled()) {
      FSNamesystem.LOG.debug("concat " + Arrays.toString(srcs) +
          " to " + target);
    }
    
    // verify args
    if(target.isEmpty()) {
      throw new IllegalArgumentException("Target file name is empty");
    }
    if(srcs == null || srcs.length == 0) {
      throw new IllegalArgumentException("No sources given");
    }
    
    // We require all files be in the same directory
    String trgParent = 
      target.substring(0, target.lastIndexOf(Path.SEPARATOR_CHAR));
    for (String s : srcs) {
      String srcParent = s.substring(0, s.lastIndexOf(Path.SEPARATOR_CHAR));
      if (!srcParent.equals(trgParent)) {
        throw new IllegalArgumentException(
           "Sources and target are not in the same directory");
      }
    }

    FSPermissionChecker pc = getPermissionChecker();
    HdfsFileStatus resultingStat = null;
    synchronized(this) {
      if (isInSafeMode()) {
        throw new SafeModeException("Cannot concat " + target, safeMode);
      }
      concatInternal(pc, target, srcs);
      if (auditLog.isInfoEnabled() && isExternalInvocation()) {
        resultingStat = dir.getFileInfo(target);
      }
    }
    getEditLog().logSync();
    if (auditLog.isInfoEnabled() && isExternalInvocation()) {
      logAuditEvent(UserGroupInformation.getLoginUser(),
                    Server.getRemoteIp(),
                    "concat", Arrays.toString(srcs), target, resultingStat);
    }
  }

  /** See {@link #concat(String, String[])} */
  private void concatInternal(FSPermissionChecker pc, String target, String [] srcs) 
      throws IOException {

    // write permission for the target
    if (isPermissionEnabled) {
      checkPathAccess(pc, target, FsAction.WRITE);

      // and srcs
      for(String aSrc: srcs) {
        checkPathAccess(pc, aSrc, FsAction.READ); // read the file
        checkParentAccess(pc, aSrc, FsAction.WRITE); // for delete 
      }
    }

    // to make sure no two files are the same
    Set<INode> si = new HashSet<INode>();

    // we put the following prerequisite for the operation
    // replication and blocks sizes should be the same for ALL the blocks

    // check the target
    final INodeFile trgInode = dir.getFileINode(target);
    if(trgInode.isUnderConstruction()) {
      throw new IllegalArgumentException("concat: target file "
          + target + " is under construction");
    }
    // per design target shouldn't be empty and all the blocks same size
    if(trgInode.blocks.length  == 0) {
      throw new IllegalArgumentException("concat: target file "
          + target + " is empty");
    }

    long blockSize = trgInode.getPreferredBlockSize();

    // check the end block to be full
    final BlockInfo last =  trgInode.blocks[trgInode.blocks.length-1];
    if(blockSize != last.getNumBytes()) {
      throw new IllegalArgumentException("The last block in " + target
          + " is not full; last block size = " + last.getNumBytes()
          + " but file block size = " + blockSize);
    }

    si.add(trgInode);
    short repl = trgInode.getReplication();

    // now check the srcs
    boolean endSrc = false; // final src file doesn't have to have full end block
    for(int i=0; i<srcs.length; i++) {
      String src = srcs[i];
      if(i==srcs.length-1)
        endSrc=true;

      final INodeFile srcInode = dir.getFileINode(src);
      if(src.isEmpty() 
          || srcInode.isUnderConstruction()
          || srcInode.blocks.length == 0) {
        throw new IllegalArgumentException("concat: source file " + src
            + " is invalid or empty or underConstruction");
      }

      // check replication and blocks size
      if(repl != srcInode.getReplication()) {
        throw new IllegalArgumentException("concat: the source file "
            + src + " and the target file " + target
            + " should have the same replication: source replication is "
            + srcInode.getReplication()
            + " but target replication is " + repl);
      }

      //boolean endBlock=false;
      // verify that all the blocks are of the same length as target
      // should be enough to check the end blocks
      final BlockInfo[] srcBlocks = srcInode.getBlocks();
      int idx = srcBlocks.length-1;
      if(endSrc)
        idx = srcBlocks.length-2; // end block of endSrc is OK not to be full
      if(idx >= 0 && srcBlocks[idx].getNumBytes() != blockSize) {
        throw new IllegalArgumentException("concat: the soruce file "
            + src + " and the target file " + target
            + " should have the same blocks sizes: target block size is "
            + blockSize + " but the size of source block " + idx + " is "
            + srcBlocks[idx].getNumBytes());
      }

      si.add(srcInode);
    }

    // make sure no two files are the same
    if(si.size() < srcs.length+1) { // trg + srcs
      // it means at least two files are the same
      throw new IllegalArgumentException(
          "concat: at least two of the source files are the same");
    }

    if(NameNode.stateChangeLog.isDebugEnabled()) {
      NameNode.stateChangeLog.debug("DIR* NameSystem.concat: " + 
          Arrays.toString(srcs) + " to " + target);
    }

    dir.concat(target,srcs);
  }

  /**
   * stores the modification and access time for this inode. 
   * The access time is precise upto an hour. The transaction, if needed, is
   * written to the edits log but is not flushed.
   */
  public void setTimes(String src, long mtime, long atime) throws IOException {
    if (!isAccessTimeSupported() && atime != -1) {
      throw new IOException("Access time for hdfs is not configured. " +
                            " Please set dfs.access.time.precision configuration parameter");
    }
    FSPermissionChecker pc = getPermissionChecker();
    synchronized (this) {
      if (isInSafeMode()) {
        throw new SafeModeException("Cannot set accesstimes  for " + src,
            safeMode);
      }
      //
      // The caller needs to have write access to set access & modification
      // times.
      if (isPermissionEnabled) {
        checkPathAccess(pc, src, FsAction.WRITE);
      }
      INodeFile inode = dir.getFileINode(src);
      if (inode != null) {
        dir.setTimes(src, inode, mtime, atime, true);
        if (auditLog.isInfoEnabled() && isExternalInvocation()) {
          final HdfsFileStatus stat = dir.getFileInfo(src);
          logAuditEvent(UserGroupInformation.getCurrentUser(),
              Server.getRemoteIp(), "setTimes", src, null, stat);
        }
      } else {
        throw new FileNotFoundException("File " + src + " does not exist");
      }
    }
  }

  /**
   * Set replication for an existing file.
   * 
   * The NameNode sets new replication and schedules either replication of 
   * under-replicated data blocks or removal of the eccessive block copies 
   * if the blocks are over-replicated.
   * 
   * @see ClientProtocol#setReplication(String, short)
   * @param src file name
   * @param replication new replication
   * @return true if successful; 
   *         false if file does not exist or is a directory
   */
  public boolean setReplication(String src, short replication) 
                                throws IOException {
    boolean status = setReplicationInternal(src, replication);
    getEditLog().logSync();
    if (status && auditLog.isInfoEnabled() && isExternalInvocation()) {
      logAuditEvent(UserGroupInformation.getCurrentUser(),
                    Server.getRemoteIp(),
                    "setReplication", src, null, null);
    }
    return status;
  }

  private boolean setReplicationInternal(String src,
                                             short replication
                                             ) throws IOException {
    FSPermissionChecker pc = getPermissionChecker();
    synchronized (this) {
      if (isInSafeMode())
        throw new SafeModeException("Cannot set replication for " + src,
            safeMode);
      verifyReplication(src, replication, null);
      if (isPermissionEnabled) {
        checkPathAccess(pc, src, FsAction.WRITE);
      }

      int[] oldReplication = new int[1];
      Block[] fileBlocks;
      fileBlocks = dir.setReplication(src, replication, oldReplication);
      if (fileBlocks == null) // file not found or is a directory
        return false;
      int oldRepl = oldReplication[0];
      if (oldRepl == replication) // the same replication
        return true;

      // update needReplication priority queues
      for(int idx = 0; idx < fileBlocks.length; idx++)
        updateNeededReplications(fileBlocks[idx], 0, replication - oldRepl);

      if (oldRepl > replication) {
        // old replication > the new one; need to remove copies
        LOG.info("Reducing replication for " + src 
            + ". New replication is " + replication);
        for (int idx = 0; idx < fileBlocks.length; idx++)
          processOverReplicatedBlock(fileBlocks[idx], replication, null, null);
      } else { // replication factor is increased
        LOG.info("Increasing replication for " + src
            + ". New replication is " + replication);
      }
    }
    return true;
  }
    
  long getPreferredBlockSize(String filename) throws IOException {
    if (isPermissionEnabled) {
      FSPermissionChecker pc = getPermissionChecker();
      checkTraverse(pc, filename);
    }
    return dir.getPreferredBlockSize(filename);
  }
    
  /**
   * Check whether the replication parameter is within the range
   * determined by system configuration.
   */
  private void verifyReplication(String src, 
                                 short replication, 
                                 String clientName 
                                 ) throws IOException {
    String text = "file " + src 
      + ((clientName != null) ? " on client " + clientName : "")
      + ".\n"
      + "Requested replication " + replication;

    if (replication > maxReplication)
      throw new IOException(text + " exceeds maximum " + maxReplication);
      
    if (replication < minReplication)
      throw new IOException( 
                            text + " is less than the required minimum " + minReplication);
  }

  /*
   * Verify that parent dir exists
   */
  private void verifyParentDir(String src) throws FileAlreadyExistsException,
      FileNotFoundException {
    Path parent = new Path(src).getParent();
    if (parent != null) {
      INode[] pathINodes = dir.getExistingPathINodes(parent.toString());
      if (pathINodes[pathINodes.length - 1] == null) {
        throw new FileNotFoundException("Parent directory doesn't exist: "
            + parent.toString());
      } else if (!pathINodes[pathINodes.length - 1].isDirectory()) {
        throw new FileAlreadyExistsException("Parent path is not a directory: "
            + parent.toString());
      }
    }
  }

  /**
   * Create a new file entry in the namespace.
   * 
   * @see ClientProtocol#create(String, FsPermission, String, boolean, short, long)
   * 
   * @throws IOException if file name is invalid
   *         {@link FSDirectory#isValidToCreate(String)}.
   */
  void startFile(String src, PermissionStatus permissions,
                 String holder, String clientMachine,
                 boolean overwrite, boolean createParent, short replication, long blockSize
                ) throws IOException {
    startFileInternal(src, permissions, holder, clientMachine, overwrite, false,
                      createParent, replication, blockSize);
    getEditLog().logSync();
    if (auditLog.isInfoEnabled() && isExternalInvocation()) {
      final HdfsFileStatus stat = dir.getFileInfo(src);
      logAuditEvent(UserGroupInformation.getCurrentUser(),
                    Server.getRemoteIp(),
                    "create", src, null, stat);
    }
  }

  private void startFileInternal(String src,
                                              PermissionStatus permissions,
                                              String holder, 
                                              String clientMachine, 
                                              boolean overwrite,
                                              boolean append,
                                              boolean createParent,
                                              short replication,
                                              long blockSize
                                              ) throws IOException {
    if (NameNode.stateChangeLog.isDebugEnabled()) {
      NameNode.stateChangeLog.debug("DIR* startFile: src=" + src
          + ", holder=" + holder
          + ", clientMachine=" + clientMachine
          + ", createParent=" + createParent
          + ", replication=" + replication
          + ", overwrite=" + overwrite
          + ", append=" + append);
    }

    FSPermissionChecker pc = getPermissionChecker();
    synchronized (this) {
      if (isInSafeMode())
        throw new SafeModeException("Cannot create " + src, safeMode);
      if (!DFSUtil.isValidName(src)) {
        throw new IOException("Invalid name: " + src);
      }

      // Verify that the destination does not exist as a directory already.
      boolean pathExists = dir.exists(src);
      if (pathExists && dir.isDir(src)) {
        throw new IOException("Cannot create "+ src + "; already exists as a directory");
      }

      if (isPermissionEnabled) {
        if (append || (overwrite && pathExists)) {
          checkPathAccess(pc, src, FsAction.WRITE);
        } else {
          checkAncestorAccess(pc, src, FsAction.WRITE);
        }
      }

      if (!createParent) {
        verifyParentDir(src);
      }

      try {
        INode myFile = dir.getFileINode(src);
        recoverLeaseInternal(myFile, src, holder, clientMachine, false);

        try {
          verifyReplication(src, replication, clientMachine);
        } catch (IOException e) {
          throw new IOException("failed to create " + e.getMessage());
        }
        if (append) {
          if (myFile == null) {
            throw new FileNotFoundException("failed to append to non-existent "
                + src + " on client " + clientMachine);
          } else if (myFile.isDirectory()) {
            throw new IOException("failed to append to directory " + src
                + " on client " + clientMachine);
          }
        } else if (!dir.isValidToCreate(src)) {
          if (overwrite) {
            delete(src, true);
          } else {
            throw new IOException("failed to create file " + src
                + " on client " + clientMachine
                + " either because the filename is invalid or the file exists");
          }
        }

        DatanodeDescriptor clientNode = host2DataNodeMap
            .getDatanodeByHost(clientMachine);

        if (append) {
          //
          // Replace current node with a INodeUnderConstruction.
          // Recreate in-memory lease record.
          //
          INodeFile node = (INodeFile) myFile;
          INodeFileUnderConstruction cons = new INodeFileUnderConstruction(
              node.getLocalNameBytes(), node.getReplication(),
              node.getModificationTime(), node.getPreferredBlockSize(),
              node.getBlocks(), node.getPermissionStatus(), holder,
              clientMachine, clientNode);
          dir.replaceNode(src, node, cons);
          leaseManager.addLease(cons.clientName, src);

        } else {
          // Now we can add the name to the filesystem. This file has no
          // blocks associated with it.
          //
          checkFsObjectLimit();

          // increment global generation stamp
          long genstamp = nextGenerationStamp();
          INodeFileUnderConstruction newNode = dir.addFile(src, permissions,
              replication, blockSize, holder, clientMachine, clientNode,
              genstamp);
          if (newNode == null) {
            throw new IOException("DIR* startFile: Unable to add to namespace");
          }
          leaseManager.addLease(newNode.clientName, src);
          if (NameNode.stateChangeLog.isDebugEnabled()) {
            NameNode.stateChangeLog.debug("DIR* startFile: "
                                       +"add "+src+" to namespace for "+holder);
          }
        }
      } catch (IOException ie) {
        NameNode.stateChangeLog.warn("DIR* startFile: "
                                     +ie.getMessage());
        throw ie;
      }
    }
  }

  /**
   * Returns true if the file is closed
   */
  boolean isFileClosed(String src)
      throws AccessControlException, IOException {
    FSPermissionChecker pc = getPermissionChecker();
    synchronized (this) {
      if (isPermissionEnabled) {
        checkTraverse(pc, src);
      }
      INode inode = dir.getFileINode(src);
      if (inode == null) {
        throw new FileNotFoundException("File not found " + src);
      }

      return !inode.isUnderConstruction();
    }
  }
  
  /**
   * Recover lease;
   * Immediately revoke the lease of the current lease holder and start lease
   * recovery so that the file can be forced to be closed.
   * 
   * @param src the path of the file to start lease recovery
   * @param holder the lease holder's name
   * @param clientMachine the client machine's name
   * @return true if the file is already closed
   * @throws IOException
   */
  boolean recoverLease(String src, String holder, String clientMachine)
  throws IOException {
    FSPermissionChecker pc = getPermissionChecker();
    synchronized (this) {
      if (isInSafeMode()) {
        throw new SafeModeException("Cannot recover the lease of " + src,
            safeMode);
      }
      if (!DFSUtil.isValidName(src)) {
        throw new IOException("Invalid name: " + src);
      }

      INode inode = dir.getFileINode(src);
      if (inode == null) {
        throw new FileNotFoundException("File not found " + src);
      }

      if (!inode.isUnderConstruction()) {
        return true;
      }
      if (isPermissionEnabled) {
        checkPathAccess(pc, src, FsAction.WRITE);
      }

      recoverLeaseInternal(inode, src, holder, clientMachine, true);
    }
    return false;
  }
  
  private void recoverLeaseInternal(INode fileInode, 
      String src, String holder, String clientMachine, boolean force)
  throws IOException {
    if (fileInode != null && fileInode.isUnderConstruction()) {
      INodeFileUnderConstruction pendingFile = (INodeFileUnderConstruction) fileInode;
      //
      // If the file is under construction , then it must be in our
      // leases. Find the appropriate lease record.
      //
      Lease lease = leaseManager.getLease(holder);
      //
      // We found the lease for this file. And surprisingly the original
      // holder is trying to recreate this file. This should never occur.
      //
      if (!force && lease != null) {
        Lease leaseFile = leaseManager.getLeaseByPath(src);
        if (leaseFile != null && leaseFile.equals(lease)) { 
          throw new AlreadyBeingCreatedException(
                    "failed to create file " + src + " for " + holder +
                    " on client " + clientMachine + 
                    " because current leaseholder is trying to recreate file");
        }
      }
      //
      // Find the original holder.
      //
      lease = leaseManager.getLease(pendingFile.clientName);
      if (lease == null) {
        throw new AlreadyBeingCreatedException(
                    "failed to create file " + src + " for " + holder +
                    " on client " + clientMachine + 
                    " because pendingCreates is non-null but no leases found");
      }
      if (force) {
        // close now: no need to wait for soft lease expiration and 
        // close only the file src
        LOG.info("recoverLease: recover lease " + lease + ", src=" + src +
                 " from client " + pendingFile.clientName);
        internalReleaseLeaseOne(lease, src);
      } else {
        //
        // If the original holder has not renewed in the last SOFTLIMIT 
        // period, then start lease recovery.
        //
        if (lease.expiredSoftLimit()) {
          LOG.info("startFile: recover lease " + lease + ", src=" + src +
              " from client " + pendingFile.clientName);
          internalReleaseLease(lease, src);
        }
        throw new AlreadyBeingCreatedException(
            "failed to create file " + src + " for " + holder +
            " on client " + clientMachine + 
            ", because this file is already being created by " +
            pendingFile.getClientName() + 
            " on " + pendingFile.getClientMachine());
      }
    }

  }
  
  /**
   * Append to an existing file in the namespace.
   */
  LocatedBlock appendFile(String src, String holder, String clientMachine
      ) throws IOException {
    if (!allowBrokenAppend) {
      throw new IOException("Append is not supported. " +
          "Please see the dfs.support.append configuration parameter");
    }
    startFileInternal(src, null, holder, clientMachine, false, true, 
                      false, (short)maxReplication, (long)0);
    getEditLog().logSync();

    //
    // Create a LocatedBlock object for the last block of the file
    // to be returned to the client. Return null if the file does not
    // have a partial block at the end.
    //
    LocatedBlock lb = null;
    synchronized (this) {
      // Need to re-check existence here, since the file may have been deleted
      // in between the synchronized blocks
      INodeFileUnderConstruction file = checkLease(src, holder);

      Block[] blocks = file.getBlocks();
      if (blocks != null && blocks.length > 0) {
        Block last = blocks[blocks.length-1];
        BlockInfo storedBlock = blocksMap.getStoredBlock(last);
        if (file.getPreferredBlockSize() > storedBlock.getNumBytes()) {
          long fileLength = file.computeContentSummary().getLength();
          DatanodeDescriptor[] targets = new DatanodeDescriptor[blocksMap.numNodes(last)];
          Iterator<DatanodeDescriptor> it = blocksMap.nodeIterator(last);
          for (int i = 0; it != null && it.hasNext(); i++) {
            targets[i] = it.next();
          }
          // remove the replica locations of this block from the blocksMap
          for (int i = 0; i < targets.length; i++) {
            targets[i].removeBlock(storedBlock);
          }
          // set the locations of the last block in the lease record
          file.setLastBlock(storedBlock, targets);

          lb = new LocatedBlock(last, targets, 
                                fileLength-storedBlock.getNumBytes());
          if (isAccessTokenEnabled) {
            lb.setBlockToken(accessTokenHandler.generateToken(lb.getBlock(), 
                EnumSet.of(BlockTokenSecretManager.AccessMode.WRITE)));
          }

          // Remove block from replication queue.
          updateNeededReplications(last, 0, 0);

          // remove this block from the list of pending blocks to be deleted. 
          // This reduces the possibility of triggering HADOOP-1349.
          //
          for (DatanodeDescriptor dd : targets) {
            String datanodeId = dd.getStorageID();
            Collection<Block> v = recentInvalidateSets.get(datanodeId);
            if (v != null && v.remove(last)) {
              if (v.isEmpty()) {
                recentInvalidateSets.remove(datanodeId);
              }
              pendingDeletionBlocksCount--;
            }
          }
        }
      }
    }
    if (lb != null) {
      if (NameNode.stateChangeLog.isDebugEnabled()) {
        NameNode.stateChangeLog.debug("DIR* appendFile: "
            +src+" for "+holder+" at "+clientMachine
            +" block " + lb.getBlock()
            +" block size " + lb.getBlock().getNumBytes());
      }
    }

    if (auditLog.isInfoEnabled() && isExternalInvocation()) {
      logAuditEvent(UserGroupInformation.getCurrentUser(),
                    Server.getRemoteIp(),
                    "append", src, null, null);
    }
    return lb;
  }

  /**
   * Stub for old callers pre-HDFS-630
   */
  public LocatedBlock getAdditionalBlock(String src, 
                                         String clientName
                                         ) throws IOException {
    return getAdditionalBlock(src, clientName, null);
  }

  /**
   * The client would like to obtain an additional block for the indicated
   * filename (which is being written-to).  Return an array that consists
   * of the block, plus a set of machines.  The first on this list should
   * be where the client writes data.  Subsequent items in the list must
   * be provided in the connection to the first datanode.
   *
   * Make sure the previous blocks have been reported by datanodes and
   * are replicated.  Will return an empty 2-elt array if we want the
   * client to "try again later".
   */
  public LocatedBlock getAdditionalBlock(String src, 
                                         String clientName,
                                         HashMap<Node, Node> excludedNodes
                                         ) throws IOException {
    long fileLength, blockSize;
    int replication;
    DatanodeDescriptor clientNode = null;
    Block newBlock = null;

    NameNode.stateChangeLog.debug("BLOCK* getAdditionalBlock: "
                                  +src+" for "+clientName);

    synchronized (this) {
      if (isInSafeMode()) {//check safemode first for failing-fast
        throw new SafeModeException("Cannot add block to " + src, safeMode);
      }
      // have we exceeded the configured limit of fs objects.
      checkFsObjectLimit();

      INodeFileUnderConstruction pendingFile  = checkLease(src, clientName);

      //
      // If we fail this, bad things happen!
      //
      if (!checkFileProgress(pendingFile, false)) {
        throw new NotReplicatedYetException("Not replicated yet:" + src);
      }
      fileLength = pendingFile.computeContentSummary().getLength();
      blockSize = pendingFile.getPreferredBlockSize();
      clientNode = pendingFile.getClientNode();
      replication = (int)pendingFile.getReplication();
    }

<<<<<<< HEAD
    // choose targets for the new block tobe allocated.
    DatanodeDescriptor targets[] = replicator.chooseTarget(src,
=======
    // choose targets for the new block to be allocated.
    DatanodeDescriptor targets[] = replicator.chooseTarget(src, 
>>>>>>> edbe2876
                                                           replication,
                                                           clientNode,
                                                           excludedNodes,
                                                           blockSize);
    if (targets.length < this.minReplication) {
      throw new IOException("File " + src + " could only be replicated to " +
                            targets.length + " nodes, instead of " +
                            minReplication);
    }

    // Allocate a new block and record it in the INode. 
    synchronized (this) {
      if (isInSafeMode()) { //make sure it is not in safemode again.
        throw new SafeModeException("Cannot add block to " + src, safeMode);
      }
      INode[] pathINodes = dir.getExistingPathINodes(src);
      int inodesLen = pathINodes.length;
      checkLease(src, clientName, pathINodes[inodesLen-1]);
      INodeFileUnderConstruction pendingFile  = (INodeFileUnderConstruction) 
                                                pathINodes[inodesLen - 1];
                                                           
      if (!checkFileProgress(pendingFile, false)) {
        throw new NotReplicatedYetException("Not replicated yet:" + src);
      }

      // allocate new block record block locations in INode.
      newBlock = allocateBlock(src, pathINodes);
      pendingFile.setTargets(targets);
      
      for (DatanodeDescriptor dn : targets) {
        dn.incBlocksScheduled();
      }
      dir.persistBlocks(src, pendingFile);
    }
    if (persistBlocks) {
      getEditLog().logSync();
    }
        
    // Create next block
    LocatedBlock b = new LocatedBlock(newBlock, targets, fileLength);
    if (isAccessTokenEnabled) {
      b.setBlockToken(accessTokenHandler.generateToken(b.getBlock(), 
          EnumSet.of(BlockTokenSecretManager.AccessMode.WRITE)));
    }
    return b;
  }

  /**
   * The client would like to let go of the given block
   */
  public synchronized boolean abandonBlock(Block b, String src, String holder
      ) throws IOException {
    //
    // Remove the block from the pending creates list
    //
    NameNode.stateChangeLog.debug("BLOCK* abandonBlock: " + b + "of " + src);
    if (isInSafeMode()) {
      throw new SafeModeException("Cannot abandon " + b +
                                  " for " + src, safeMode);
    }
    INodeFileUnderConstruction file = checkLease(src, holder);
    dir.removeBlock(src, file, b);
    NameNode.stateChangeLog.debug("BLOCK* abandonBlock: " + b
                                    + " is removed from pendingCreates");
    dir.persistBlocks(src, file);
    if (persistBlocks) {
      getEditLog().logSync();
    }
    return true;
  }
  
  // make sure that we still have the lease on this file.
  private INodeFileUnderConstruction checkLease(String src, String holder) 
                                                      throws IOException {
    INodeFile file = dir.getFileINode(src);
    checkLease(src, holder, file);
    return (INodeFileUnderConstruction)file;
  }

  private void checkLease(String src, String holder, INode file) 
                                                     throws IOException {

    if (file == null || file.isDirectory()) {
      Lease lease = leaseManager.getLease(holder);
      throw new LeaseExpiredException("No lease on " + src +
                                      " File does not exist. " +
                                      (lease != null ? lease.toString() :
                                       "Holder " + holder + 
                                       " does not have any open files"));
    }
    if (!file.isUnderConstruction()) {
      Lease lease = leaseManager.getLease(holder);
      throw new LeaseExpiredException("No lease on " + src + 
                                      " File is not open for writing. " +
                                      (lease != null ? lease.toString() :
                                       "Holder " + holder + 
                                       " does not have any open files"));
    }
    INodeFileUnderConstruction pendingFile = (INodeFileUnderConstruction)file;
    if (holder != null && !pendingFile.getClientName().equals(holder)) {
      throw new LeaseExpiredException("Lease mismatch on " + src + " owned by "
          + pendingFile.getClientName() + " but is accessed by " + holder);
    }
  }

  /**
   * The FSNamesystem will already know the blocks that make up the file.
   * Before we return, we make sure that all the file's blocks have 
   * been reported by datanodes and are replicated correctly.
   */
  
  enum CompleteFileStatus {
    OPERATION_FAILED,
    STILL_WAITING,
    COMPLETE_SUCCESS
  }
  
  public CompleteFileStatus completeFile(String src, String holder) throws IOException {
    CompleteFileStatus status = completeFileInternal(src, holder);
    getEditLog().logSync();
    return status;
  }


  private synchronized CompleteFileStatus completeFileInternal(String src, 
                                                String holder) throws IOException {
    NameNode.stateChangeLog.debug("DIR* completeFile: " + src + " for " + holder);
    if (isInSafeMode())
      throw new SafeModeException("Cannot complete " + src, safeMode);

    INodeFileUnderConstruction pendingFile  = checkLease(src, holder);
    Block[] fileBlocks =  dir.getFileBlocks(src);

    if (fileBlocks == null ) {
      NameNode.stateChangeLog.warn("DIR* completeFile: "
                                   + "failed to complete " + src
                                   + " because dir.getFileBlocks() is null,"
                                   + " pending from " + pendingFile.getClientMachine());
      return CompleteFileStatus.OPERATION_FAILED;
    }

    if (!checkFileProgress(pendingFile, true)) {
      return CompleteFileStatus.STILL_WAITING;
    }

    finalizeINodeFileUnderConstruction(src, pendingFile);

    NameNode.stateChangeLog.info("DIR* completeFile: " + src
                                  + " is closed by " + holder);
    return CompleteFileStatus.COMPLETE_SUCCESS;
  }

  /** 
   * Check all blocks of a file. If any blocks are lower than their intended
   * replication factor, then insert them into neededReplication
   */
  private void checkReplicationFactor(INodeFile file) {
    int numExpectedReplicas = file.getReplication();
    Block[] pendingBlocks = file.getBlocks();
    int nrBlocks = pendingBlocks.length;
    for (int i = 0; i < nrBlocks; i++) {
      // filter out containingNodes that are marked for decommission.
      NumberReplicas number = countNodes(pendingBlocks[i]);
      if (number.liveReplicas() < numExpectedReplicas) {
        neededReplications.add(pendingBlocks[i], 
                               number.liveReplicas(), 
                               number.decommissionedReplicas,
                               numExpectedReplicas);
      }
    }
  }

  static Random randBlockId = new Random();
    
  /**
   * Allocate a block at the given pending filename
   * 
   * @param src path to the file
   * @param inodes INode representing each of the components of src. 
   *        <code>inodes[inodes.length-1]</code> is the INode for the file.
   */
  private Block allocateBlock(String src, INode[] inodes) throws IOException {
    Block b = new Block(FSNamesystem.randBlockId.nextLong(), 0, 0); 
    while(isValidBlock(b)) {
      b.setBlockId(FSNamesystem.randBlockId.nextLong());
    }
    b.setGenerationStamp(getGenerationStamp());
    b = dir.addBlock(src, inodes, b);
    NameNode.stateChangeLog.info("BLOCK* allocateBlock: "
                                 +src+ ". "+b);
    return b;
  }

  /**
   * Check that the indicated file's blocks are present and
   * replicated.  If not, return false. If checkall is true, then check
   * all blocks, otherwise check only penultimate block.
   */
  synchronized boolean checkFileProgress(INodeFile v, boolean checkall) {
    if (checkall) {
      //
      // check all blocks of the file.
      //
      for (Block block: v.getBlocks()) {
        if (blocksMap.numNodes(block) < this.minReplication) {
          return false;
        }
      }
    } else {
      //
      // check the penultimate block of this file
      //
      Block b = v.getPenultimateBlock();
      if (b != null) {
        if (blocksMap.numNodes(b) < this.minReplication) {
          return false;
        }
      }
    }
    return true;
  }

  /**
   * Remove a datanode from the invalidatesSet
   * @param n datanode
   */
  void removeFromInvalidates(String storageID) {
    Collection<Block> blocks = recentInvalidateSets.remove(storageID);
    if (blocks != null) {
      pendingDeletionBlocksCount -= blocks.size();
    }
  }

  /**
   * Adds block to list of blocks which will be invalidated on 
   * specified datanode
   * @param b block
   * @param n datanode
   * @param log true to create an entry in the log
   */
  void addToInvalidates(Block b, DatanodeInfo dn, boolean log) {
    addToInvalidatesNoLog(b, dn);
    if (log) {
      NameNode.stateChangeLog.info("BLOCK* addToInvalidates: "
          + b.getBlockName() + " to " + dn.getName());
    }
  }

  /**
   * Adds block to list of blocks which will be invalidated on specified
   * datanode and log the operation
   * 
   * @param b
   *          block
   * @param dn
   *          datanode
   */
  void addToInvalidates(Block b, DatanodeInfo dn) {
    addToInvalidates(b, dn, true);
  }
  
  /**
   * Adds block to list of blocks which will be invalidated on 
   * specified datanode
   * @param b block
   * @param n datanode
   */
  void addToInvalidatesNoLog(Block b, DatanodeInfo n) {
    Collection<Block> invalidateSet = recentInvalidateSets.get(n.getStorageID());
    if (invalidateSet == null) {
      invalidateSet = new HashSet<Block>();
      recentInvalidateSets.put(n.getStorageID(), invalidateSet);
    }
    if (invalidateSet.add(b)) {
      pendingDeletionBlocksCount++;
    }
  }
  
  /**
   * Adds block to list of blocks which will be invalidated on 
   * all its datanodes.
   */
  private void addToInvalidates(Block b) {
    StringBuilder datanodes = new StringBuilder();
    for (Iterator<DatanodeDescriptor> it = 
                                blocksMap.nodeIterator(b); it.hasNext();) {
      DatanodeDescriptor node = it.next();
      addToInvalidates(b, node, false);
      datanodes.append(node.getName()).append(" ");
    }
    if (datanodes.length() != 0) {
      NameNode.stateChangeLog.info("BLOCK* addToInvalidates: "
          + b.getBlockName() + " to " + datanodes.toString());
    }
  }

  /**
   * dumps the contents of recentInvalidateSets
   */
  private synchronized void dumpRecentInvalidateSets(PrintWriter out) {
    int size = recentInvalidateSets.values().size();
    out.println("Metasave: Blocks " + pendingDeletionBlocksCount 
        + " waiting deletion from " + size + " datanodes");
    if (size == 0) {
      return;
    }
    for(Map.Entry<String,Collection<Block>> entry : recentInvalidateSets.entrySet()) {
      Collection<Block> blocks = entry.getValue();
      if (blocks.size() > 0) {
        out.println(datanodeMap.get(entry.getKey()).getName() + blocks);
      }
    }
  }

  /**
   * Mark the block belonging to datanode as corrupt
   * @param blk Block to be marked as corrupt
   * @param dn Datanode which holds the corrupt replica
   */
  public synchronized void markBlockAsCorrupt(Block blk, DatanodeInfo dn)
    throws IOException {
    DatanodeDescriptor node = getDatanode(dn);
    if (node == null) {
      throw new IOException("Cannot mark block" + blk.getBlockName() +
                            " as corrupt because datanode " + dn.getName() +
                            " does not exist. ");
    }
    
    final BlockInfo storedBlockInfo = blocksMap.getStoredBlock(blk);
    if (storedBlockInfo == null) {
      // Check if the replica is in the blockMap, if not 
      // ignore the request for now. This could happen when BlockScanner
      // thread of Datanode reports bad block before Block reports are sent
      // by the Datanode on startup
      NameNode.stateChangeLog.info("BLOCK markBlockAsCorrupt: " +
                                   blk + " could not be marked " +
                                   "as corrupt as it does not exists in " +
                                   "blocksMap");
    } else {
      INodeFile inode = storedBlockInfo.getINode();
      if (inode == null) {
        NameNode.stateChangeLog.info("BLOCK markBlockAsCorrupt: " +
                                     blk + " could not be marked " +
                                     "as corrupt as it does not belong to " +
                                     "any file");
        addToInvalidates(storedBlockInfo, node);
        return;
      } 
      // Add this replica to corruptReplicas Map 
      corruptReplicas.addToCorruptReplicasMap(storedBlockInfo, node);
      if (countNodes(storedBlockInfo).liveReplicas()>inode.getReplication()) {
        // the block is over-replicated so invalidate the replicas immediately
        invalidateBlock(storedBlockInfo, node);
      } else {
        // add the block to neededReplication 
        updateNeededReplications(storedBlockInfo, -1, 0);
      }
    }
  }

  /**
   * Invalidates the given block on the given datanode.
   */
  private synchronized void invalidateBlock(Block blk, DatanodeInfo dn)
    throws IOException {
    NameNode.stateChangeLog.info("DIR* invalidateBlock: " 
                                 + blk + " on " 
                                 + dn.getName());
    DatanodeDescriptor node = getDatanode(dn);
    if (node == null) {
      throw new IOException("Cannot invalidate " + blk +
                            " because datanode " + dn.getName() +
                            " does not exist");
    }

    // Check how many copies we have of the block.  If we have at least one
    // copy on a live node, then we can delete it. 
    int count = countNodes(blk).liveReplicas();
    if (count > 1) {
      addToInvalidates(blk, dn);
      removeStoredBlock(blk, node);
      NameNode.stateChangeLog.debug("BLOCK* invalidateBlocks: "
                                   + blk + " on " 
                                   + dn.getName() + " listed for deletion");
    } else {
      NameNode.stateChangeLog.info("BLOCK* invalidateBlocks: "
                                   + blk + " on " 
                                   + dn.getName() + " is the only copy and was not deleted");
    }
  }

  ////////////////////////////////////////////////////////////////
  // Here's how to handle block-copy failure during client write:
  // -- As usual, the client's write should result in a streaming
  // backup write to a k-machine sequence.
  // -- If one of the backup machines fails, no worries.  Fail silently.
  // -- Before client is allowed to close and finalize file, make sure
  // that the blocks are backed up.  Namenode may have to issue specific backup
  // commands to make up for earlier datanode failures.  Once all copies
  // are made, edit namespace and return to client.
  ////////////////////////////////////////////////////////////////

  /** Change the indicated filename. */
  public boolean renameTo(String src, String dst) throws IOException {
    boolean status = renameToInternal(src, dst);
    getEditLog().logSync();
    if (status && auditLog.isInfoEnabled() && isExternalInvocation()) {
      final HdfsFileStatus stat = dir.getFileInfo(dst);
      logAuditEvent(UserGroupInformation.getCurrentUser(),
                    Server.getRemoteIp(),
                    "rename", src, dst, stat);
    }
    return status;
  }

  private boolean renameToInternal(String src, String dst
      ) throws IOException {
    NameNode.stateChangeLog.debug("DIR* renameTo: " + src + " to " + dst);
    FSPermissionChecker pc = getPermissionChecker();
    synchronized (this) {
      if (isInSafeMode())
        throw new SafeModeException("Cannot rename " + src, safeMode);
      if (!DFSUtil.isValidName(dst)) {
        throw new IOException("Invalid name: " + dst);
      }
  
      if (isPermissionEnabled) {
        //We should not be doing this.  This is move() not renameTo().
        //but for now,
        String actualdst = dir.isDir(dst)?
            dst + Path.SEPARATOR + new Path(src).getName(): dst;
        checkParentAccess(pc, src, FsAction.WRITE);
        checkAncestorAccess(pc, actualdst, FsAction.WRITE);
      }
  
      HdfsFileStatus dinfo = dir.getFileInfo(dst);
      if (dir.renameTo(src, dst)) {
        changeLease(src, dst, dinfo);     // update lease with new filename
        return true;
      }
    }
    return false;
  }

  /**
   * Remove the indicated filename from namespace. If the filename 
   * is a directory (non empty) and recursive is set to false then throw exception.
   */
    public boolean delete(String src, boolean recursive) throws IOException {
      if ((!recursive) && (!dir.isDirEmpty(src))) {
        throw new IOException(src + " is non empty");
      }
      if (NameNode.stateChangeLog.isDebugEnabled()) {
        NameNode.stateChangeLog.debug("DIR* delete: " + src);
      }
      boolean status = deleteInternal(src, true);
      if (status && auditLog.isInfoEnabled() && isExternalInvocation()) {
        logAuditEvent(UserGroupInformation.getCurrentUser(),
                      Server.getRemoteIp(),
                      "delete", src, null, null);
      }
      return status;
    }
    
  /**
   * Remove a file/directory from the namespace.
   * <p>
   * For large directories, deletion is incremental. The blocks under the
   * directory are collected and deleted a small number at a time holding the
   * {@link FSNamesystem} lock.
   * <p>
   * For small directory or file the deletion is done in one shot.
   */
  private boolean deleteInternal(String src,
      boolean enforcePermission) throws IOException {
    FSPermissionChecker pc = getPermissionChecker();
    ArrayList<Block> collectedBlocks = new ArrayList<Block>();
    synchronized (this) {
      if (isInSafeMode()) {
        throw new SafeModeException("Cannot delete " + src, safeMode);
      }
      if (enforcePermission && isPermissionEnabled) {
        checkPermission(pc, src, false, null, FsAction.WRITE, null,
            FsAction.ALL);
      }
      // Unlink the target directory from directory tree
      if (!dir.delete(src, collectedBlocks)) {
        return false;
      }
    }
    
    // Log directory deletion to editlog
    getEditLog().logSync();
    removeBlocks(collectedBlocks); // Incremental deletion of blocks
    collectedBlocks.clear();
    if (NameNode.stateChangeLog.isDebugEnabled()) {
      NameNode.stateChangeLog.debug("DIR* delete: " + src
          + " is removed");
    }
    return true;
  }
  
  /** From the given list, incrementally remove the blocks from blockManager */
  private void removeBlocks(List<Block> blocks) {
    int start = 0;
    int end = 0;
    while (start < blocks.size()) {
      end = BLOCK_DELETION_INCREMENT + start;
      end = end > blocks.size() ? blocks.size() : end;
      synchronized (this) {
        for (int i = start; i < end; i++) {
          Block b = blocks.get(i);
          blocksMap.removeINode(b);
          corruptReplicas.removeFromCorruptReplicasMap(b);
          // Remove the block from pendingReplications
          if (pendingReplications != null) {
            pendingReplications.remove(b);
          }
          addToInvalidates(b);
        }
      }
      start = end;
    }
  }

  void removePathAndBlocks(String src, List<Block> blocks) {
    leaseManager.removeLeaseWithPrefixPath(src);
    if (blocks == null) {
      return;
    }
    removeBlocks(blocks);
  }

  /** Get the file info for a specific file.
   * @param src The string representation of the path to the file
   * @throws IOException if permission to access file is denied by the system 
   * @return object containing information regarding the file
   *         or null if file not found
   */
  HdfsFileStatus getFileInfo(String src) throws IOException {
    FSPermissionChecker pc = getPermissionChecker();
    synchronized (this) {
      if (isPermissionEnabled) {
        checkTraverse(pc, src);
      }
      return dir.getFileInfo(src);
    }
  }

  /**
   * Create all the necessary directories
   */
  public boolean mkdirs(String src, PermissionStatus permissions
      ) throws IOException {
    boolean status = mkdirsInternal(src, permissions);
    getEditLog().logSync();
    if (status && auditLog.isInfoEnabled() && isExternalInvocation()) {
      final HdfsFileStatus stat = dir.getFileInfo(src);
      logAuditEvent(UserGroupInformation.getCurrentUser(),
                    Server.getRemoteIp(),
                    "mkdirs", src, null, stat);
    }
    return status;
  }
    
  /**
   * Create all the necessary directories
   */
  private boolean mkdirsInternal(String src,
      PermissionStatus permissions) throws IOException {
    NameNode.stateChangeLog.debug("DIR* mkdirs: " + src);
    FSPermissionChecker pc = getPermissionChecker();
    synchronized (this) {
      if (isPermissionEnabled) {
        checkTraverse(pc, src);
      }
      if (dir.isDir(src)) {
        // all the users of mkdirs() are used to expect 'true' even if
        // a new directory is not created.
        return true;
      }
      if (isInSafeMode())
        throw new SafeModeException("Cannot create directory " + src, safeMode);
      if (!DFSUtil.isValidName(src)) {
        throw new IOException("Invalid directory name: " + src);
      }
      if (isPermissionEnabled) {
        checkAncestorAccess(pc, src, FsAction.WRITE);
      }

      // validate that we have enough inodes. This is, at best, a
      // heuristic because the mkdirs() operation migth need to
      // create multiple inodes.
      checkFsObjectLimit();

      if (!dir.mkdirs(src, permissions, false, now())) {
        throw new IOException("Invalid directory name: " + src);
      }
      return true;
    }
  }

  ContentSummary getContentSummary(String src) throws IOException {
    FSPermissionChecker pc = getPermissionChecker();
    synchronized (this) {
      if (isPermissionEnabled) {
        checkPermission(pc, src, false, null, null, null, FsAction.READ_EXECUTE);
      }
      return dir.getContentSummary(src);
    }
  }

  /**
   * Set the namespace quota and diskspace quota for a directory.
   * See {@link ClientProtocol#setQuota(String, long, long)} for the 
   * contract.
   */
  void setQuota(String path, long nsQuota, long dsQuota) throws IOException {
    checkSuperuserPrivilege();
    synchronized (this) {
      if (isInSafeMode())
        throw new SafeModeException("Cannot set quota on " + path, safeMode); 
    
      dir.setQuota(path, nsQuota, dsQuota);
    }
    getEditLog().logSync();
  }
  
  /** Persist all metadata about this file.
   * @param src The string representation of the path
   * @param clientName The string representation of the client
   * @throws IOException if path does not exist
   */
  void fsync(String src, String clientName) throws IOException {

    NameNode.stateChangeLog.info("BLOCK* fsync: "
                                  + src + " for " + clientName);
    synchronized (this) {
      if (isInSafeMode()) {
        throw new SafeModeException("Cannot fsync " + src, safeMode);
      }
      INodeFileUnderConstruction pendingFile  = checkLease(src, clientName);
      dir.persistBlocks(src, pendingFile);
    }
    getEditLog().logSync();
  }

  /**
   * This is invoked when a lease expires. On lease expiry, 
   * all the files that were written from that dfsclient should be
   * recovered.
   */
  void internalReleaseLease(Lease lease, String src) throws IOException {
    if (lease.hasPath()) {
      // make a copy of the paths because internalReleaseLeaseOne removes
      // pathnames from the lease record.
      String[] leasePaths = new String[lease.getPaths().size()];
      lease.getPaths().toArray(leasePaths);
      for (String p: leasePaths) {
        internalReleaseLeaseOne(lease, p);
      }
    } else {
      internalReleaseLeaseOne(lease, src);
    }
  }

  /**
   * Move a file that is being written to be immutable.
   * @param src The filename
   * @param lease The lease for the client creating the file
   */
  void internalReleaseLeaseOne(Lease lease, String src) throws IOException {
    assert Thread.holdsLock(this);

    LOG.info("Recovering lease=" + lease + ", src=" + src);

    INodeFile iFile = dir.getFileINode(src);
    if (iFile == null) {
      final String message = "DIR* internalReleaseCreate: "
        + "attempt to release a create lock on "
        + src + " file does not exist";
      NameNode.stateChangeLog.warn(message);
      throw new IOException(message);
    }
    if (!iFile.isUnderConstruction()) {
      final String message = "DIR* internalReleaseCreate: "
        + "attempt to release a create lock on "
        + src + " but file is already closed";
      NameNode.stateChangeLog.warn(message);
      throw new IOException(message);
    }

    INodeFileUnderConstruction pendingFile = (INodeFileUnderConstruction) iFile;

    // Initialize lease recovery for pendingFile. If there are no blocks 
    // associated with this file, then reap lease immediately. Otherwise 
    // renew the lease and trigger lease recovery.
    if (pendingFile.getTargets() == null ||
        pendingFile.getTargets().length == 0) {
      if (pendingFile.getBlocks().length == 0) {
        finalizeINodeFileUnderConstruction(src, pendingFile);
        NameNode.stateChangeLog.warn("BLOCK*"
          + " internalReleaseLease: No blocks found, lease removed for " +  src);
        return;
      }
      // setup the Inode.targets for the last block from the blocksMap
      //
      Block[] blocks = pendingFile.getBlocks();
      Block last = blocks[blocks.length-1];
      DatanodeDescriptor[] targets = 
         new DatanodeDescriptor[blocksMap.numNodes(last)];
      Iterator<DatanodeDescriptor> it = blocksMap.nodeIterator(last);
      for (int i = 0; it != null && it.hasNext(); i++) {
        targets[i] = it.next();
      }
      pendingFile.setTargets(targets);
    }
    // start lease recovery of the last block for this file.
    pendingFile.assignPrimaryDatanode();
    Lease reassignedLease = reassignLease(
      lease, src, HdfsConstants.NN_RECOVERY_LEASEHOLDER, pendingFile);
    leaseManager.renewLease(reassignedLease);
  }

  private Lease reassignLease(Lease lease, String src, String newHolder,
                      INodeFileUnderConstruction pendingFile) {
    if(newHolder == null)
      return lease;
    pendingFile.setClientName(newHolder);
    return leaseManager.reassignLease(lease, src, newHolder);
  }


  private void finalizeINodeFileUnderConstruction(String src,
      INodeFileUnderConstruction pendingFile) throws IOException {
    NameNode.stateChangeLog.info("Removing lease on  " + src + 
                                 " from client " + pendingFile.clientName);
    leaseManager.removeLease(pendingFile.clientName, src);

    // The file is no longer pending.
    // Create permanent INode, update blockmap
    INodeFile newFile = pendingFile.convertToInodeFile();
    dir.replaceNode(src, pendingFile, newFile);

    // close file and persist block allocations for this file
    dir.closeFile(src, newFile);

    checkReplicationFactor(newFile);
  }

  public void commitBlockSynchronization(Block lastblock,
      long newgenerationstamp, long newlength,
      boolean closeFile, boolean deleteblock, DatanodeID[] newtargets
      ) throws IOException {
    LOG.info("commitBlockSynchronization(lastblock=" + lastblock
          + ", newgenerationstamp=" + newgenerationstamp
          + ", newlength=" + newlength
          + ", newtargets=" + Arrays.asList(newtargets)
          + ", closeFile=" + closeFile
          + ", deleteBlock=" + deleteblock
          + ")");
    String src = null;
    try {
      synchronized (this) {
        if (isInSafeMode()) {
          throw new SafeModeException("Cannot commitBlockSynchronization " 
                                      + lastblock, safeMode);
        }
        final BlockInfo oldblockinfo = blocksMap.getStoredBlock(lastblock);
        if (oldblockinfo == null) {
          throw new IOException("Block (=" + lastblock + ") not found");
        }
        INodeFile iFile = oldblockinfo.getINode();
        if (!iFile.isUnderConstruction()) {
          throw new IOException("Unexpected block (=" + lastblock
              + ") since the file (=" + iFile.getLocalName()
              + ") is not under construction");
        }
        INodeFileUnderConstruction pendingFile = (INodeFileUnderConstruction)iFile;
    
    
        // Remove old block from blocks map. This always have to be done
        // because the generation stamp of this block is changing.
        blocksMap.removeBlock(oldblockinfo);
    
        if (deleteblock) {
          pendingFile.removeBlock(lastblock);
        } else {
          // update last block, construct newblockinfo and add it to the blocks map
          lastblock.set(lastblock.getBlockId(), newlength, newgenerationstamp);
          final BlockInfo newblockinfo = blocksMap.addINode(lastblock, pendingFile);
    
          // find the DatanodeDescriptor objects
          // There should be no locations in the blocksMap till now because the
          // file is underConstruction
          DatanodeDescriptor[] descriptors = null;
          List<DatanodeDescriptor> descriptorsList =
            new ArrayList<DatanodeDescriptor>(newtargets.length);
          for(int i = 0; i < newtargets.length; i++) {
            DatanodeDescriptor node =
              datanodeMap.get(newtargets[i].getStorageID());
            if (node != null) {
              if (closeFile) {
                // If we aren't closing the file, we shouldn't add it to the
                // block list for the node, since the block is still under
                // construction there. (in getAdditionalBlock, for example
                // we don't add to the block map for the targets)
                node.addBlock(newblockinfo);
              }
              descriptorsList.add(node);
            } else {
              LOG.error("commitBlockSynchronization included a target DN " +
                newtargets[i] + " which is not known to NN. Ignoring");
            }
          }
          if (!descriptorsList.isEmpty()) {
            descriptors = descriptorsList.toArray(new DatanodeDescriptor[0]);
          }
          // add locations into the INodeUnderConstruction
          pendingFile.setLastBlock(newblockinfo, descriptors);
        }
    
        // If this commit does not want to close the file, persist
        // blocks (if durable sync is enabled) and return
        src = leaseManager.findPath(pendingFile);
        if (!closeFile) {
          if (durableSync) {
            dir.persistBlocks(src, pendingFile);
          }
          LOG.info("commitBlockSynchronization(" + lastblock + ") successful");
          return;
        }
        
        //remove lease, close file
        finalizeINodeFileUnderConstruction(src, pendingFile);
      } // end of synchronized section
    } finally {
      if (closeFile || durableSync) {
        getEditLog().logSync();
      }
    }
    if (closeFile) {
      LOG.info("commitBlockSynchronization(newblock=" + lastblock
          + ", file=" + src
          + ", newgenerationstamp=" + newgenerationstamp
          + ", newlength=" + newlength
          + ", newtargets=" + Arrays.asList(newtargets) + ") successful");
    }
  }


  /**
   * Renew the lease(s) held by the given client
   */
  synchronized void renewLease(String holder) throws IOException {
    if (isInSafeMode())
      throw new SafeModeException("Cannot renew lease for " + holder, safeMode);
    leaseManager.renewLease(holder);
  }

  /**
   * Get a partial listing of the indicated directory
   * 
   * @param src the directory name
   * @param startAfter the name to start after
   * @return a partial listing starting after startAfter 
   */
  public DirectoryListing getListing(String src, byte[] startAfter)
  throws IOException {
    FSPermissionChecker pc = getPermissionChecker();
    synchronized (this) {
      if (isPermissionEnabled) {
        if (dir.isDir(src)) {
          checkPathAccess(pc, src, FsAction.READ_EXECUTE);
        } else {
          checkTraverse(pc, src);
        }
      }
      if (auditLog.isInfoEnabled() && isExternalInvocation()) {
        logAuditEvent(UserGroupInformation.getCurrentUser(),
            Server.getRemoteIp(), "listStatus", src, null, null);
      }
      return dir.getListing(src, startAfter);
    }
  }

  /////////////////////////////////////////////////////////
  //
  // These methods are called by datanodes
  //
  /////////////////////////////////////////////////////////
  /**
   * Register Datanode.
   * <p>
   * The purpose of registration is to identify whether the new datanode
   * serves a new data storage, and will report new data block copies,
   * which the namenode was not aware of; or the datanode is a replacement
   * node for the data storage that was previously served by a different
   * or the same (in terms of host:port) datanode.
   * The data storages are distinguished by their storageIDs. When a new
   * data storage is reported the namenode issues a new unique storageID.
   * <p>
   * Finally, the namenode returns its namespaceID as the registrationID
   * for the datanodes. 
   * namespaceID is a persistent attribute of the name space.
   * The registrationID is checked every time the datanode is communicating
   * with the namenode. 
   * Datanodes with inappropriate registrationID are rejected.
   * If the namenode stops, and then restarts it can restore its 
   * namespaceID and will continue serving the datanodes that has previously
   * registered with the namenode without restarting the whole cluster.
   * 
   * @see org.apache.hadoop.hdfs.server.datanode.DataNode#register()
   */
  public synchronized void registerDatanode(DatanodeRegistration nodeReg
                                            ) throws IOException {
    String dnAddress = Server.getRemoteAddress();
    if (dnAddress == null) {
      // Mostly called inside an RPC.
      // But if not, use address passed by the data-node.
      dnAddress = nodeReg.getHost();
    }      

    // check if the datanode is allowed to be connect to the namenode
    if (!verifyNodeRegistration(nodeReg, dnAddress)) {
      throw new DisallowedDatanodeException(nodeReg);
    }

    String hostName = nodeReg.getHost();
      
    // update the datanode's name with ip:port
    DatanodeID dnReg = new DatanodeID(dnAddress + ":" + nodeReg.getPort(),
                                      nodeReg.getStorageID(),
                                      nodeReg.getInfoPort(),
                                      nodeReg.getIpcPort());
    nodeReg.updateRegInfo(dnReg);
    nodeReg.exportedKeys = getBlockKeys();
      
    NameNode.stateChangeLog.info(
                                 "BLOCK* registerDatanode: "
                                 + "node registration from " + nodeReg.getName()
                                 + " storage " + nodeReg.getStorageID());

    DatanodeDescriptor nodeS = datanodeMap.get(nodeReg.getStorageID());
    DatanodeDescriptor nodeN = host2DataNodeMap.getDatanodeByName(nodeReg.getName());
      
    if (nodeN != null && nodeN != nodeS) {
      NameNode.LOG.info("BLOCK* registerDatanode: "
                        + "node from name: " + nodeN.getName());
      // nodeN previously served a different data storage, 
      // which is not served by anybody anymore.
      removeDatanode(nodeN);
      // physically remove node from datanodeMap
      wipeDatanode(nodeN);
      nodeN = null;
    }

    if (nodeS != null) {
      if (nodeN == nodeS) {
        // The same datanode has been just restarted to serve the same data 
        // storage. We do not need to remove old data blocks, the delta will
        // be calculated on the next block report from the datanode
        NameNode.stateChangeLog.debug("BLOCK* registerDatanode: "
                                      + "node restarted");
      } else {
        // nodeS is found
        /* The registering datanode is a replacement node for the existing 
          data storage, which from now on will be served by a new node.
          If this message repeats, both nodes might have same storageID 
          by (insanely rare) random chance. User needs to restart one of the
          nodes with its data cleared (or user can just remove the StorageID
          value in "VERSION" file under the data directory of the datanode,
          but this is might not work if VERSION file format has changed 
       */        
        NameNode.stateChangeLog.info( "BLOCK* registerDatanode: "
                                      + "node " + nodeS.getName()
                                      + " is replaced by " + nodeReg.getName() + 
                                      " with the same storageID " +
                                      nodeReg.getStorageID());
      }
      // update cluster map
      clusterMap.remove(nodeS);
      nodeS.updateRegInfo(nodeReg);
      nodeS.setHostName(hostName);
      
      // resolve network location
      resolveNetworkLocation(nodeS);
      clusterMap.add(nodeS);
        
      // also treat the registration message as a heartbeat
      synchronized(heartbeats) {
        if( !heartbeats.contains(nodeS)) {
          heartbeats.add(nodeS);
          //update its timestamp
          nodeS.updateHeartbeat(0L, 0L, 0L, 0);
          nodeS.isAlive = true;
        }
      }
      return;
    } 

    // this is a new datanode serving a new data storage
    if (nodeReg.getStorageID().equals("")) {
      // this data storage has never been registered
      // it is either empty or was created by pre-storageID version of DFS
      nodeReg.storageID = newStorageID();
      NameNode.stateChangeLog.debug(
                                    "BLOCK* registerDatanode: "
                                    + "new storageID " + nodeReg.getStorageID() + " assigned");
    }
    // register new datanode
    DatanodeDescriptor nodeDescr 
      = new DatanodeDescriptor(nodeReg, NetworkTopology.DEFAULT_RACK, hostName);
    resolveNetworkLocation(nodeDescr);
    unprotectedAddDatanode(nodeDescr);
    clusterMap.add(nodeDescr);
      
    // also treat the registration message as a heartbeat
    synchronized(heartbeats) {
      heartbeats.add(nodeDescr);
      nodeDescr.isAlive = true;
      // no need to update its timestamp
      // because its is done when the descriptor is created
    }

    if (safeMode != null) {
      safeMode.checkMode();
    }
    return;
  }
    
  /* Resolve a node's network location */
  private void resolveNetworkLocation (DatanodeDescriptor node) {
    List<String> names = new ArrayList<String>(1);
    if (dnsToSwitchMapping instanceof CachedDNSToSwitchMapping) {
      // get the node's IP address
      names.add(node.getHost());
    } else {
      // get the node's host name
      String hostName = node.getHostName();
      int colon = hostName.indexOf(":");
      hostName = (colon==-1)?hostName:hostName.substring(0,colon);
      names.add(hostName);
    }
    
    // resolve its network location
    List<String> rName = dnsToSwitchMapping.resolve(names);
    String networkLocation;
    if (rName == null) {
      LOG.error("The resolve call returned null! Using " + 
          NetworkTopology.DEFAULT_RACK + " for host " + names);
      networkLocation = NetworkTopology.DEFAULT_RACK;
    } else {
      networkLocation = rName.get(0);
    }
    node.setNetworkLocation(networkLocation);
  }
  
  /**
   * Get registrationID for datanodes based on the namespaceID.
   * 
   * @see #registerDatanode(DatanodeRegistration)
   * @see FSImage#newNamespaceID()
   * @return registration ID
   */
  public String getRegistrationID() {
    return Storage.getRegistrationID(dir.fsImage);
  }
    
  /**
   * Generate new storage ID.
   * 
   * @return unique storage ID
   * 
   * Note: that collisions are still possible if somebody will try 
   * to bring in a data storage from a different cluster.
   */
  private String newStorageID() {
    String newID = null;
    while(newID == null) {
      newID = "DS" + Integer.toString(r.nextInt());
      if (datanodeMap.get(newID) != null)
        newID = null;
    }
    return newID;
  }
    
  private boolean isDatanodeDead(DatanodeDescriptor node) {
    return (node.getLastUpdate() <
            (now() - heartbeatExpireInterval));
  }
    
  private void setDatanodeDead(DatanodeDescriptor node) {
    node.setLastUpdate(0);
  }

  /**
   * The given node has reported in.  This method should:
   * 1) Record the heartbeat, so the datanode isn't timed out
   * 2) Adjust usage stats for future block allocation
   * 
   * If a substantial amount of time passed since the last datanode 
   * heartbeat then request an immediate block report.  
   * 
   * @return an array of datanode commands 
   * @throws IOException
   */
  DatanodeCommand[] handleHeartbeat(DatanodeRegistration nodeReg,
      long capacity, long dfsUsed, long remaining,
      int xceiverCount, int xmitsInProgress) throws IOException {
    DatanodeCommand cmd = null;
    synchronized (heartbeats) {
      synchronized (datanodeMap) {
        DatanodeDescriptor nodeinfo = null;
        try {
          nodeinfo = getDatanode(nodeReg);
        } catch(UnregisteredDatanodeException e) {
          return new DatanodeCommand[]{DatanodeCommand.REGISTER};
        }
          
        // Check if this datanode should actually be shutdown instead. 
        if (nodeinfo != null && shouldNodeShutdown(nodeinfo)) {
          setDatanodeDead(nodeinfo);
          throw new DisallowedDatanodeException(nodeinfo);
        }

        if (nodeinfo == null || !nodeinfo.isAlive) {
          return new DatanodeCommand[]{DatanodeCommand.REGISTER};
        }

        updateStats(nodeinfo, false);
        nodeinfo.updateHeartbeat(capacity, dfsUsed, remaining, xceiverCount);
        updateStats(nodeinfo, true);
        
        //check lease recovery
        cmd = nodeinfo.getLeaseRecoveryCommand(Integer.MAX_VALUE);
        if (cmd != null) {
          return new DatanodeCommand[] {cmd};
        }
      
        ArrayList<DatanodeCommand> cmds = new ArrayList<DatanodeCommand>();
        //check pending replication
        cmd = nodeinfo.getReplicationCommand(
              maxReplicationStreams - xmitsInProgress);
        if (cmd != null) {
          cmds.add(cmd);
        }
        //check block invalidation
        cmd = nodeinfo.getInvalidateBlocks(blockInvalidateLimit);
        if (cmd != null) {
          cmds.add(cmd);
        }
        // check access key update
        if (isAccessTokenEnabled && nodeinfo.needKeyUpdate) {
          cmds.add(new KeyUpdateCommand(accessTokenHandler.exportKeys()));
          nodeinfo.needKeyUpdate = false;
        }
        // check for balancer bandwidth update
        if (nodeinfo.getBalancerBandwidth() > 0) {
          cmds.add(new BalancerBandwidthCommand(nodeinfo.getBalancerBandwidth()));
          // set back to 0 to indicate that datanode has been sent the new value
          nodeinfo.setBalancerBandwidth(0);
        }
        if (!cmds.isEmpty()) {
          return cmds.toArray(new DatanodeCommand[cmds.size()]);
        }
      }
    }

    //check distributed upgrade
    cmd = getDistributedUpgradeCommand();
    if (cmd != null) {
      return new DatanodeCommand[] {cmd};
    }
    return null;
  }

  private void updateStats(DatanodeDescriptor node, boolean isAdded) {
    //
    // The statistics are protected by the heartbeat lock
    //
    assert(Thread.holdsLock(heartbeats));
    if (isAdded) {
      capacityTotal += node.getCapacity();
      capacityUsed += node.getDfsUsed();
      capacityRemaining += node.getRemaining();
      totalLoad += node.getXceiverCount();
    } else {
      capacityTotal -= node.getCapacity();
      capacityUsed -= node.getDfsUsed();
      capacityRemaining -= node.getRemaining();
      totalLoad -= node.getXceiverCount();
    }
  }

  /**
   * Update access keys.
   */
  void updateAccessKey() throws IOException {
    this.accessTokenHandler.updateKeys();
    synchronized (heartbeats) {
      for (DatanodeDescriptor nodeInfo : heartbeats) {
        nodeInfo.needKeyUpdate = true;
      }
    }
  }

  /**
   * Periodically calls heartbeatCheck() and updateAccessKey()
   */
  class HeartbeatMonitor implements Runnable {
    private long lastHeartbeatCheck;
    private long lastAccessKeyUpdate;
    /**
     */
    public void run() {
      while (fsRunning) {
        try {
          long now = now();
          if (lastHeartbeatCheck + heartbeatRecheckInterval < now) {
            heartbeatCheck();
            lastHeartbeatCheck = now;
          }
          if (isAccessTokenEnabled && (lastAccessKeyUpdate + accessKeyUpdateInterval < now)) {
            updateAccessKey();
            lastAccessKeyUpdate = now;
          }
        } catch (Exception e) {
          FSNamesystem.LOG.error(StringUtils.stringifyException(e));
        }
        try {
          Thread.sleep(5000);  // 5 seconds
        } catch (InterruptedException ie) {
        }
      }
    }
  }

  /**
   * Periodically calls computeReplicationWork().
   */
  class ReplicationMonitor implements Runnable {
    ReplicateQueueProcessingStats replicateQueueStats = 
        new ReplicateQueueProcessingStats();
    InvalidateQueueProcessingStats invalidateQueueStats = 
        new InvalidateQueueProcessingStats();
    
    public void run() {
      while (fsRunning) {
        try {
          computeDatanodeWork();
          processPendingReplications();
          Thread.sleep(replicationRecheckInterval);
        } catch (InterruptedException ie) {
          LOG.warn("ReplicationMonitor thread received InterruptedException" + ie);
          break;
        } catch (IOException ie) {
          LOG.warn("ReplicationMonitor thread received exception. " + ie +  " " +
                   StringUtils.stringifyException(ie));
        } catch (Throwable t) {
          LOG.warn("ReplicationMonitor thread received Runtime exception. " + t + " " +
                   StringUtils.stringifyException(t));
          Runtime.getRuntime().exit(-1);
        }
      }
    }

    /**
     * Just before exiting safe mode, {@link SafeModeInfo.leave()} scans all 
     * blocks and identifies under-replicated and invalid blocks.  These are 
     * placed in work queues.  Immediately after leaving safe mode,
     * {@link ReplicationMonitor} starts processing these queues via calls to
     * {@link #computeDatanodeWork()}.  Each call does a chunk of work, then
     * waits 3 seconds before doing the next chunk of work, to avoid monopolizing
     * the CPUs and the global lock.  It may take several cycles before the
     * queue is completely flushed.
     * 
     * Here we use two concrete subclasses of {@link QueueProcessingStatistics}
     * to collect stats about these processes.
     */
    private class ReplicateQueueProcessingStats 
    extends QueueProcessingStatistics {
      
      ReplicateQueueProcessingStats() {
        super("ReplicateQueue", "blocks", FSNamesystem.LOG);
      }
      
      // @see org.apache.hadoop.hdfs.server.namenode.FSNamesystem.QueueProcessingStatistics#preCheckIsLastCycle(int)
      @Override
      public boolean preCheckIsLastCycle(int maxWorkToProcess) {
        return (maxWorkToProcess >= neededReplications.size());
      }
  
      // @see org.apache.hadoop.hdfs.server.namenode.FSNamesystem.QueueProcessingStatistics#postCheckIsLastCycle(int)
      @Override
      public boolean postCheckIsLastCycle(int workFound) {
        return false;
      }
    }
  
    private class InvalidateQueueProcessingStats 
    extends QueueProcessingStatistics {
      
      InvalidateQueueProcessingStats() {
        super("InvalidateQueue", "blocks", FSNamesystem.LOG);
      }
  
      // @see org.apache.hadoop.hdfs.server.namenode.FSNamesystem.QueueProcessingStatistics#preCheckIsLastCycle(int)
      @Override
      public boolean preCheckIsLastCycle(int maxWorkToProcess) {
        return false;
      }
  
      // @see org.apache.hadoop.hdfs.server.namenode.FSNamesystem.QueueProcessingStatistics#postCheckIsLastCycle(int)
      @Override
      public boolean postCheckIsLastCycle(int workFound) {
        return recentInvalidateSets.isEmpty();
      }
    }
  }
  
  /////////////////////////////////////////////////////////
  //
  // These methods are called by the Namenode system, to see
  // if there is any work for registered datanodes.
  //
  /////////////////////////////////////////////////////////
  /**
   * Compute block replication and block invalidation work 
   * that can be scheduled on data-nodes.
   * The datanode will be informed of this work at the next heartbeat.
   * 
   * @return number of blocks scheduled for replication or removal.
   */
  public int computeDatanodeWork() throws IOException {
    int replicationWorkFound = 0;
    int invalidationWorkFound = 0;
    int blocksToProcess = 0;
    int nodesToProcess = 0;

    // blocks should not be replicated or removed if safe mode is on
    if (isInSafeMode()) {
      replmon.replicateQueueStats.checkRestart();
      replmon.invalidateQueueStats.checkRestart();
      return 0;
    }
    synchronized(heartbeats) {
      blocksToProcess = (int)(heartbeats.size() 
          * this.blocksReplWorkMultiplier);
      nodesToProcess = (int)Math.ceil((double)heartbeats.size() 
          * this.blocksInvalidateWorkPct);
    }

    replmon.replicateQueueStats.startCycle(blocksToProcess);
    replicationWorkFound = computeReplicationWork(blocksToProcess);
    replmon.replicateQueueStats.endCycle(replicationWorkFound);
    
    // Update FSNamesystemMetrics counters
    synchronized (this) {
      pendingReplicationBlocksCount = pendingReplications.size();
      underReplicatedBlocksCount = neededReplications.size();
      scheduledReplicationBlocksCount = replicationWorkFound;
      corruptReplicaBlocksCount = corruptReplicas.size();
    }
    
    replmon.invalidateQueueStats.startCycle(nodesToProcess);
    invalidationWorkFound = computeInvalidateWork(nodesToProcess);
    replmon.invalidateQueueStats.endCycle(invalidationWorkFound);

    return replicationWorkFound + invalidationWorkFound;
  }

  /**
   * Schedule blocks for deletion at datanodes
   * @param nodesToProcess number of datanodes to schedule deletion work
   * @return total number of block for deletion
   */
  int computeInvalidateWork(int nodesToProcess) {
    int numOfNodes = 0;
    ArrayList<String> keyArray;
    synchronized (this) {
      numOfNodes = recentInvalidateSets.size();
      // get an array of the keys
      keyArray = new ArrayList<String>(recentInvalidateSets.keySet());
    }
    nodesToProcess = Math.min(numOfNodes, nodesToProcess);

    // randomly pick up <i>nodesToProcess</i> nodes 
    // and put them at [0, nodesToProcess)
    int remainingNodes = numOfNodes - nodesToProcess;
    if (nodesToProcess < remainingNodes) {
      for(int i=0; i<nodesToProcess; i++) {
        int keyIndex = r.nextInt(numOfNodes-i)+i;
        Collections.swap(keyArray, keyIndex, i); // swap to front
      }
    } else {
      for(int i=0; i<remainingNodes; i++) {
        int keyIndex = r.nextInt(numOfNodes-i);
        Collections.swap(keyArray, keyIndex, numOfNodes-i-1); // swap to end
      }
    }
    
    int blockCnt = 0;
    for(int nodeCnt = 0; nodeCnt < nodesToProcess; nodeCnt++ ) {
      blockCnt += invalidateWorkForOneNode(keyArray.get(nodeCnt));
    }
    return blockCnt;
  }

  /**
   * Scan blocks in {@link #neededReplications} and assign replication
   * work to data-nodes they belong to. 
   * 
   * The number of process blocks equals either twice the number of live 
   * data-nodes or the number of under-replicated blocks whichever is less.
   * 
   * @return number of blocks scheduled for replication during this iteration.
   */
  private int computeReplicationWork(
                                  int blocksToProcess) throws IOException {
    // stall only useful for unit tests (see TestFileAppend4.java)
    if (stallReplicationWork)  {
      return 0;
    }
    
    // Choose the blocks to be replicated
    List<List<Block>> blocksToReplicate = 
      chooseUnderReplicatedBlocks(blocksToProcess);

    // replicate blocks
    int scheduledReplicationCount = 0;
    for (int i=0; i<blocksToReplicate.size(); i++) {
      for(Block block : blocksToReplicate.get(i)) {
        if (computeReplicationWorkForBlock(block, i)) {
          scheduledReplicationCount++;
        }
      }
    }
    return scheduledReplicationCount;
  }
  
  /** Get a list of block lists to be replicated
   * The index of block lists represents the 
   * 
   * @param blocksToProcess
   * @return Return a list of block lists to be replicated. 
   *         The block list index represents its replication priority.
   */
  synchronized List<List<Block>> chooseUnderReplicatedBlocks(int blocksToProcess) {
    // initialize data structure for the return value
    List<List<Block>> blocksToReplicate = 
      new ArrayList<List<Block>>(UnderReplicatedBlocks.LEVEL);
    for (int i=0; i<UnderReplicatedBlocks.LEVEL; i++) {
      blocksToReplicate.add(new ArrayList<Block>());
    }
    
    synchronized(neededReplications) {
      if (neededReplications.size() == 0) {
        missingBlocksInCurIter = 0;
        missingBlocksInPrevIter = 0;
        return blocksToReplicate;
      }
      
      // Go through all blocks that need replications.
      BlockIterator neededReplicationsIterator = neededReplications.iterator();
      // skip to the first unprocessed block, which is at replIndex 
      for(int i=0; i < replIndex && neededReplicationsIterator.hasNext(); i++) {
        neededReplicationsIterator.next();
      }
      // # of blocks to process equals either twice the number of live 
      // data-nodes or the number of under-replicated blocks whichever is less
      blocksToProcess = Math.min(blocksToProcess, neededReplications.size());

      for (int blkCnt = 0; blkCnt < blocksToProcess; blkCnt++, replIndex++) {
        if( ! neededReplicationsIterator.hasNext()) {
          // start from the beginning
          replIndex = 0;
          missingBlocksInPrevIter = missingBlocksInCurIter;
          missingBlocksInCurIter = 0;
          blocksToProcess = Math.min(blocksToProcess, neededReplications.size());
          if(blkCnt >= blocksToProcess)
            break;
          neededReplicationsIterator = neededReplications.iterator();
          assert neededReplicationsIterator.hasNext() : 
                                  "neededReplications should not be empty";
        }

        Block block = neededReplicationsIterator.next();
        int priority = neededReplicationsIterator.getPriority();
        if (priority < 0 || priority >= blocksToReplicate.size()) {
          LOG.warn("Unexpected replication priority: " + priority + " " + block);
        } else {
          blocksToReplicate.get(priority).add(block);
        }
      } // end for
    } // end synchronized
    return blocksToReplicate;
 }
  
  /** Replicate a block
   * 
   * @param block block to be replicated
   * @param priority a hint of its priority in the neededReplication queue
   * @return if the block gets replicated or not
   */
  boolean computeReplicationWorkForBlock(Block block, int priority) {
    int requiredReplication, numEffectiveReplicas; 
    List<DatanodeDescriptor> containingNodes;
    DatanodeDescriptor srcNode;
    
    INodeFile fileINode = null;
    synchronized (this) {
      synchronized (neededReplications) {
        // block should belong to a file
        fileINode = blocksMap.getINode(block);
        // abandoned block or block reopened for append
        if(fileINode == null || fileINode.isUnderConstruction()) { 
          neededReplications.remove(block, priority); // remove from neededReplications
          replIndex--;
          return false;
        }
        requiredReplication = fileINode.getReplication(); 

        // get a source data-node
        containingNodes = new ArrayList<DatanodeDescriptor>();
        NumberReplicas numReplicas = new NumberReplicas();
        srcNode = chooseSourceDatanode(block, containingNodes, numReplicas);
        if ((numReplicas.liveReplicas() + numReplicas.decommissionedReplicas())
            <= 0) {          
          missingBlocksInCurIter++;
        }
        if(srcNode == null) // block can not be replicated from any node
          return false;

        // do not schedule more if enough replicas is already pending
        numEffectiveReplicas = numReplicas.liveReplicas() +
                                pendingReplications.getNumReplicas(block);
        if(numEffectiveReplicas >= requiredReplication) {
          neededReplications.remove(block, priority); // remove from neededReplications
          replIndex--;
          NameNode.stateChangeLog.info("BLOCK* Removing " + block
              + " from neededReplications as it has enough replicas");
          return false;
        }
      }
    }

    // choose replication targets: NOT HOLDING THE GLOBAL LOCK
    // It is costly to extract the filename for which chooseTargets is called,
<<<<<<< HEAD
    // so for now we pass in the Inode itself.    
=======
    // so for now we pass in the Inode itself.
>>>>>>> edbe2876
    DatanodeDescriptor targets[] = replicator.chooseTarget(fileINode,
        requiredReplication - numEffectiveReplicas,
        srcNode, containingNodes, block.getNumBytes());
    if(targets.length == 0)
      return false;

    synchronized (this) {
      synchronized (neededReplications) {
        // Recheck since global lock was released
        // block should belong to a file
        fileINode = blocksMap.getINode(block);
        // abandoned block or block reopened for append
        if(fileINode == null || fileINode.isUnderConstruction()) { 
          neededReplications.remove(block, priority); // remove from neededReplications
          replIndex--;
          return false;
        }
        requiredReplication = fileINode.getReplication(); 

        // do not schedule more if enough replicas is already pending
        NumberReplicas numReplicas = countNodes(block);
        numEffectiveReplicas = numReplicas.liveReplicas() +
        pendingReplications.getNumReplicas(block);
        if(numEffectiveReplicas >= requiredReplication) {
          neededReplications.remove(block, priority); // remove from neededReplications
          replIndex--;
          NameNode.stateChangeLog.info("BLOCK* Removing " + block
              + " from neededReplications as it has enough replicas");
          return false;
        } 

        // Add block to the to be replicated list
        srcNode.addBlockToBeReplicated(block, targets);

        for (DatanodeDescriptor dn : targets) {
          dn.incBlocksScheduled();
        }
        
        // Move the block-replication into a "pending" state.
        // The reason we use 'pending' is so we can retry
        // replications that fail after an appropriate amount of time.
        pendingReplications.increment(block, targets.length);
        NameNode.stateChangeLog.debug("BLOCK* " + block
            + " is moved from neededReplications to pendingReplications");

        // remove from neededReplications
        if(numEffectiveReplicas + targets.length >= requiredReplication) {
          neededReplications.remove(block, priority); // remove from neededReplications
          replIndex--;
        }
      }
    }
    
    if (NameNode.stateChangeLog.isInfoEnabled()) {
      StringBuilder targetList = new StringBuilder("datanode(s)");
      for (int k = 0; k < targets.length; k++) {
        targetList.append(' ');
        targetList.append(targets[k].getName());
      }
      NameNode.stateChangeLog.info( "BLOCK* ask " + srcNode.getName() + 
          " to replicate " + block + " to " + targetList);
      NameNode.stateChangeLog.debug(
                "BLOCK* neededReplications = " + neededReplications.size()
                + " pendingReplications = " + pendingReplications.size());
    }
    
    return true;
  }

  /** Choose a datanode near to the given address. */ 
  public DatanodeInfo chooseDatanode(String srcPath, String address, long blocksize) {
    final DatanodeDescriptor clientNode = host2DataNodeMap.getDatanodeByHost(
        address);
    if (clientNode != null) {
      HashMap<Node,Node> excludedNodes = null;
      final DatanodeDescriptor[] datanodes = replicator.chooseTarget(
          srcPath, 1, clientNode, excludedNodes, blocksize);
      if (datanodes.length > 0) {
        return datanodes[0];
      }
    }
    return null;
  }

  /**
   * Parse the data-nodes the block belongs to and choose one,
   * which will be the replication source.
   * 
   * We prefer nodes that are in DECOMMISSION_INPROGRESS state to other nodes
   * since the former do not have write traffic and hence are less busy.
   * We do not use already decommissioned nodes as a source.
   * Otherwise we choose a random node among those that did not reach their 
   * replication limit.
   * 
   * In addition form a list of all nodes containing the block
   * and calculate its replication numbers.
   */
  private DatanodeDescriptor chooseSourceDatanode(
                                    Block block,
                                    List<DatanodeDescriptor> containingNodes,
                                    NumberReplicas numReplicas) {
    containingNodes.clear();
    DatanodeDescriptor srcNode = null;
    int live = 0;
    int decommissioned = 0;
    int corrupt = 0;
    int excess = 0;
    Iterator<DatanodeDescriptor> it = blocksMap.nodeIterator(block);
    Collection<DatanodeDescriptor> nodesCorrupt = corruptReplicas.getNodes(block);
    while(it.hasNext()) {
      DatanodeDescriptor node = it.next();
      Collection<Block> excessBlocks = 
        excessReplicateMap.get(node.getStorageID());
      if ((nodesCorrupt != null) && (nodesCorrupt.contains(node)))
        corrupt++;
      else if (node.isDecommissionInProgress() || node.isDecommissioned())
        decommissioned++;
      else if (excessBlocks != null && excessBlocks.contains(block)) {
        excess++;
      } else {
        live++;
      }
      containingNodes.add(node);
      // Check if this replica is corrupt
      // If so, do not select the node as src node
      if ((nodesCorrupt != null) && nodesCorrupt.contains(node))
        continue;
      if(node.getNumberOfBlocksToBeReplicated() >= maxReplicationStreams)
        continue; // already reached replication limit
      // the block must not be scheduled for removal on srcNode
      if(excessBlocks != null && excessBlocks.contains(block))
        continue;
      // never use already decommissioned nodes
      if(node.isDecommissioned())
        continue;
      // we prefer nodes that are in DECOMMISSION_INPROGRESS state
      if(node.isDecommissionInProgress() || srcNode == null) {
        srcNode = node;
        continue;
      }
      if(srcNode.isDecommissionInProgress())
        continue;
      // switch to a different node randomly
      // this to prevent from deterministically selecting the same node even
      // if the node failed to replicate the block on previous iterations
      if(r.nextBoolean())
        srcNode = node;
    }
    if(numReplicas != null)
      numReplicas.initialize(live, decommissioned, corrupt, excess);
    return srcNode;
  }

  /**
   * Get blocks to invalidate for <i>nodeId</i> 
   * in {@link #recentInvalidateSets}.
   * 
   * @return number of blocks scheduled for removal during this iteration.
   */
  private int invalidateWorkForOneNode(String nodeId) {
    ArrayList<Block> blocksToInvalidate = 
        new ArrayList<Block>(blockInvalidateLimit);
    DatanodeDescriptor dn = null;
    
    synchronized (this) {
      // blocks should not be replicated or removed if safe mode is on
      if (isInSafeMode())
        return 0;
      // get blocks to invalidate for the nodeId
      assert nodeId != null;
      dn = datanodeMap.get(nodeId);
      if (dn == null) {
        recentInvalidateSets.remove(nodeId);
        return 0;
      }
      Collection<Block> invalidateSet = recentInvalidateSets.get(nodeId);
      if (invalidateSet == null) {
        return 0;
      }
  
      // # blocks that can be sent in one message is limited
      Iterator<Block> it = invalidateSet.iterator();
      for(int blkCount = 0; blkCount < blockInvalidateLimit && it.hasNext();
                                                                  blkCount++) {
        blocksToInvalidate.add(it.next());
        it.remove();
      }
  
      // If we send everything in this message, remove this node entry
      if (!it.hasNext()) {
        recentInvalidateSets.remove(nodeId);
      }
  
      dn.addBlocksToBeInvalidated(blocksToInvalidate);
      pendingDeletionBlocksCount -= blocksToInvalidate.size();
    }

    if(NameNode.stateChangeLog.isInfoEnabled()) {
      StringBuilder blockList = new StringBuilder();
      for(Block blk : blocksToInvalidate) {
        blockList.append(' ');
        blockList.append(blk);
      }
      NameNode.stateChangeLog.info("BLOCK* ask "
          + dn.getName() + " to delete " + blockList);
    }
    return blocksToInvalidate.size();
  }

  public void setNodeReplicationLimit(int limit) {
    this.maxReplicationStreams = limit;
  }

  /**
   * If there were any replication requests that timed out, reap them
   * and put them back into the neededReplication queue
   */
  void processPendingReplications() {
    Block[] timedOutItems = pendingReplications.getTimedOutBlocks();
    if (timedOutItems != null) {
      synchronized (this) {
        for (int i = 0; i < timedOutItems.length; i++) {
          NumberReplicas num = countNodes(timedOutItems[i]);
          neededReplications.add(timedOutItems[i], 
                                 num.liveReplicas(),
                                 num.decommissionedReplicas(),
                                 getReplication(timedOutItems[i]));
        }
      }
      /* If we know the target datanodes where the replication timedout,
       * we could invoke decBlocksScheduled() on it. Its ok for now.
       */
    }
  }

  /**
   * remove a datanode descriptor
   * @param nodeID datanode ID
   */
  synchronized public void removeDatanode(DatanodeID nodeID) 
    throws IOException {
    DatanodeDescriptor nodeInfo = getDatanode(nodeID);
    if (nodeInfo != null) {
      removeDatanode(nodeInfo);
    } else {
      NameNode.stateChangeLog.warn("BLOCK* removeDatanode: "
                                   + nodeID.getName() + " does not exist");
    }
  }
  
  /**
   * remove a datanode descriptor
   * @param nodeInfo datanode descriptor
   */
  private void removeDatanode(DatanodeDescriptor nodeInfo) {
    synchronized (heartbeats) {
      if (nodeInfo.isAlive) {
        updateStats(nodeInfo, false);
        heartbeats.remove(nodeInfo);
        nodeInfo.isAlive = false;
      }
    }

    for (Iterator<Block> it = nodeInfo.getBlockIterator(); it.hasNext();) {
      removeStoredBlock(it.next(), nodeInfo);
    }
    unprotectedRemoveDatanode(nodeInfo);
    clusterMap.remove(nodeInfo);

    if (safeMode != null) {
      safeMode.checkMode();
    }
  }

  void unprotectedRemoveDatanode(DatanodeDescriptor nodeDescr) {
    nodeDescr.resetBlocks();
    removeFromInvalidates(nodeDescr.getStorageID());
    NameNode.stateChangeLog.debug(
                                  "BLOCK* unprotectedRemoveDatanode: "
                                  + nodeDescr.getName() + " is out of service now");
  }
    
  void unprotectedAddDatanode(DatanodeDescriptor nodeDescr) {
    /* To keep host2DataNodeMap consistent with datanodeMap,
       remove  from host2DataNodeMap the datanodeDescriptor removed
       from datanodeMap before adding nodeDescr to host2DataNodeMap.
    */
    host2DataNodeMap.remove(
                            datanodeMap.put(nodeDescr.getStorageID(), nodeDescr));
    host2DataNodeMap.add(nodeDescr);
      
    NameNode.stateChangeLog.debug(
                                  "BLOCK* unprotectedAddDatanode: "
                                  + "node " + nodeDescr.getName() + " is added to datanodeMap");
  }

  /**
   * Physically remove node from datanodeMap.
   * 
   * @param nodeID node
   */
  void wipeDatanode(DatanodeID nodeID) throws IOException {
    String key = nodeID.getStorageID();
    host2DataNodeMap.remove(datanodeMap.remove(key));
    NameNode.stateChangeLog.debug(
                                  "BLOCK* wipeDatanode: "
                                  + nodeID.getName() + " storage " + key 
                                  + " is removed from datanodeMap");
  }

  FSImage getFSImage() {
    return dir.fsImage;
  }

  FSEditLog getEditLog() {
    return getFSImage().getEditLog();
  }

  /**
   * Check if there are any expired heartbeats, and if so,
   * whether any blocks have to be re-replicated.
   * While removing dead datanodes, make sure that only one datanode is marked
   * dead at a time within the synchronized section. Otherwise, a cascading
   * effect causes more datanodes to be declared dead.
   */
  void heartbeatCheck() {
    if (isInSafeMode()) {
      // not to check dead nodes if in safemode
      return;
    }
    boolean allAlive = false;
    while (!allAlive) {
      boolean foundDead = false;
      DatanodeID dead = null;
      // check the number of stale nodes
      int numOfStaleNodes = 0;

      // locate the first dead node. If need to check stale nodes,
      // also count the number of stale nodes
      synchronized (heartbeats) {
        for (Iterator<DatanodeDescriptor> it = heartbeats.iterator(); it
            .hasNext();) {
          DatanodeDescriptor nodeInfo = it.next();
          if (dead == null && isDatanodeDead(nodeInfo)) {
            foundDead = true;
            dead = nodeInfo;
          }
          if (nodeInfo.isStale(this.staleInterval)) {
            numOfStaleNodes++;
          }
        }

        setNumStaleNodes(numOfStaleNodes);
      }

      // acquire the fsnamesystem lock, and then remove the dead node.
      if (foundDead) {
        synchronized (this) {
          synchronized(heartbeats) {
            synchronized (datanodeMap) {
              DatanodeDescriptor nodeInfo = null;
              try {
                nodeInfo = getDatanode(dead);
              } catch (IOException e) {
                nodeInfo = null;
              }
              if (nodeInfo != null && isDatanodeDead(nodeInfo)) {
                NameNode.stateChangeLog.info("BLOCK* heartbeatCheck: "
                                             + "lost heartbeat from " + nodeInfo.getName());
                removeDatanode(nodeInfo);
              }
            }
          }
        }
      }
      allAlive = !foundDead;
    }
  }
  
  /**
   * Log a rejection of an addStoredBlock RPC, invalidate the reported block,
   * and return it.
   */
  private Block rejectAddStoredBlock(Block block, DatanodeDescriptor node,
      String msg) {
    NameNode.stateChangeLog.info("BLOCK* addStoredBlock: "
        + "addStoredBlock request received for " + block + " on "
        + node.getName() + " size " + block.getNumBytes()
        + " but was rejected: " + msg);
    addToInvalidates(block, node);
    return block;
  }

  /**
   * It will update the targets for INodeFileUnderConstruction
   * 
   * @param nodeID
   *          - DataNode ID
   * @param blocksBeingWritten
   *          - list of blocks which are still inprogress.
   * @throws IOException
   */
  public synchronized void processBlocksBeingWrittenReport(DatanodeID nodeID,
      BlockListAsLongs blocksBeingWritten) throws IOException {
    DatanodeDescriptor dataNode = getDatanode(nodeID);
    if (dataNode == null) {
      throw new IOException("ProcessReport from unregistered node: "
          + nodeID.getName());
    }

    // Check if this datanode should actually be shutdown instead.
    if (shouldNodeShutdown(dataNode)) {
      setDatanodeDead(dataNode);
      throw new DisallowedDatanodeException(dataNode);
    }

    Block block = new Block();

    for (int i = 0; i < blocksBeingWritten.getNumberOfBlocks(); i++) {
      block.set(blocksBeingWritten.getBlockId(i), blocksBeingWritten
          .getBlockLen(i), blocksBeingWritten.getBlockGenStamp(i));

      BlockInfo storedBlock = blocksMap.getStoredBlockWithoutMatchingGS(block);

      if (storedBlock == null) {
        rejectAddStoredBlock(new Block(block), dataNode,
            "Block not in blockMap with any generation stamp");
        continue;
      }

      INodeFile inode = storedBlock.getINode();
      if (inode == null) {
        rejectAddStoredBlock(new Block(block), dataNode,
            "Block does not correspond to any file");
        continue;
      }

      boolean underConstruction = inode.isUnderConstruction();
      boolean isLastBlock = inode.getLastBlock() != null
          && inode.getLastBlock().getBlockId() == block.getBlockId();

      // Must be the last block of a file under construction,
      if (!underConstruction) {
        rejectAddStoredBlock(new Block(block), dataNode,
            "Reported as block being written but is a block of closed file");
        continue;
      }

      if (!isLastBlock) {
        rejectAddStoredBlock(new Block(block), dataNode,
            "Reported as block being written but not the last block of "
                + "an under-construction file");
        continue;
      }

      INodeFileUnderConstruction pendingFile = (INodeFileUnderConstruction) inode;
      pendingFile.addTarget(dataNode);
      incrementSafeBlockCount(pendingFile.getTargets().length);
    }
  }
  
  /**
   * The given node is reporting all its blocks.  Use this info to 
   * update the (machine-->blocklist) and (block-->machinelist) tables.
   */
  public synchronized void processReport(DatanodeID nodeID, 
                                         BlockListAsLongs newReport
                                        ) throws IOException {
    long startTime = now();
    if (NameNode.stateChangeLog.isDebugEnabled()) {
      NameNode.stateChangeLog.debug("BLOCK* processReport: "
                             + "from " + nodeID.getName()+" " + 
                             newReport.getNumberOfBlocks()+" blocks");
    }
    DatanodeDescriptor node = getDatanode(nodeID);
    if (node == null || !node.isAlive) {
      throw new IOException("ProcessReport from dead or unregisterted node: "
                            + nodeID.getName());
    }

    // Check if this datanode should actually be shutdown instead.
    if (shouldNodeShutdown(node)) {
      setDatanodeDead(node);
      throw new DisallowedDatanodeException(node);
    }
    
    // To minimize startup time, we discard any second (or later) block reports
    // that we receive while still in startup phase.
    if (isInStartupSafeMode() && !node.firstBlockReport()) {
      NameNode.stateChangeLog.info("BLOCK* processReport: "
          + "discarded non-initial block report from " + nodeID.getName()
          + " because namenode still in startup phase");
      return;
    }

    //
    // Modify the (block-->datanode) map, according to the difference
    // between the old and new block report.
    //
    Collection<Block> toAdd = new LinkedList<Block>();
    Collection<Block> toRemove = new LinkedList<Block>();
    Collection<Block> toInvalidate = new LinkedList<Block>();
    node.reportDiff(blocksMap, newReport, toAdd, toRemove, toInvalidate);
        
    for (Block b : toRemove) {
      removeStoredBlock(b, node);
    }
    for (Block b : toAdd) {
      addStoredBlock(b, node, null);
    }
    for (Block b : toInvalidate) {
      NameNode.stateChangeLog.info("BLOCK* processReport: " 
          + b + " on " + node.getName() + " size " + b.getNumBytes()
          + " does not belong to any file");
      addToInvalidates(b, node);
    }
    long endTime = now();
    NameNode.getNameNodeMetrics().addBlockReport(endTime - startTime);
    NameNode.stateChangeLog.info("*BLOCK* processReport: from "
        + nodeID.getName() + ", blocks: " + newReport.getNumberOfBlocks()
        + ", processing time: " + (endTime - startTime) + " msecs");
    node.processedBlockReport();
  }

  /**
   * Modify (block-->datanode) map.  Remove block from set of 
   * needed replications if this takes care of the problem.
   * @return the block that is stored in blockMap.
   */
  synchronized Block addStoredBlock(Block block, 
                                    DatanodeDescriptor node,
                                    DatanodeDescriptor delNodeHint) {
    BlockInfo storedBlock = blocksMap.getStoredBlock(block);
    if (storedBlock == null) {
      // If we have a block in the block map with the same ID, but a different
      // generation stamp, and the corresponding file is under construction,
      // then we need to do some special processing.
      storedBlock = blocksMap.getStoredBlockWithoutMatchingGS(block);

      if (storedBlock == null) {
        return rejectAddStoredBlock(
          block, node,
          "Block not in blockMap with any generation stamp");
      }

      INodeFile inode = storedBlock.getINode();
      if (inode == null) {
        return rejectAddStoredBlock(
          block, node,
          "Block does not correspond to any file");
      }

      boolean reportedOldGS = block.getGenerationStamp() < storedBlock.getGenerationStamp();
      boolean reportedNewGS = block.getGenerationStamp() > storedBlock.getGenerationStamp();
      boolean underConstruction = inode.isUnderConstruction();
      boolean isLastBlock = inode.getLastBlock() != null &&
        inode.getLastBlock().getBlockId() == block.getBlockId();

      // We can report a stale generation stamp for the last block under construction,
      // we just need to make sure it ends up in targets.
      if (reportedOldGS && !(underConstruction && isLastBlock)) {
        return rejectAddStoredBlock(
          block, node,
          "Reported block has old generation stamp but is not the last block of " +
          "an under-construction file. (current generation is " +
          storedBlock.getGenerationStamp() + ")");
      }

      // Don't add blocks to the DN when they're part of the in-progress last block
      // and have an inconsistent generation stamp. Instead just add them to targets
      // for recovery purposes. They will get added to the node when
      // commitBlockSynchronization runs
      if (underConstruction && isLastBlock && (reportedOldGS || reportedNewGS)) {
        NameNode.stateChangeLog.info("BLOCK* addStoredBlock: Targets updated: "
            + block + " on " + node.getName() + " is added as a target for " 
            + storedBlock + " with size " + block.getNumBytes());
        ((INodeFileUnderConstruction)inode).addTarget(node);
        return block;
      }
    }

    INodeFile fileINode = storedBlock.getINode();
    if (fileINode == null) {
      return rejectAddStoredBlock(
        block, node,
        "Block does not correspond to any file");
    }
    assert storedBlock != null : "Block must be stored by now";

    // add block to the data-node
    boolean added = node.addBlock(storedBlock);    


    // Is the block being reported the last block of an underconstruction file?
    boolean blockUnderConstruction = false;
    if (fileINode.isUnderConstruction()) {
      Block last = fileINode.getLastBlock();
      if (last == null) {
        // This should never happen, but better to handle it properly than to throw
        // an NPE below.
        LOG.error("Null blocks for reported =" + block + " stored=" + storedBlock +
          " inode=" + fileINode);
        return block;
      }
      blockUnderConstruction = last.equals(storedBlock);
    }

    // block == storedBlock when this addStoredBlock is the result of a block report
    if (block != storedBlock) {
      if (block.getNumBytes() >= 0) {
        long cursize = storedBlock.getNumBytes();
        INodeFile file = storedBlock.getINode();
        if (cursize == 0) {
          storedBlock.setNumBytes(block.getNumBytes());
        } else if (cursize != block.getNumBytes()) {
          LOG.warn("Inconsistent size for " + block + 
                   " reported from " + node.getName() + 
                   " current size is " + cursize +
                   " reported size is " + block.getNumBytes());
          try {
            if (cursize > block.getNumBytes() && !blockUnderConstruction) {
              // new replica is smaller in size than existing block.
              // Mark the new replica as corrupt.
              LOG.warn("Mark new replica " + block + " from " + node.getName() + 
                  "as corrupt because its length is shorter than existing ones");
              markBlockAsCorrupt(block, node);
            } else {
              // new replica is larger in size than existing block.
              if (!blockUnderConstruction) {
                // Mark pre-existing replicas as corrupt.
                int numNodes = blocksMap.numNodes(block);
                int count = 0;
                DatanodeDescriptor nodes[] = new DatanodeDescriptor[numNodes];
                Iterator<DatanodeDescriptor> it = blocksMap.nodeIterator(block);
                for (; it != null && it.hasNext();) {
                  DatanodeDescriptor dd = it.next();
                  if (!dd.equals(node)) {
                    nodes[count++] = dd;
                  }
                }
                for (int j = 0; j < count; j++) {
                  LOG.warn("Mark existing replica "
                      + block
                      + " from "
                      + node.getName()
                      + " as corrupt because its length is shorter than the new one");
                  markBlockAsCorrupt(block, nodes[j]);
                }
              }
              //
              // change the size of block in blocksMap
              //
              storedBlock.setNumBytes(block.getNumBytes());
            }
          } catch (IOException e) {
            LOG.warn("Error in deleting bad " + block + e);
          }
        }
        
        //Updated space consumed if required.
        long diff = (file == null) ? 0 :
                    (file.getPreferredBlockSize() - storedBlock.getNumBytes());
        
        if (diff > 0 && file.isUnderConstruction() &&
            cursize < storedBlock.getNumBytes()) {
          try {
            String path = /* For finding parents */ 
              leaseManager.findPath((INodeFileUnderConstruction)file);
            dir.updateSpaceConsumed(path, 0, -diff*file.getReplication());
          } catch (IOException e) {
            LOG.warn("Unexpected exception while updating disk space : " +
                     e.getMessage());
          }
        }
      }
      block = storedBlock;
    }
    assert storedBlock == block : "Block must be stored by now";
        
    int curReplicaDelta = 0;
        
    if (added) {
      curReplicaDelta = 1;
      // 
      // At startup time, because too many new blocks come in
      // they take up lots of space in the log file. 
      // So, we log only when namenode is out of safemode.
      //
      if (!isInSafeMode()) {
        NameNode.stateChangeLog.info("BLOCK* addStoredBlock: "
                                      +"blockMap updated: "+node.getName()+" is added to "+block+" size "+block.getNumBytes());
      }
    } else {
      NameNode.stateChangeLog.warn("BLOCK* addStoredBlock: " + 
          "Redundant addStoredBlock request received for " + block + " on " + 
          node.getName() + " size " + block.getNumBytes());
    }

    // filter out containingNodes that are marked for decommission.
    NumberReplicas num = countNodes(storedBlock);
    int numLiveReplicas = num.liveReplicas();
    int numCurrentReplica = numLiveReplicas
      + pendingReplications.getNumReplicas(block);

    // check whether safe replication is reached for the block
    incrementSafeBlockCount(numCurrentReplica);
 
    //
    // if file is being actively written to, then do not check 
    // replication-factor here. It will be checked when the file is closed.
    //
    if (blockUnderConstruction) {
      INodeFileUnderConstruction cons = (INodeFileUnderConstruction) fileINode;
      cons.addTarget(node);
      return block;
    }

    // do not handle mis-replicated blocks during startup
    if(isInSafeMode())
      return block;

    // handle underReplication/overReplication
    short fileReplication = fileINode.getReplication();
    if (numCurrentReplica >= fileReplication) {
      neededReplications.remove(block, numCurrentReplica, 
                                num.decommissionedReplicas, fileReplication);
    } else {
      updateNeededReplications(block, curReplicaDelta, 0);
    }
    if (numCurrentReplica > fileReplication) {
      processOverReplicatedBlock(block, fileReplication, node, delNodeHint);
    }
    // If the file replication has reached desired value
    // we can remove any corrupt replicas the block may have
    int corruptReplicasCount = corruptReplicas.numCorruptReplicas(block); 
    int numCorruptNodes = num.corruptReplicas();
    if ( numCorruptNodes != corruptReplicasCount) {
      LOG.warn("Inconsistent number of corrupt replicas for " + 
          block + "blockMap has " + numCorruptNodes + 
          " but corrupt replicas map has " + corruptReplicasCount);
    }
    if ((corruptReplicasCount > 0) && (numLiveReplicas >= fileReplication)) 
      invalidateCorruptReplicas(block);
    return block;
  }

  /**
   * Invalidate corrupt replicas.
   * <p>
   * This will remove the replicas from the block's location list,
   * add them to {@link #recentInvalidateSets} so that they could be further
   * deleted from the respective data-nodes,
   * and remove the block from corruptReplicasMap.
   * <p>
   * This method should be called when the block has sufficient
   * number of live replicas.
   *
   * @param blk Block whose corrupt replicas need to be invalidated
   */
  void invalidateCorruptReplicas(Block blk) {
    Collection<DatanodeDescriptor> nodes = corruptReplicas.getNodes(blk);
    boolean gotException = false;
    if (nodes == null)
      return;
    // Make a copy of this list, since calling invalidateBlock will modify
    // the original (avoid CME)
    nodes = new ArrayList<DatanodeDescriptor>(nodes);
    NameNode.stateChangeLog.debug("NameNode.invalidateCorruptReplicas: " +
        "invalidating corrupt replicas on " + nodes.size() + "nodes");
    for (Iterator<DatanodeDescriptor> it = nodes.iterator(); it.hasNext(); ) {
      DatanodeDescriptor node = it.next();
      try {
        invalidateBlock(blk, node);
      } catch (IOException e) {
        NameNode.stateChangeLog.info("NameNode.invalidateCorruptReplicas " +
                                      "error in deleting bad " + blk +
                                      " on " + node + e);
        gotException = true;
      }
    }
    // Remove the block from corruptReplicasMap
    if (!gotException)
      corruptReplicas.removeFromCorruptReplicasMap(blk);
  }

  /**
   * For each block in the name-node verify whether it belongs to any file,
   * over or under replicated. Place it into the respective queue.
   */
  private synchronized void processMisReplicatedBlocks() {
    long nrInvalid = 0, nrOverReplicated = 0, nrUnderReplicated = 0;
    neededReplications.clear();
    for(BlocksMap.BlockInfo block : blocksMap.getBlocks()) {
      INodeFile fileINode = block.getINode();
      if(fileINode == null) {
        // block does not belong to any file
        nrInvalid++;
        addToInvalidates(block);
        continue;
      }
      // calculate current replication
      short expectedReplication = fileINode.getReplication();
      NumberReplicas num = countNodes(block);
      int numCurrentReplica = num.liveReplicas();
      // add to under-replicated queue if need to be
      if (neededReplications.add(block, 
                                 numCurrentReplica,
                                 num.decommissionedReplicas(),
                                 expectedReplication)) {
        nrUnderReplicated++;
      }

      if (numCurrentReplica > expectedReplication) {
        // over-replicated block
        nrOverReplicated++;
        processOverReplicatedBlock(block, expectedReplication, null, null);
      }
    }
    LOG.info("Total number of blocks = " + blocksMap.size());
    LOG.info("Number of invalid blocks = " + nrInvalid);
    LOG.info("Number of under-replicated blocks = " + nrUnderReplicated);
    LOG.info("Number of  over-replicated blocks = " + nrOverReplicated);
  }

  /**
   * Find how many of the containing nodes are "extra", if any.
   * If there are any extras, call chooseExcessReplicates() to
   * mark them in the excessReplicateMap.
   */
  private void processOverReplicatedBlock(Block block, short replication, 
      DatanodeDescriptor addedNode, DatanodeDescriptor delNodeHint) {
    if(addedNode == delNodeHint) {
      delNodeHint = null;
    }
    Collection<DatanodeDescriptor> nonExcess = new ArrayList<DatanodeDescriptor>();
    Collection<DatanodeDescriptor> corruptNodes = corruptReplicas.getNodes(block);
    for (Iterator<DatanodeDescriptor> it = blocksMap.nodeIterator(block); 
         it.hasNext();) {
      DatanodeDescriptor cur = it.next();
      Collection<Block> excessBlocks = excessReplicateMap.get(cur.getStorageID());
      if (excessBlocks == null || !excessBlocks.contains(block)) {
        if (!cur.isDecommissionInProgress() && !cur.isDecommissioned()) {
          // exclude corrupt replicas
          if (corruptNodes == null || !corruptNodes.contains(cur)) {
            nonExcess.add(cur);
          }
        }
      }
    }
    chooseExcessReplicates(nonExcess, block, replication, 
        addedNode, delNodeHint);    
  }

  /**
   * We want "replication" replicates for the block, but we now have too many.  
   * In this method, copy enough nodes from 'srcNodes' into 'dstNodes' such that:
   *
   * srcNodes.size() - dstNodes.size() == replication
   *
   * We pick node that make sure that replicas are spread across racks and
   * also try hard to pick one with least free space.
   * The algorithm is first to pick a node with least free space from nodes
   * that are on a rack holding more than one replicas of the block.
   * So removing such a replica won't remove a rack. 
   * If no such a node is available,
   * then pick a node with least free space
   */
  void chooseExcessReplicates(Collection<DatanodeDescriptor> nonExcess, 
                              Block b, short replication,
                              DatanodeDescriptor addedNode,
                              DatanodeDescriptor delNodeHint) {
    INodeFile inode = blocksMap.getINode(b);
<<<<<<< HEAD
    
=======
>>>>>>> edbe2876
    // first form a rack to datanodes map and
    final Map<String, List<DatanodeDescriptor>> rackMap = 
        new HashMap<String, List<DatanodeDescriptor>>();
    final List<DatanodeDescriptor> moreThanOne = new ArrayList<DatanodeDescriptor>();
    final List<DatanodeDescriptor> exactlyOne = new ArrayList<DatanodeDescriptor>();

    // split nodes into two sets
    // moreThanOne contains nodes on rack with more than one replica
    // exactlyOne contains the remaining nodes
    replicator.splitNodesWithRack(nonExcess, rackMap, moreThanOne, exactlyOne);
    
    // pick one node to delete that favors the delete hint
    // otherwise pick one with least space from priSet if it is not empty
    // otherwise one node with least space from remains
    boolean firstOne = true;
    while (nonExcess.size() - replication > 0) {
      DatanodeInfo cur = null;

      // check if we can del delNodeHint
      if (firstOne && delNodeHint !=null && nonExcess.contains(delNodeHint)
          && (moreThanOne.contains(delNodeHint)
                || (addedNode != null && !moreThanOne.contains(addedNode))) ) {
          cur = delNodeHint;
      } else { // regular excessive replica removal
        cur = replicator.chooseReplicaToDelete(inode, b, replication,
                       moreThanOne, exactlyOne);
      }

      firstOne = false;
      // adjust rackmap, moreThanOne, and exactlyOne
      replicator.adjustSetsWithChosenReplica(rackMap, moreThanOne,
          exactlyOne, cur);

      nonExcess.remove(cur);

      Collection<Block> excessBlocks = excessReplicateMap.get(cur.getStorageID());
      if (excessBlocks == null) {
        excessBlocks = new TreeSet<Block>();
        excessReplicateMap.put(cur.getStorageID(), excessBlocks);
      }
      if (excessBlocks.add(b)) {
        excessBlocksCount++;
        NameNode.stateChangeLog.debug("BLOCK* chooseExcessReplicates: "
                                      +"("+cur.getName()+", "+b
                                      +") is added to excessReplicateMap");
      }

      //
      // The 'excessblocks' tracks blocks until we get confirmation
      // that the datanode has deleted them; the only way we remove them
      // is when we get a "removeBlock" message.  
      //
      // The 'invalidate' list is used to inform the datanode the block 
      // should be deleted.  Items are removed from the invalidate list
      // upon giving instructions to the namenode.
      //
      addToInvalidatesNoLog(b, cur);
      NameNode.stateChangeLog.info("BLOCK* chooseExcessReplicates: "
                +"("+cur.getName()+", "+b+") is added to recentInvalidateSets");
    }
  }

  /**
   * Modify (block-->datanode) map.  Possibly generate 
   * replication tasks, if the removed block is still valid.
   */
  synchronized void removeStoredBlock(Block block, DatanodeDescriptor node) {
    NameNode.stateChangeLog.debug("BLOCK* removeStoredBlock: "
                                  +block + " from "+node.getName());
    if (!blocksMap.removeNode(block, node)) {
      NameNode.stateChangeLog.debug("BLOCK* removeStoredBlock: "
                                    +block+" has already been removed from node "+node);
      return;
    }
        
    //
    // It's possible that the block was removed because of a datanode
    // failure.  If the block is still valid, check if replication is
    // necessary.  In that case, put block on a possibly-will-
    // be-replicated list.
    //
    INode fileINode = blocksMap.getINode(block);
    if (fileINode != null) {
      decrementSafeBlockCount(block);
      updateNeededReplications(block, -1, 0);
    }

    //
    // We've removed a block from a node, so it's definitely no longer
    // in "excess" there.
    //
    Collection<Block> excessBlocks = excessReplicateMap.get(node.getStorageID());
    if (excessBlocks != null) {
      if (excessBlocks.remove(block)) {
        excessBlocksCount--;
        NameNode.stateChangeLog.debug("BLOCK* removeStoredBlock: "
            + block + " is removed from excessBlocks");
        if (excessBlocks.size() == 0) {
          excessReplicateMap.remove(node.getStorageID());
        }
      }
    }
    
    // Remove the replica from corruptReplicas
    corruptReplicas.removeFromCorruptReplicasMap(block, node);
  }

  /**
   * The given node is reporting that it received a certain block.
   */
  public synchronized void blockReceived(DatanodeID nodeID,  
                                         Block block,
                                         String delHint
                                         ) throws IOException {
    DatanodeDescriptor node = getDatanode(nodeID);
    if (node == null || !node.isAlive) {
      NameNode.stateChangeLog.warn("BLOCK* blockReceived: " + block
          + " is received from dead or unregistered node " + nodeID.getName());
      throw new IOException(
          "Got blockReceived message from unregistered or dead node " + block);
    }
        
    if (NameNode.stateChangeLog.isDebugEnabled()) {
      NameNode.stateChangeLog.debug("BLOCK* blockReceived: "
                                    +block+" is received from " + nodeID.getName());
    }

    // Check if this datanode should actually be shutdown instead.
    if (shouldNodeShutdown(node)) {
      setDatanodeDead(node);
      throw new DisallowedDatanodeException(node);
    }

    // get the deletion hint node
    DatanodeDescriptor delHintNode = null;
    if(delHint!=null && delHint.length()!=0) {
      delHintNode = datanodeMap.get(delHint);
      if(delHintNode == null) {
        NameNode.stateChangeLog.warn("BLOCK* blockReceived: "
            + block
            + " is expected to be removed from an unrecorded node " 
            + delHint);
      }
    }

    //
    // Modify the blocks->datanode map and node's map.
    // 
    pendingReplications.decrement(block);
    addStoredBlock(block, node, delHintNode );
    
    // decrement number of blocks scheduled to this datanode.
    node.decBlocksScheduled();    
  }

  public long getMissingBlocksCount() {
    // not locking
    return Math.max(missingBlocksInPrevIter, missingBlocksInCurIter); 
  }
  
  long[] getStats() throws IOException {
    checkSuperuserPrivilege();
    synchronized(heartbeats) {
      return new long[] {this.capacityTotal, this.capacityUsed, 
                         this.capacityRemaining,
                         this.underReplicatedBlocksCount,
                         this.corruptReplicaBlocksCount,
                         getMissingBlocksCount()};
    }
  }

  /**
   * Total raw bytes including non-dfs used space.
   */
  public long getCapacityTotal() {
    synchronized (heartbeats) {
      return this.capacityTotal;
    }
  }

  /**
   * Total used space by data nodes
   */
  public long getCapacityUsed() {
    synchronized(heartbeats){
      return this.capacityUsed;
    }
  }
  /**
   * Total used space by data nodes as percentage of total capacity
   */
  public float getCapacityUsedPercent() {
    synchronized(heartbeats){
      if (capacityTotal <= 0) {
        return 100;
      }

      return ((float)capacityUsed * 100.0f)/(float)capacityTotal;
    }
  }
  /**
   * Total used space by data nodes for non DFS purposes such
   * as storing temporary files on the local file system
   */
  public long getCapacityUsedNonDFS() {
    long nonDFSUsed = 0;
    synchronized(heartbeats){
      nonDFSUsed = capacityTotal - capacityRemaining - capacityUsed;
    }
    return nonDFSUsed < 0 ? 0 : nonDFSUsed;
  }
  /**
   * Total non-used raw bytes.
   */
  public long getCapacityRemaining() {
    synchronized (heartbeats) {
      return this.capacityRemaining;
    }
  }

  /**
   * Total remaining space by data nodes as percentage of total capacity
   */
  public float getCapacityRemainingPercent() {
    synchronized(heartbeats){
      if (capacityTotal <= 0) {
        return 0;
      }

      return ((float)capacityRemaining * 100.0f)/(float)capacityTotal;
    }
  }
  /**
   * Total number of connections.
   */
  public int getTotalLoad() {
    synchronized (heartbeats) {
      return this.totalLoad;
    }
  }

  int getNumberOfDatanodes(DatanodeReportType type) {
    return getDatanodeListForReport(type).size(); 
  }

  public synchronized ArrayList<DatanodeDescriptor> getDatanodeListForReport(
                                                      DatanodeReportType type) {                  
    
    boolean listLiveNodes = type == DatanodeReportType.ALL ||
                            type == DatanodeReportType.LIVE;
    boolean listDeadNodes = type == DatanodeReportType.ALL ||
                            type == DatanodeReportType.DEAD;

    HashMap<String, String> mustList = new HashMap<String, String>();
    
    if (listDeadNodes) {
      //first load all the nodes listed in include and exclude files.
      for (Iterator<String> it = hostsReader.getHosts().iterator(); 
           it.hasNext();) {
        mustList.put(it.next(), "");
      }
      for (Iterator<String> it = hostsReader.getExcludedHosts().iterator(); 
           it.hasNext();) {
        mustList.put(it.next(), "");
      }
    }
   
    ArrayList<DatanodeDescriptor> nodes = null;
    
    synchronized (datanodeMap) {
      nodes = new ArrayList<DatanodeDescriptor>(datanodeMap.size() + 
                                                mustList.size());
      
      for(Iterator<DatanodeDescriptor> it = datanodeMap.values().iterator(); 
                                                               it.hasNext();) {
        DatanodeDescriptor dn = it.next();
        boolean isDead = isDatanodeDead(dn);
        if ( (isDead && listDeadNodes) || (!isDead && listLiveNodes) ) {
          nodes.add(dn);
        }
        //Remove any form of the this datanode in include/exclude lists.
        mustList.remove(dn.getName());
        mustList.remove(dn.getHost());
        mustList.remove(dn.getHostName());
      }
    }
    
    if (listDeadNodes) {
      for (Iterator<String> it = mustList.keySet().iterator(); it.hasNext();) {
        DatanodeDescriptor dn = 
            new DatanodeDescriptor(new DatanodeID(it.next()));
        dn.setLastUpdate(0);
        nodes.add(dn);
      }
    }
    
    return nodes;
  }

  public DatanodeInfo[] datanodeReport(DatanodeReportType type
      ) throws AccessControlException {
    checkSuperuserPrivilege();

    synchronized (this) {
      ArrayList<DatanodeDescriptor> results = getDatanodeListForReport(type);
      DatanodeInfo[] arr = new DatanodeInfo[results.size()];
      for (int i = 0; i < arr.length; i++) {
        arr[i] = new DatanodeInfo(results.get(i));
      }
      return arr;
    }
  }

  /**
   * Save namespace image.
   * This will save current namespace into fsimage file and empty edits file.
   * Requires superuser privilege and safe mode.
   * 
   * @throws AccessControlException if superuser privilege is violated.
   * @throws IOException if 
   */
  void saveNamespace() throws AccessControlException, IOException {
    checkSuperuserPrivilege();
    synchronized (this) {
      if(!isInSafeMode()) {
        throw new IOException("Safe mode should be turned ON " +
                              "in order to create namespace image");
      }
      getFSImage().saveNamespace(true);
      LOG.info("New namespace image has been created");
    }
  }

  /**
   */
  public synchronized void DFSNodesStatus(ArrayList<DatanodeDescriptor> live, 
                                          ArrayList<DatanodeDescriptor> dead) {

    ArrayList<DatanodeDescriptor> results = 
                            getDatanodeListForReport(DatanodeReportType.ALL);    
    for(Iterator<DatanodeDescriptor> it = results.iterator(); it.hasNext();) {
      DatanodeDescriptor node = it.next();
      if (isDatanodeDead(node))
        dead.add(node);
      else
        live.add(node);
    }
  }

  /**
   * Prints information about all datanodes.
   */
  private synchronized void datanodeDump(PrintWriter out) {
    synchronized (datanodeMap) {
      out.println("Metasave: Number of datanodes: " + datanodeMap.size());
      for(Iterator<DatanodeDescriptor> it = datanodeMap.values().iterator(); it.hasNext();) {
        DatanodeDescriptor node = it.next();
        out.println(node.dumpDatanode());
      }
    }
  }

  /**
   * Start decommissioning the specified datanode. 
   */
  private void startDecommission (DatanodeDescriptor node) 
    throws IOException {

    if (!node.isDecommissionInProgress() && !node.isDecommissioned()) {
      LOG.info("Start Decommissioning node " + node.getName());
      node.startDecommission();
      node.decommissioningStatus.setStartTime(now());
      //
      // all the blocks that reside on this node have to be 
      // replicated.
      checkDecommissionStateInternal(node);
    }
  }

  /**
   * Stop decommissioning the specified datanodes.
   */
  public void stopDecommission (DatanodeDescriptor node) 
    throws IOException {
    LOG.info("Stop Decommissioning node " + node.getName());
    node.stopDecommission();
  }

  /** 
   */
  public DatanodeInfo getDataNodeInfo(String name) {
    return datanodeMap.get(name);
  }

  /**
   * @deprecated use {@link NameNode#getNameNodeAddress()} instead.
   */
  @Deprecated
  public InetSocketAddress getDFSNameNodeAddress() {
    return nameNodeAddress;
  }

  /**
   */
  public Date getStartTime() {
    return new Date(systemStart); 
  }
    
  short getMaxReplication()     { return (short)maxReplication; }
  short getMinReplication()     { return (short)minReplication; }
  short getDefaultReplication() { return (short)defaultReplication; }
  
  public void stallReplicationWork()   { stallReplicationWork = true;   }
  public void restartReplicationWork() { stallReplicationWork = false;  }
    
  /**
   * A immutable object that stores the number of live replicas and
   * the number of decommissined Replicas.
   */
  static class NumberReplicas {
    private int liveReplicas;
    private int decommissionedReplicas;
    private int corruptReplicas;
    private int excessReplicas;

    NumberReplicas() {
      initialize(0, 0, 0, 0);
    }

    NumberReplicas(int live, int decommissioned, int corrupt, int excess) {
      initialize(live, decommissioned, corrupt, excess);
    }

    void initialize(int live, int decommissioned, int corrupt, int excess) {
      liveReplicas = live;
      decommissionedReplicas = decommissioned;
      corruptReplicas = corrupt;
      excessReplicas = excess;
    }

    int liveReplicas() {
      return liveReplicas;
    }
    int decommissionedReplicas() {
      return decommissionedReplicas;
    }
    int corruptReplicas() {
      return corruptReplicas;
    }
    int excessReplicas() {
      return excessReplicas;
    }
  } 

  /**
   * Counts the number of nodes in the given list into active and
   * decommissioned counters.
   */
  private NumberReplicas countNodes(Block b,
                                    Iterator<DatanodeDescriptor> nodeIter) {
    int count = 0;
    int live = 0;
    int corrupt = 0;
    int excess = 0;
    Collection<DatanodeDescriptor> nodesCorrupt = corruptReplicas.getNodes(b);
    while ( nodeIter.hasNext() ) {
      DatanodeDescriptor node = nodeIter.next();
      if ((nodesCorrupt != null) && (nodesCorrupt.contains(node))) {
        corrupt++;
      }
      else if (node.isDecommissionInProgress() || node.isDecommissioned()) {
        count++;
      }
      else  {
        Collection<Block> blocksExcess = 
          excessReplicateMap.get(node.getStorageID());
        if (blocksExcess != null && blocksExcess.contains(b)) {
          excess++;
        } else {
          live++;
        }
      }
    }
    return new NumberReplicas(live, count, corrupt, excess);
  }

  /**
   * Return the number of nodes that are live and decommissioned.
   */
  NumberReplicas countNodes(Block b) {
    return countNodes(b, blocksMap.nodeIterator(b));
  }

  private void logBlockReplicationInfo(Block block, DatanodeDescriptor srcNode,
      NumberReplicas num) {
    int curReplicas = num.liveReplicas();
    int curExpectedReplicas = getReplication(block);
    INode fileINode = blocksMap.getINode(block);
    Iterator<DatanodeDescriptor> nodeIter = blocksMap.nodeIterator(block);
    StringBuffer nodeList = new StringBuffer();
    while (nodeIter.hasNext()) {
      DatanodeDescriptor node = nodeIter.next();
      nodeList.append(node.name);
      nodeList.append(" ");
    }
    FSNamesystem.LOG.info("Block: " + block + ", Expected Replicas: "
        + curExpectedReplicas + ", live replicas: " + curReplicas
        + ", corrupt replicas: " + num.corruptReplicas()
        + ", decommissioned replicas: " + num.decommissionedReplicas()
        + ", excess replicas: " + num.excessReplicas() + ", Is Open File: "
        + fileINode.isUnderConstruction() + ", Datanodes having this block: "
        + nodeList + ", Current Datanode: " + srcNode.name
        + ", Is current datanode decommissioning: "
        + srcNode.isDecommissionInProgress());
  }

  
  /**
   * Return true if there are any blocks on this node that have not
   * yet reached their replication factor. Otherwise returns false.
   */
  private boolean isReplicationInProgress(DatanodeDescriptor srcNode) {
    boolean status = false;
    int underReplicatedBlocks = 0;
    int decommissionOnlyReplicas = 0;
    int underReplicatedInOpenFiles = 0;

    for(final Iterator<Block> i = srcNode.getBlockIterator(); i.hasNext(); ) {
      final Block block = i.next();
      INode fileINode = blocksMap.getINode(block);

      if (fileINode != null) {
        NumberReplicas num = countNodes(block);
        int curReplicas = num.liveReplicas();
        int curExpectedReplicas = getReplication(block);
        if (curExpectedReplicas > curReplicas) {
          // Log info about one block for this node which needs replication
          if (!status) {
            status = true;
            logBlockReplicationInfo(block, srcNode, num);
          }
          underReplicatedBlocks++;
          if ((curReplicas == 0) && (num.decommissionedReplicas() > 0)) {
            decommissionOnlyReplicas++;
          }
          if (fileINode.isUnderConstruction()) {
            underReplicatedInOpenFiles++;
          }

          if (!neededReplications.contains(block) &&
            pendingReplications.getNumReplicas(block) == 0) {
            //
            // These blocks have been reported from the datanode
            // after the startDecommission method has been executed. These
            // blocks were in flight when the decommission was started.
            //
            neededReplications.add(block, 
                                   curReplicas,
                                   num.decommissionedReplicas(),
                                   curExpectedReplicas);
          }
        }
      }
    }
    srcNode.decommissioningStatus.set(underReplicatedBlocks,
        decommissionOnlyReplicas, underReplicatedInOpenFiles);

    return status;
  }

  /**
   * Change, if appropriate, the admin state of a datanode to 
   * decommission completed. Return true if decommission is complete.
   */
  boolean checkDecommissionStateInternal(DatanodeDescriptor node) {
    //
    // Check to see if all blocks in this decommissioned
    // node has reached their target replication factor.
    //
    if (node.isDecommissionInProgress()) {
      if (!isReplicationInProgress(node)) {
        node.setDecommissioned();
        LOG.info("Decommission complete for node " + node.getName());
      }
    }
    if (node.isDecommissioned()) {
      return true;
    }
    return false;
  }

  /** 
   * Keeps track of which datanodes/ipaddress are allowed to connect to the namenode.
   */
  private boolean inHostsList(DatanodeID node, String ipAddr) {
    Set<String> hostsList = hostsReader.getHosts();
    return (hostsList.isEmpty() || 
            (ipAddr != null && hostsList.contains(ipAddr)) ||
            hostsList.contains(node.getHost()) ||
            hostsList.contains(node.getName()) || 
            ((node instanceof DatanodeInfo) && 
             hostsList.contains(((DatanodeInfo)node).getHostName())));
  }
  
  private boolean inExcludedHostsList(DatanodeID node, String ipAddr) {
    Set<String> excludeList = hostsReader.getExcludedHosts();
    return  ((ipAddr != null && excludeList.contains(ipAddr)) ||
            excludeList.contains(node.getHost()) ||
            excludeList.contains(node.getName()) ||
            ((node instanceof DatanodeInfo) && 
             excludeList.contains(((DatanodeInfo)node).getHostName())));
  }

  /**
   * Rereads the config to get hosts and exclude list file names.
   * Rereads the files to update the hosts and exclude lists.  It
   * checks if any of the hosts have changed states:
   * 1. Added to hosts  --> no further work needed here.
   * 2. Removed from hosts --> mark AdminState as decommissioned. 
   * 3. Added to exclude --> start decommission.
   * 4. Removed from exclude --> stop decommission.
   */
  public void refreshNodes(Configuration conf) throws IOException {
    checkSuperuserPrivilege();
    // Reread the config to get dfs.hosts and dfs.hosts.exclude filenames.
    // Update the file names and refresh internal includes and excludes list
    if (conf == null)
      conf = new Configuration();
    hostsReader.updateFileNames(conf.get("dfs.hosts",""), 
                                conf.get("dfs.hosts.exclude", ""));
    hostsReader.refresh();
    synchronized (this) {
      for (Iterator<DatanodeDescriptor> it = datanodeMap.values().iterator();
           it.hasNext();) {
        DatanodeDescriptor node = it.next();
        // Check if not include.
        if (!inHostsList(node, null)) {
          node.setDecommissioned();  // case 2.
        } else {
          if (inExcludedHostsList(node, null)) {
            if (!node.isDecommissionInProgress() && 
                !node.isDecommissioned()) {
              startDecommission(node);   // case 3.
            }
          } else {
            if (node.isDecommissionInProgress() || 
                node.isDecommissioned()) {
              stopDecommission(node);   // case 4.
            } 
          }
        }
      }
    } 
      
  }
    
  void finalizeUpgrade() throws IOException {
    checkSuperuserPrivilege();
    synchronized (this) {
      getFSImage().finalizeUpgrade();
    }
  }

  /**
   * Checks if the node is not on the hosts list.  If it is not, then
   * it will be ignored.  If the node is in the hosts list, but is also 
   * on the exclude list, then it will be decommissioned.
   * Returns FALSE if node is rejected for registration. 
   * Returns TRUE if node is registered (including when it is on the 
   * exclude list and is being decommissioned). 
   */
  private synchronized boolean verifyNodeRegistration(DatanodeRegistration nodeReg, String ipAddr) 
    throws IOException {
    if (!inHostsList(nodeReg, ipAddr)) {
      return false;    
    }
    if (inExcludedHostsList(nodeReg, ipAddr)) {
      DatanodeDescriptor node = getDatanode(nodeReg);
      if (node == null) {
        throw new IOException("verifyNodeRegistration: unknown datanode " +
                              nodeReg.getName());
      }
      if (!checkDecommissionStateInternal(node)) {
        startDecommission(node);
      }
    } 
    return true;
  }
    
  /**
   * Checks if the Admin state bit is DECOMMISSIONED.  If so, then 
   * we should shut it down. 
   * 
   * Returns true if the node should be shutdown.
   */
  private boolean shouldNodeShutdown(DatanodeDescriptor node) {
    return (node.isDecommissioned());
  }
    
  /**
   * Get data node by storage ID.
   * 
   * @param nodeID
   * @return DatanodeDescriptor or null if the node is not found.
   * @throws IOException
   */
  public DatanodeDescriptor getDatanode(DatanodeID nodeID) throws IOException {
    UnregisteredDatanodeException e = null;
    DatanodeDescriptor node = datanodeMap.get(nodeID.getStorageID());
    if (node == null) 
      return null;
    if (!node.getName().equals(nodeID.getName())) {
      e = new UnregisteredDatanodeException(nodeID, node);
      NameNode.stateChangeLog.fatal("BLOCK* getDatanode: "
                                    + e.getLocalizedMessage());
      throw e;
    }
    return node;
  }
    
  /** Stop at and return the datanode at index (used for content browsing)*/
  @Deprecated
  private DatanodeDescriptor getDatanodeByIndex(int index) {
    int i = 0;
    for (DatanodeDescriptor node : datanodeMap.values()) {
      if (i == index) {
        return node;
      }
      i++;
    }
    return null;
  }
    
  @Deprecated
  public String randomDataNode() {
    int size = datanodeMap.size();
    int index = 0;
    if (size != 0) {
      index = r.nextInt(size);
      for(int i=0; i<size; i++) {
        DatanodeDescriptor d = getDatanodeByIndex(index);
        if (d != null && !d.isDecommissioned() && !isDatanodeDead(d) &&
            !d.isDecommissionInProgress()) {
          return d.getHost() + ":" + d.getInfoPort();
        }
        index = (index + 1) % size;
      }
    }
    return null;
  }

  public DatanodeDescriptor getRandomDatanode() {
    return (DatanodeDescriptor)clusterMap.chooseRandom(NodeBase.ROOT);
  }

  /**
   * SafeModeInfo contains information related to the safe mode.
   * <p>
   * An instance of {@link SafeModeInfo} is created when the name node
   * enters safe mode.
   * <p>
   * During name node startup {@link SafeModeInfo} counts the number of
   * <em>safe blocks</em>, those that have at least the minimal number of
   * replicas, and calculates the ratio of safe blocks to the total number
   * of blocks in the system, which is the size of
   * {@link FSNamesystem#blocksMap}. When the ratio reaches the
   * {@link #threshold} it starts the {@link SafeModeMonitor} daemon in order
   * to monitor whether the safe mode {@link #extension} is passed.
   * Then it leaves safe mode and destroys itself.
   * <p>
   * If safe mode is turned on manually then the number of safe blocks is
   * not tracked because the name node is not intended to leave safe mode
   * automatically in the case.
   *
   * @see ClientProtocol#setSafeMode(FSConstants.SafeModeAction)
   * @see SafeModeMonitor
   */
  class SafeModeInfo {
    // configuration fields
    /** Safe mode threshold condition %.*/
    private double threshold;
    /** Safe mode minimum number of datanodes alive */
    private int datanodeThreshold;
    /** Safe mode extension after the threshold. */
    private int extension;
    /** Min replication required by safe mode. */
    private int safeReplication;
      
    // internal fields
    /** Time when threshold was reached.
     * 
     * <br>-1 safe mode is off
     * <br> 0 safe mode is on, but threshold is not reached yet 
     */
    private long reached = -1;  
    /** Total number of blocks. */
    int blockTotal; 
    /** Number of safe blocks. */
    private int blockSafe;
    /** time of the last status printout */
    private long lastStatusReport = 0;
      
    /**
     * Creates SafeModeInfo when the name node enters
     * automatic safe mode at startup.
     *  
     * @param conf configuration
     */
    SafeModeInfo(Configuration conf) {
      this.threshold = conf.getFloat("dfs.safemode.threshold.pct", 0.95f);
      this.datanodeThreshold = conf.getInt(
          DFSConfigKeys.DFS_NAMENODE_SAFEMODE_MIN_DATANODES_KEY,
          DFSConfigKeys.DFS_NAMENODE_SAFEMODE_MIN_DATANODES_DEFAULT);
      this.extension = conf.getInt("dfs.safemode.extension", 0);
      this.safeReplication = conf.getInt("dfs.replication.min", 1);
      this.blockTotal = 0; 
      this.blockSafe = 0;

      LOG.info("dfs.safemode.threshold.pct          = " + threshold);
      LOG.info("dfs.namenode.safemode.min.datanodes = " + datanodeThreshold);
      LOG.info("dfs.safemode.extension              = " + extension);
    }

    /**
     * Creates SafeModeInfo when safe mode is entered manually.
     *
     * The {@link #threshold} is set to 1.5 so that it could never be reached.
     * {@link #blockTotal} is set to -1 to indicate that safe mode is manual.
     * 
     * @see SafeModeInfo
     */
    private SafeModeInfo() {
      this.threshold = 1.5f;  // this threshold can never be reached
      this.datanodeThreshold = Integer.MAX_VALUE;
      this.extension = Integer.MAX_VALUE;
      this.safeReplication = Short.MAX_VALUE + 1; // more than maxReplication
      this.blockTotal = -1;
      this.blockSafe = -1;
      this.reached = -1;
      enter();
      reportStatus("STATE* Safe mode is ON", true);
    }
      
    /**
     * Check if safe mode is on.
     * @return true if in safe mode
     */
    synchronized boolean isOn() {
      try {
        assert isConsistent() : " SafeMode: Inconsistent filesystem state: "
          + "Total num of blocks, active blocks, or "
          + "total safe blocks don't match";
      } catch(IOException e) {
        System.err.print(StringUtils.stringifyException(e));
      }
      return this.reached >= 0;
    }
      
    /**
     * Enter safe mode.
     */
    void enter() {
      this.reached = 0;
    }
      
    /**
     * Leave safe mode.
     * <p>
     * Switch to manual safe mode if distributed upgrade is required.<br>
     * Check for invalid, under- & over-replicated blocks in the end of startup.
     */
    synchronized void leave(boolean checkForUpgrades) {
      if(checkForUpgrades) {
        // verify whether a distributed upgrade needs to be started
        boolean needUpgrade = false;
        try {
          needUpgrade = startDistributedUpgradeIfNeeded();
        } catch(IOException e) {
          FSNamesystem.LOG.error(StringUtils.stringifyException(e));
        }
        if(needUpgrade) {
          // switch to manual safe mode
          safeMode = new SafeModeInfo();
          return;
        }
      }
      // verify blocks replications
      long startTimeMisReplicatedScan = now();
      processMisReplicatedBlocks();
      NameNode.stateChangeLog.info("STATE* Safe mode termination "
          + "scan for invalid, over- and under-replicated blocks "
          + "completed in " + (now() - startTimeMisReplicatedScan)
          + " msec");

      long timeInSafemode = now() - systemStart;
      NameNode.stateChangeLog.info("STATE* Leaving safe mode after " 
                                    + timeInSafemode/1000 + " secs");
      NameNode.getNameNodeMetrics().setSafeModeTime(timeInSafemode);
      
      if (reached >= 0) {
        NameNode.stateChangeLog.info("STATE* Safe mode is OFF"); 
      }
      reached = -1;
      safeMode = null;
      NameNode.stateChangeLog.info("STATE* Network topology has "
                                   +clusterMap.getNumOfRacks()+" racks and "
                                   +clusterMap.getNumOfLeaves()+ " datanodes");
      NameNode.stateChangeLog.info("STATE* UnderReplicatedBlocks has "
                                   +neededReplications.size()+" blocks");
    }
      
    /** 
     * Safe mode can be turned off iff 
     * the threshold is reached and 
     * the extension time have passed.
     * @return true if can leave or false otherwise.
     */
    synchronized boolean canLeave() {
      if (reached == 0)
        return false;
      if (now() - reached < extension) {
        reportStatus("STATE* Safe mode ON", false);
        return false;
      }
      return !needEnter();
    }
      
    /** 
     * There is no need to enter safe mode 
     * if DFS is empty or {@link #threshold} == 0
     */
    boolean needEnter() {
      return getSafeBlockRatio() < threshold ||
          numLiveDataNodes() < datanodeThreshold;
    }
      
    /**
     * Ratio of the number of safe blocks to the total number of blocks 
     * to be compared with the threshold.
     */
    private float getSafeBlockRatio() {
      return (blockTotal == 0 ? 1 : (float)blockSafe/blockTotal);
    }
      
    /**
     * Check and trigger safe mode if needed. 
     */
    private void checkMode() {
      if (needEnter()) {
        enter();
        reportStatus("STATE* Safe mode ON", false);
        return;
      }
      // the threshold is reached
      if (!isOn() ||                           // safe mode is off
          extension <= 0 || threshold <= 0) {  // don't need to wait
        this.leave(true); // leave safe mode
        return;
      }
      if (reached > 0) {  // threshold has already been reached before
        reportStatus("STATE* Safe mode ON", false);
        return;
      }
      // start monitor
      reached = now();
      smmthread = new Daemon(new SafeModeMonitor());
      smmthread.start();
      reportStatus("STATE* Safe mode extension entered", true);
    }
      
    /**
     * Set total number of blocks.
     */
    synchronized void setBlockTotal(int total) {
      this.blockTotal = total; 
      checkMode();
    }
      
    /**
     * Increment number of safe blocks if current block has 
     * reached minimal replication.
     * @param replication current replication 
     */
    synchronized void incrementSafeBlockCount(short replication) {
      if ((int)replication == safeReplication)
        this.blockSafe++;
      checkMode();
    }
      
    /**
     * Decrement number of safe blocks if current block has 
     * fallen below minimal replication.
     * @param replication current replication 
     */
    synchronized void decrementSafeBlockCount(short replication) {
      if (replication == safeReplication-1)
        this.blockSafe--;
      checkMode();
    }

    /**
     * Check if safe mode was entered manually or at startup.
     */
    boolean isManual() {
      return extension == Integer.MAX_VALUE;
    }

    /**
     * Set manual safe mode.
     */
    void setManual() {
      extension = Integer.MAX_VALUE;
    }

    /**
     * A tip on how safe mode is to be turned off: manually or automatically.
     */
    String getTurnOffTip() {
      String leaveMsg = "Safe mode will be turned off automatically";
      if(reached < 0)
        return "Safe mode is OFF";
      if(isManual()) {
        if(getDistributedUpgradeState())
          return leaveMsg + " upon completion of " + 
            "the distributed upgrade: upgrade progress = " + 
            getDistributedUpgradeStatus() + "%";
        leaveMsg = "Use \"hadoop dfsadmin -safemode leave\" to turn safe mode off";
      }
      if(blockTotal < 0)
        return leaveMsg + ".";

      int numLive = numLiveDataNodes();
      String msg = "";
      if (reached == 0) {
        if (getSafeBlockRatio() < threshold) {
          msg += String.format(
            "The reported blocks is only %d"
            + " but the threshold is %.4f and the total blocks %d.",
            blockSafe, threshold, blockTotal);
        }
        if (numLive < datanodeThreshold) {
          if (!"".equals(msg)) {
            msg += "\n";
          }
          msg += String.format(
            "The number of live datanodes %d needs an additional %d live "
            + "datanodes to reach the minimum number %d.",
            numLive, (datanodeThreshold - numLive), datanodeThreshold);
        }
        msg += " " + leaveMsg;
      } else {
        msg = String.format("The reported blocks %d has reached the threshold"
            + " %.4f of total blocks %d.", blockSafe, threshold, 
            blockTotal);

        if (datanodeThreshold > 0) {
          msg += String.format(" The number of live datanodes %d has reached "
                               + "the minimum number %d.",
                               numLive, datanodeThreshold);
        }
        msg += " " + leaveMsg;
      }
      if(reached == 0 || isManual()) {  // threshold is not reached or manual       
        return msg + ".";
      }
      // extension period is in progress
      return msg + " in " + Math.abs(reached + extension - now()) / 1000
          + " seconds.";
    }

    /**
     * Print status every 20 seconds.
     */
    private void reportStatus(String msg, boolean rightNow) {
      long curTime = now();
      if(!rightNow && (curTime - lastStatusReport < 20 * 1000))
        return;
      NameNode.stateChangeLog.info(msg + " \n" + getTurnOffTip());
      lastStatusReport = curTime;
    }

    /**
     * Returns printable state of the class.
     */
    public String toString() {
      String resText = "Current safe block ratio = " 
        + getSafeBlockRatio() 
        + ". Target threshold = " + threshold
        + ". Minimal replication = " + safeReplication + ".";
      if (reached > 0) 
        resText += " Threshold was reached " + new Date(reached) + ".";
      return resText;
    }
      
    /**
     * Checks consistency of the class state.
     * This is costly and currently called only in assert.
     */
    boolean isConsistent() throws IOException {
      if (blockTotal == -1 && blockSafe == -1) {
        return true; // manual safe mode
      }
      int activeBlocks = blocksMap.size() - (int)pendingDeletionBlocksCount;
      return (blockTotal == activeBlocks) ||
        (blockSafe >= 0 && blockSafe <= blockTotal);
    }
  }
    
  /**
   * Periodically check whether it is time to leave safe mode.
   * This thread starts when the threshold level is reached.
   *
   */
  class SafeModeMonitor implements Runnable {
    /** interval in msec for checking safe mode: {@value} */
    private static final long recheckInterval = 1000;
      
    /**
     */
    public void run() {
      while (fsRunning && (safeMode != null && !safeMode.canLeave())) {
        try {
          Thread.sleep(recheckInterval);
        } catch (InterruptedException ie) {
        }
      }
      // leave safe mode and stop the monitor
      try {
        leaveSafeMode(true);
      } catch(SafeModeException es) { // should never happen
        String msg = "SafeModeMonitor may not run during distributed upgrade.";
        assert false : msg;
        throw new RuntimeException(msg, es);
      }
      smmthread = null;
    }
  }
    
  /**
   * Current system time.
   * @return current time in msec.
   */
  static long now() {
    return System.currentTimeMillis();
  }
    
  boolean setSafeMode(SafeModeAction action) throws IOException {
    if (action != SafeModeAction.SAFEMODE_GET) {
      checkSuperuserPrivilege();
      switch(action) {
      case SAFEMODE_LEAVE: // leave safe mode
        leaveSafeMode(false);
        break;
      case SAFEMODE_ENTER: // enter safe mode
        enterSafeMode();
        break;
      }
    }
    return isInSafeMode();
  }

  /**
   * Check whether the name node is in safe mode.
   * @return true if safe mode is ON, false otherwise
   */
  boolean isInSafeMode() {
    if (safeMode == null)
      return false;
    return safeMode.isOn();
  }
    
  /**
   * Check whether the name node is in startup mode.
   */
  synchronized boolean isInStartupSafeMode() {
    if (safeMode == null)
      return false;
    return safeMode.isOn() && !safeMode.isManual();
  }

  /**
   * Increment number of blocks that reached minimal replication.
   * @param replication current replication 
   */
  void incrementSafeBlockCount(int replication) {
    if (safeMode == null)
      return;
    safeMode.incrementSafeBlockCount((short)replication);
  }

  /**
   * Decrement number of blocks that reached minimal replication.
   */
  void decrementSafeBlockCount(Block b) {
    if (safeMode == null) // mostly true
      return;
    safeMode.decrementSafeBlockCount((short)countNodes(b).liveReplicas());
  }

  /**
   * Set the total number of blocks in the system. 
   */
  void setBlockTotal() {
    if (safeMode == null)
      return;
    safeMode.setBlockTotal((int)getSafeBlockCount());
  }

  /**
   * Get the total number of blocks in the system. 
   */
  public long getBlocksTotal() {
    return blocksMap.size();
  }

  /**
   * There are times when a block is allocated by a client but was never used to
   * write to. This could happen because the response to block allocation
   * request never made it to the client or the client failed right after block
   * allocation. In such a case, NameNode might get stuck in safemode in
   * subsequent restart waiting for such blocks to be reported. To handle this,
   * such blocks should not be counted toward total blocks needed to exit
   * safemode.
   * <br>
   * This method returns the total number of blocks excluding the last blocks of
   * files under construction with length zero.
   */
  private long getSafeBlockCount() {
    // Calculate number of blocks excluded in safe block count
    long numExcludedBlocks = 0;
    for (Lease lease : leaseManager.getSortedLeases()) {
      for (String path : lease.getPaths()) {
        INode node = dir.getFileINode(path);
        if (node == null) {
          LOG.error("Found a lease for nonexisting file: " + path);
          continue;
        }
        if (!node.isUnderConstruction()) {
          LOG.error("Found a lease for file that is not under construction:"
              + path);
          continue;
        }
        INodeFileUnderConstruction cons = (INodeFileUnderConstruction) node;
        BlockInfo[] blocks = cons.getBlocks();
        if (blocks == null || blocks.length == 0) {
          continue;
        }
        // Exclude the last block of a file under construction with zero length
        if (blocks[blocks.length - 1].getNumBytes() == 0) {
          numExcludedBlocks++;
        }
      }
    }
    LOG.info("Number of blocks excluded by safe block count: "
        + numExcludedBlocks + " total blocks: " + getBlocksTotal()
        + " and thus the safe blocks: "
        + (getBlocksTotal() - numExcludedBlocks));

    return getBlocksTotal() - numExcludedBlocks;
  }
  
  /**
   * Enter safe mode manually.
   * @throws IOException
   */
  synchronized void enterSafeMode() throws IOException {
    if (!isInSafeMode()) {
      safeMode = new SafeModeInfo();
      return;
    }
    safeMode.setManual();
    getEditLog().logSync();
    NameNode.stateChangeLog.info("STATE* Safe mode is ON. " 
                                + safeMode.getTurnOffTip());
  }

  /**
   * Leave safe mode.
   * @throws IOException
   */
  synchronized void leaveSafeMode(boolean checkForUpgrades) throws SafeModeException {
    if (!isInSafeMode()) {
      NameNode.stateChangeLog.info("STATE* Safe mode is already OFF."); 
      return;
    }
    if(getDistributedUpgradeState())
      throw new SafeModeException("Distributed upgrade is in progress",
                                  safeMode);
    safeMode.leave(checkForUpgrades);
  }
    
  public String getSafeModeTip() {
    if (!isInSafeMode())
      return "";
    return safeMode.getTurnOffTip();
  }

  long getEditLogSize() throws IOException {
    return getEditLog().getEditLogSize();
  }

  CheckpointSignature rollEditLog() throws IOException {
    checkSuperuserPrivilege();
    synchronized (this) {
      if (isInSafeMode()) {
        throw new SafeModeException("Log not rolled", safeMode);
      }
      LOG.info("Roll Edit Log from " + Server.getRemoteAddress());
      return getFSImage().rollEditLog();
    }
  }

  synchronized void rollFSImage() throws IOException {
    if (isInSafeMode()) {
      throw new SafeModeException("Checkpoint not created",
                                  safeMode);
    }
    LOG.info("Roll FSImage from " + Server.getRemoteAddress());
    getFSImage().rollFSImage();
  }

  /**
   * Returns whether the given block is one pointed-to by a file.
   */
  private boolean isValidBlock(Block b) {
    return (blocksMap.getINode(b) != null);
  }

  // Distributed upgrade manager
  UpgradeManagerNamenode upgradeManager = new UpgradeManagerNamenode();

  UpgradeStatusReport distributedUpgradeProgress(UpgradeAction action 
                                                 ) throws IOException {
    return upgradeManager.distributedUpgradeProgress(action);
  }

  UpgradeCommand processDistributedUpgradeCommand(UpgradeCommand comm) throws IOException {
    return upgradeManager.processUpgradeCommand(comm);
  }

  int getDistributedUpgradeVersion() {
    return upgradeManager.getUpgradeVersion();
  }

  UpgradeCommand getDistributedUpgradeCommand() throws IOException {
    return upgradeManager.getBroadcastCommand();
  }

  boolean getDistributedUpgradeState() {
    return upgradeManager.getUpgradeState();
  }

  short getDistributedUpgradeStatus() {
    return upgradeManager.getUpgradeStatus();
  }

  boolean startDistributedUpgradeIfNeeded() throws IOException {
    return upgradeManager.startUpgrade();
  }

  PermissionStatus createFsOwnerPermissions(FsPermission permission) {
    return new PermissionStatus(fsOwner.getShortUserName(), supergroup, permission);
  }

  /*
   * Caller of this method should NOT hold FSNamesystem lock. Otherwise, if
   * FSPermissionChecker instantiation hangs, NN will hang also.
   */
  private FSPermissionChecker getPermissionChecker()
      throws AccessControlException {
    return (isPermissionEnabled) ? new FSPermissionChecker(
        fsOwnerShortUserName, supergroup) : null;
  }

  private void checkOwner(FSPermissionChecker pc, String path)
      throws AccessControlException {
    checkPermission(pc, path, true, null, null, null, null);
  }

  private void checkPathAccess(FSPermissionChecker pc,
      String path, FsAction access
      ) throws AccessControlException {
    checkPermission(pc, path, false, null, null, access, null);
  }

  private void checkParentAccess(FSPermissionChecker pc,
      String path, FsAction access
      ) throws AccessControlException {
    checkPermission(pc, path, false, null, access, null, null);
  }

  private void checkAncestorAccess(FSPermissionChecker pc,
      String path, FsAction access
      ) throws AccessControlException {
    checkPermission(pc, path, false, access, null, null, null);
  }

  private void checkTraverse(FSPermissionChecker pc, String path
      ) throws AccessControlException {
    checkPermission(pc, path, false, null, null, null, null);
  }

  private void checkSuperuserPrivilege() throws AccessControlException {
    if (isPermissionEnabled) {
      FSPermissionChecker pc = getPermissionChecker();
      pc.checkSuperuserPrivilege();
    }
  }

  /**
   * Check whether current user have permissions to access the path.
   * For more details of the parameters, see
   * {@link FSPermissionChecker#checkPermission(String, INodeDirectory, boolean, FsAction, FsAction, FsAction, FsAction)}.
   */
  private void checkPermission(FSPermissionChecker pc,
      String path, boolean doCheckOwner,
      FsAction ancestorAccess, FsAction parentAccess, FsAction access,
      FsAction subAccess) throws AccessControlException {
    if (!pc.isSuperUser()) {
      dir.waitForReady();
      synchronized (this) {
        pc.checkPermission(path, dir.rootDir, doCheckOwner, ancestorAccess,
            parentAccess, access, subAccess);
      }
    }
  }

  /**
   * Check to see if we have exceeded the limit on the number
   * of inodes.
   */
  void checkFsObjectLimit() throws IOException {
    if (maxFsObjects != 0 &&
        maxFsObjects <= dir.totalInodes() + getBlocksTotal()) {
      throw new IOException("Exceeded the configured number of objects " +
                             maxFsObjects + " in the filesystem.");
    }
  }

  /**
   * Get the total number of objects in the system. 
   */
  long getMaxObjects() {
    return maxFsObjects;
  }

  public long getFilesTotal() {
    return this.dir.totalInodes();
  }

  public long getPendingReplicationBlocks() {
    return pendingReplicationBlocksCount;
  }

  public long getUnderReplicatedBlocks() {
    return underReplicatedBlocksCount;
  }

  /** Returns number of blocks with corrupt replicas */
  public long getCorruptReplicaBlocks() {
    return corruptReplicaBlocksCount;
  }

  public long getScheduledReplicationBlocks() {
    return scheduledReplicationBlocksCount;
  }

  public long getPendingDeletionBlocks() {
    return pendingDeletionBlocksCount;
  }

  public long getExcessBlocks() {
    return excessBlocksCount;
  }
  
  public synchronized int getBlockCapacity() {
    return blocksMap.getCapacity();
  }

  public String getFSState() {
    return isInSafeMode() ? "safeMode" : "Operational";
  }
  
  private ObjectName mbeanName;
  
  private ObjectName mxBean = null;
  /**
   * Register the FSNamesystem MBean using the name
   *        "hadoop:service=NameNode,name=FSNamesystemState"
   * Register the FSNamesystem MXBean using the name
   *        "hadoop:service=NameNode,name=NameNodeInfo"
   */
  void registerMBean(Configuration conf) {
    // We wrap to bypass standard mbean naming convention.
    // This wraping can be removed in java 6 as it is more flexible in 
    // package naming for mbeans and their impl.
    StandardMBean bean;
    try {
      bean = new StandardMBean(this,FSNamesystemMBean.class);
      mbeanName = MBeans.register("NameNode", "FSNamesystemState", bean);
    } catch (NotCompliantMBeanException e) {
      e.printStackTrace();
    }
    mxBean = MBeans.register("NameNode", "NameNodeInfo", this);

    LOG.info("Registered FSNamesystemStateMBean and NameNodeMXBean");
  }

  /**
   * shutdown FSNamesystem
   */
  public void shutdown() {
    if (mbeanName != null) {
      MBeans.unregister(mbeanName);
    }
    if (mxBean != null) {
      MBeans.unregister(mxBean);
    }
    if (dir != null) {
      dir.shutdown();
    }
  }
  

  /**
   * Number of live data nodes
   * @return Number of live data nodes
   */
  public int numLiveDataNodes() {
    int numLive = 0;
    synchronized (datanodeMap) {   
      for(Iterator<DatanodeDescriptor> it = datanodeMap.values().iterator(); 
                                                               it.hasNext();) {
        DatanodeDescriptor dn = it.next();
        if (!isDatanodeDead(dn) ) {
          numLive++;
        }
      }
    }
    return numLive;
  }
  

  /**
   * Number of dead data nodes
   * @return Number of dead data nodes
   */
  public int numDeadDataNodes() {
    int numDead = 0;
    synchronized (datanodeMap) {   
      for(Iterator<DatanodeDescriptor> it = datanodeMap.values().iterator(); 
                                                               it.hasNext();) {
        DatanodeDescriptor dn = it.next();
        if (isDatanodeDead(dn) ) {
          numDead++;
        }
      }
    }
    return numDead;
  }

  /**
   * Sets the generation stamp for this filesystem
   */
  public void setGenerationStamp(long stamp) {
    generationStamp.setStamp(stamp);
  }

  /**
   * Gets the generation stamp for this filesystem
   */
  public long getGenerationStamp() {
    return generationStamp.getStamp();
  }

  /**
   * Increments, logs and then returns the stamp
   */
  private long nextGenerationStamp() {
    long gs = generationStamp.nextStamp();
    getEditLog().logGenerationStamp(gs);
    return gs;
  }

  /**
   * Verifies that the block is associated with a file that has a lease.
   * Increments, logs and then returns the stamp
   *
   * @param block block
   * @param fromNN if it is for lease recovery initiated by NameNode
   * @return a new generation stamp
   */  
  synchronized long nextGenerationStampForBlock(Block block, boolean fromNN) throws IOException {
    if (isInSafeMode()) {
      throw new SafeModeException("Cannot get nextGenStamp for " + block, safeMode);
    }
    BlockInfo storedBlock = blocksMap.getStoredBlock(block);
    if (storedBlock == null) {
      BlockInfo match =
        blocksMap.getStoredBlock(block.getWithWildcardGS());
      String msg = (match == null)
        ? block + " is missing"
        : block + " has out of date GS " + block.getGenerationStamp() +
                  " found " + match.getGenerationStamp() +
                  ", may already be committed";
      LOG.info(msg);
      throw new IOException(msg);
    }
    INodeFile fileINode = storedBlock.getINode();
    if (!fileINode.isUnderConstruction()) {
      String msg = block + " is already commited, !fileINode.isUnderConstruction().";
      LOG.info(msg);
      throw new IOException(msg);
    }
    // Disallow client-initiated recovery once
    // NameNode initiated lease recovery starts
    if (!fromNN && HdfsConstants.NN_RECOVERY_LEASEHOLDER.equals(
        leaseManager.getLeaseByPath(FSDirectory.getFullPathName(fileINode)).getHolder())) {
      String msg = block +
        "is being recovered by NameNode, ignoring the request from a client";
      LOG.info(msg);
      throw new IOException(msg);
    }
    if (!((INodeFileUnderConstruction)fileINode).setLastRecoveryTime(now())) {
      String msg = block + " is already being recovered, ignoring this request.";
      LOG.info(msg);
      throw new IOException(msg);
    }
    return nextGenerationStamp();
  }

  // rename was successful. If any part of the renamed subtree had
  // files that were being written to, update with new filename.
  //
  void changeLease(String src, String dst, HdfsFileStatus dinfo) 
                   throws IOException {
    String overwrite;
    String replaceBy;

    boolean destinationExisted = true;
    if (dinfo == null) {
      destinationExisted = false;
    }

    if (destinationExisted && dinfo.isDir()) {
      Path spath = new Path(src);
      Path parent = spath.getParent();
      if (isRoot(parent)) {
        overwrite = parent.toString();
      } else {
        overwrite = parent.toString() + Path.SEPARATOR;
      }
      replaceBy = dst + Path.SEPARATOR;
    } else {
      overwrite = src;
      replaceBy = dst;
    }

    leaseManager.changeLease(src, dst, overwrite, replaceBy);
  }

  private boolean isRoot(Path path) {
    return path.getParent() == null;
  }

  /**
   * Serializes leases. 
   */
  void saveFilesUnderConstruction(DataOutputStream out) throws IOException {
    synchronized (leaseManager) {
      out.writeInt(leaseManager.countPath()); // write the size

      for (Lease lease : leaseManager.getSortedLeases()) {
        for(String path : lease.getPaths()) {
          // verify that path exists in namespace
          INode node = dir.getFileINode(path);
          if (node == null) {
            throw new IOException("saveLeases found path " + path +
                                  " but no matching entry in namespace.");
          }
          if (!node.isUnderConstruction()) {
            throw new IOException("saveLeases found path " + path +
                                  " but is not under construction.");
          }
          INodeFileUnderConstruction cons = (INodeFileUnderConstruction) node;
          FSImage.writeINodeUnderConstruction(out, cons, path);
        }
      }
    }
  }
  
  public synchronized ArrayList<DatanodeDescriptor> getDecommissioningNodes() {
    ArrayList<DatanodeDescriptor> decommissioningNodes = new ArrayList<DatanodeDescriptor>();
    ArrayList<DatanodeDescriptor> results = getDatanodeListForReport(DatanodeReportType.LIVE);
    for (Iterator<DatanodeDescriptor> it = results.iterator(); it.hasNext();) {
      DatanodeDescriptor node = it.next();
      if (node.isDecommissionInProgress()) {
        decommissioningNodes.add(node);
      }
    }
    return decommissioningNodes;
  }

  /*
   * Delegation Token
   */
  
  private DelegationTokenSecretManager createDelegationTokenSecretManager(
      Configuration conf) {
    return new DelegationTokenSecretManager(conf.getLong(
        "dfs.namenode.delegation.key.update-interval", 24*60*60*1000),
        conf.getLong(
            "dfs.namenode.delegation.token.max-lifetime", 7*24*60*60*1000),
        conf.getLong(
            "dfs.namenode.delegation.token.renew-interval", 24*60*60*1000),
        DELEGATION_TOKEN_REMOVER_SCAN_INTERVAL, this);
  }

  /**
   * Returns the DelegationTokenSecretManager instance in the namesystem.
   * @return delegation token secret manager object
   */
  public DelegationTokenSecretManager getDelegationTokenSecretManager() {
    return dtSecretManager;
  }

  /**
   * @param renewer
   * @return Token<DelegationTokenIdentifier>
   * @throws IOException
   */
  public Token<DelegationTokenIdentifier> getDelegationToken(Text renewer)
      throws IOException {
    if (isInSafeMode()) {
      throw new SafeModeException("Cannot issue delegation token", safeMode);
    }
    if (!isAllowedDelegationTokenOp()) {
      throw new IOException(
          "Delegation Token can be issued only with kerberos or web authentication");
    }
    if(dtSecretManager == null || !dtSecretManager.isRunning()) {
      LOG.warn("trying to get DT with no secret manager running");
      return null;
    }
    
    UserGroupInformation ugi = UserGroupInformation.getCurrentUser();
    String user = ugi.getUserName();
    Text owner = new Text(user);
    Text realUser = null;
    if (ugi.getRealUser() != null) {
      realUser = new Text(ugi.getRealUser().getUserName());
    }
    DelegationTokenIdentifier dtId = new DelegationTokenIdentifier(owner,
        renewer, realUser);
    Token<DelegationTokenIdentifier> token = new Token<DelegationTokenIdentifier>(
        dtId, dtSecretManager);
    long expiryTime = dtSecretManager.getTokenExpiryTime(dtId);
    logGetDelegationToken(dtId, expiryTime);
    return token;
  }

  /**
   * 
   * @param token
   * @return New expiryTime of the token
   * @throws InvalidToken
   * @throws IOException
   */
  public long renewDelegationToken(Token<DelegationTokenIdentifier> token)
      throws InvalidToken, IOException {
    if (isInSafeMode()) {
      throw new SafeModeException("Cannot renew delegation token", safeMode);
    }
    if (!isAllowedDelegationTokenOp()) {
      throw new IOException(
          "Delegation Token can be renewed only with kerberos or web authentication");
    }
    String renewer = UserGroupInformation.getCurrentUser().getShortUserName();
    long expiryTime = dtSecretManager.renewToken(token, renewer);
    DelegationTokenIdentifier id = new DelegationTokenIdentifier();
    ByteArrayInputStream buf = new ByteArrayInputStream(token.getIdentifier());
    DataInputStream in = new DataInputStream(buf);
    id.readFields(in);
    logRenewDelegationToken(id, expiryTime);
    return expiryTime;
  }

  /**
   * 
   * @param token
   * @throws IOException
   */
  public void cancelDelegationToken(Token<DelegationTokenIdentifier> token)
      throws IOException {
    if (isInSafeMode()) {
      throw new SafeModeException("Cannot cancel delegation token", safeMode);
    }
    String canceller = UserGroupInformation.getCurrentUser().getUserName();
    DelegationTokenIdentifier id = dtSecretManager
        .cancelToken(token, canceller);
    logCancelDelegationToken(id);
  }
  
  /**
   * @param out save state of the secret manager
   */
  void saveSecretManagerState(DataOutputStream out) throws IOException {
    dtSecretManager.saveSecretManagerState(out);
  }

  /**
   * @param in load the state of secret manager from input stream
   */
  void loadSecretManagerState(DataInputStream in) throws IOException {
    dtSecretManager.loadSecretManagerState(in);
  }

  /**
   * Log the getDelegationToken operation to edit logs
   * 
   * @param id identifer of the new delegation token
   * @param expiryTime when delegation token expires
   */
  private void logGetDelegationToken(DelegationTokenIdentifier id,
      long expiryTime) throws IOException {
    synchronized (this) {
      getEditLog().logGetDelegationToken(id, expiryTime);
    }
    getEditLog().logSync();
  }

  /**
   * Log the renewDelegationToken operation to edit logs
   * 
   * @param id identifer of the delegation token being renewed
   * @param expiryTime when delegation token expires
   */
  private void logRenewDelegationToken(DelegationTokenIdentifier id,
      long expiryTime) throws IOException {
    synchronized (this) {
      getEditLog().logRenewDelegationToken(id, expiryTime);
    }
    getEditLog().logSync();
  }

  
  /**
   * Log the cancelDelegationToken operation to edit logs
   * 
   * @param id identifer of the delegation token being cancelled
   */
  private void logCancelDelegationToken(DelegationTokenIdentifier id)
      throws IOException {
    synchronized (this) {
      getEditLog().logCancelDelegationToken(id);
    }
    getEditLog().logSync();
  }

  /**
   * Log the updateMasterKey operation to edit logs
   * 
   * @param key new delegation key.
   */
  public void logUpdateMasterKey(DelegationKey key) throws IOException {
    synchronized (this) {
      getEditLog().logUpdateMasterKey(key);
    }
    getEditLog().logSync();
  }
  
  /**
   * 
   * @return true if delegation token operation is allowed
   */
  private boolean isAllowedDelegationTokenOp() throws IOException {
    AuthenticationMethod authMethod = getConnectionAuthenticationMethod();
    if (UserGroupInformation.isSecurityEnabled()
        && (authMethod != AuthenticationMethod.KERBEROS)
        && (authMethod != AuthenticationMethod.KERBEROS_SSL)
        && (authMethod != AuthenticationMethod.CERTIFICATE)) {
      return false;
    }
    return true;
  }
  
  /**
   * Returns authentication method used to establish the connection
   * @return AuthenticationMethod used to establish connection
   * @throws IOException
   */
  private AuthenticationMethod getConnectionAuthenticationMethod()
      throws IOException {
    UserGroupInformation ugi = UserGroupInformation.getCurrentUser();
    AuthenticationMethod authMethod = ugi.getAuthenticationMethod();
    if (authMethod == AuthenticationMethod.PROXY) {
      authMethod = ugi.getRealUser().getAuthenticationMethod();
    }
    return authMethod;
  }
  
  @Override // NameNodeMXBean
  public String getHostName() {
    return this.nameNodeHostName;
  }
  
  @Override // NameNodeMXBean
  public String getVersion() {
    return VersionInfo.getVersion() + ", r" + VersionInfo.getRevision();
  }

  @Override // NameNodeMXBean
  public long getUsed() {
    return this.getCapacityUsed();
  }

  @Override // NameNodeMXBean
  public long getFree() {
    return this.getCapacityRemaining();
  }

  @Override // NameNodeMXBean
  public long getTotal() {
    return this.getCapacityTotal();
  }

  @Override // NameNodeMXBean
  public String getSafemode() {
    if (!this.isInSafeMode())
      return "";
    return "Safe mode is ON." + this.getSafeModeTip();
  }

  @Override // NameNodeMXBean
  public boolean isUpgradeFinalized() {
    return this.getFSImage().isUpgradeFinalized();
  }

  @Override // NameNodeMXBean
  public long getNonDfsUsedSpace() {
    return getCapacityUsedNonDFS();
  }

  @Override // NameNodeMXBean
  public float getPercentUsed() {
    return getCapacityUsedPercent();
  }

  @Override // NameNodeMXBean
  public float getPercentRemaining() {
    return getCapacityRemainingPercent();
  }

  @Override // NameNodeMXBean
  public long getTotalBlocks() {
    return getBlocksTotal();
  }

  @Override // NameNodeMXBean
  public long getTotalFiles() {
    return getFilesTotal();
  }

  @Override // NameNodeMXBean
  public int getThreads() {
    return ManagementFactory.getThreadMXBean().getThreadCount();
  }

  /**
   * Returned information is a JSON representation of map with host name as the
   * key and value is a map of live node attribute keys to its values
   */
  @Override // NameNodeMXBean
  public String getLiveNodes() {
    final Map<String, Object> info = new HashMap<String, Object>();
    final ArrayList<DatanodeDescriptor> aliveNodeList =
      this.getDatanodeListForReport(DatanodeReportType.LIVE); 
    for (DatanodeDescriptor node : aliveNodeList) {
      final Map<String, Object> innerinfo = new HashMap<String, Object>();
      innerinfo.put("lastContact", getLastContact(node));
      innerinfo.put("usedSpace", getDfsUsed(node));
      info.put(node.getHostName(), innerinfo);
    }
    return JSON.toString(info);
  }

  /**
   * Returned information is a JSON representation of map with host name as the
   * key and value is a map of dead node attribute keys to its values
   */
  @Override // NameNodeMXBean
  public String getDeadNodes() {
    final Map<String, Object> info = new HashMap<String, Object>();
    final ArrayList<DatanodeDescriptor> deadNodeList =
      this.getDatanodeListForReport(DatanodeReportType.DEAD); 
    removeDecomNodeFromDeadList(deadNodeList);
    for (DatanodeDescriptor node : deadNodeList) {
      final Map<String, Object> innerinfo = new HashMap<String, Object>();
      innerinfo.put("lastContact", getLastContact(node));
      info.put(node.getHostName(), innerinfo);
    }
    return JSON.toString(info);
  }

  /**
   * Returned information is a JSON representation of map with host name as the
   * key and value is a map of decomisioning node attribute keys to its values
   */
  @Override // NameNodeMXBean
  public String getDecomNodes() {
    final Map<String, Object> info = new HashMap<String, Object>();
    final ArrayList<DatanodeDescriptor> decomNodeList = 
      this.getDecommissioningNodes();
    for (DatanodeDescriptor node : decomNodeList) {
      final Map<String, Object> innerinfo = new HashMap<String, Object>();
      innerinfo.put("underReplicatedBlocks", node.decommissioningStatus
          .getUnderReplicatedBlocks());
      innerinfo.put("decommissionOnlyReplicas", node.decommissioningStatus
          .getDecommissionOnlyReplicas());
      innerinfo.put("underReplicateInOpenFiles", node.decommissioningStatus
          .getUnderReplicatedInOpenFiles());
      info.put(node.getHostName(), innerinfo);
    }
    return JSON.toString(info);
  }

  @Override  // NameNodeMXBean
  public String getNameDirStatuses() {
    Map<String, Map<File, StorageDirType>> statusMap =
      new HashMap<String, Map<File, StorageDirType>>();
    
    Map<File, StorageDirType> activeDirs = new HashMap<File, StorageDirType>();
    for (Iterator<StorageDirectory> it
        = getFSImage().dirIterator(); it.hasNext();) {
      StorageDirectory st = it.next();
      activeDirs.put(st.getRoot(), st.getStorageDirType());
    }
    statusMap.put("active", activeDirs);
    
    List<Storage.StorageDirectory> removedStorageDirs
        = getFSImage().getRemovedStorageDirs();
    Map<File, StorageDirType> failedDirs = new HashMap<File, StorageDirType>();
    for (StorageDirectory st : removedStorageDirs) {
      failedDirs.put(st.getRoot(), st.getStorageDirType());
    }
    statusMap.put("failed", failedDirs);
    
    return JSON.toString(statusMap);
  }

  private long getLastContact(DatanodeDescriptor alivenode) {
    return (System.currentTimeMillis() - alivenode.getLastUpdate())/1000;
  }

  private long getDfsUsed(DatanodeDescriptor alivenode) {
    return alivenode.getDfsUsed();
  }

  private static int roundBytesToGBytes(long bytes) {
    return Math.round(((float)bytes/(1024 * 1024 * 1024)));
  }

  @Override
  public void getMetrics(MetricsBuilder builder, boolean all) {
    builder.addRecord("FSNamesystem").setContext("dfs")
      .addGauge("FilesTotal", "", getFilesTotal())
      .addGauge("BlocksTotal", "", getBlocksTotal())
      .addGauge("CapacityTotalGB", "",
                roundBytesToGBytes(getCapacityTotal()))
      .addGauge("CapacityUsedGB", "",
                roundBytesToGBytes(getCapacityUsed()))
      .addGauge("CapacityRemainingGB", "",
                roundBytesToGBytes(getCapacityRemaining()))
      .addGauge("CapacityTotal", "", getCapacityTotal())
      .addGauge("CapacityUsed", "", getCapacityUsed())
      .addGauge("CapacityRemaining", "", getCapacityRemaining())
      .addGauge("CapacityUsedNonDFS", "", getNonDfsUsedSpace())
      .addGauge("TotalLoad", "", getTotalLoad())
      .addGauge("CorruptBlocks", "", getCorruptReplicaBlocks())
      .addGauge("ExcessBlocks", "", getExcessBlocks())
      .addGauge("PendingDeletionBlocks", "", getPendingDeletionBlocks())
      .addGauge("PendingReplicationBlocks", "", getPendingReplicationBlocks())
      .addGauge("UnderReplicatedBlocks", "", getUnderReplicatedBlocks())
      .addGauge("ScheduledReplicationBlocks", "",
                getScheduledReplicationBlocks())
      .addGauge("MissingBlocks", "", getMissingBlocksCount())
      .addGauge("BlockCapacity", "", getBlockCapacity())
      .addGauge("StaleDataNodes", 
          "Number of datanodes marked stale due to delayed heartbeat", 
          this.getNumStaleNodes());
  }

  private void registerWith(MetricsSystem ms) {
    ms.register("FSNamesystemMetrics", "FSNamesystem metrics", this);
  }

  
  /**
   * If the remote IP for namenode method invokation is null, then the
   * invocation is internal to the namenode. Client invoked methods are invoked
   * over RPC and always have address != null.
   */
  private boolean isExternalInvocation() {
    return Server.getRemoteIp() != null;
  }
  
  /**
   * Log fsck event in the audit log 
   */
  void logFsckEvent(String src, InetAddress remoteAddress) throws IOException {
    if (auditLog.isInfoEnabled()) {
      logAuditEvent(UserGroupInformation.getCurrentUser(),
                    remoteAddress,
                    "fsck", src, null, null);
    }
  }


  /**
   * Remove an already decommissioned data node who is neither in include nor
   * exclude lists from the dead node list.
   * @param dead, array list of dead nodes
   */
  void removeDecomNodeFromDeadList(ArrayList<DatanodeDescriptor> dead) {
    // If the include list is empty, any nodes are welcomed and it does not 
    // make sense to exclude any nodes from the cluster.  Therefore, no remove.
    if (hostsReader.getHosts().isEmpty()) {
      return;
    }
    for (Iterator<DatanodeDescriptor> it = dead.iterator();it.hasNext();){
      DatanodeDescriptor node = it.next();
      if ((!inHostsList(node,null)) 
          && (!inExcludedHostsList(node, null))
          && node.isDecommissioned()){
        // Include list is not empty, an existing datanode does not appear 
        // in both include or exclude lists and it has been decommissioned.
        // Remove it from dead node list.
        it.remove();
      } 
    }
  }

  @Override
  public String toString() {
    return getClass().getSimpleName() + ": " + host2DataNodeMap;
  }

  /**
   * Set the number of stale DataNodes, based on DataNodes' heartbeats.
   *
   * @param numStaleNodes
   *          The number of stale DataNodes to be set.
   */
  void setNumStaleNodes(int numStaleNodes) {
    this.numStaleNodes = numStaleNodes;
  }

  /**
   * @return Return the current number of stale DataNodes (detected by
   *         HeartbeatMonitor).
   */
  public int getNumStaleNodes() {
    return this.numStaleNodes;
  }

  /*
   * Whether stale datanodes should be avoided as targets on the write path.
   * The result of this function may change if the number of stale datanodes
   * eclipses a configurable threshold.
   * 
   * @return whether stale datanodes should be avoided on the write path
   */
  public boolean shouldAvoidStaleDataNodesForWrite() {
    // If # stale exceeds maximum staleness ratio, disable stale
    // datanode avoidance on the write path
    return avoidStaleDataNodesForWrite &&
        (numStaleNodes <= heartbeats.size()
            * ratioUseStaleDataNodesForWrite);
  }
  
  /**
   * Used by {@link FSNamesystem#getCorruptFileBlocks()} and
   * {@link FSNamesystem#listCorruptFileBlocks()} to represent information about
   * corrupt file and its corresponding block
   */
  static class CorruptFileBlockInfo {
    String path;
    Block block;
    
    public CorruptFileBlockInfo(String p, Block b) {
      path = p;
      block = b;
    }
    
    @Override
    public String toString() {
      return block.getBlockName() + "\t" + path;
    }
  }
  
  /**
   * @return a collection of corrupt files with their blocks information, with a
   *         maximum of {@link FSNamesystem#maxCorruptFilesReturned} files
   *         listed in total
   */
  private Collection<CorruptFileBlockInfo> getCorruptFileBlocks() {
    ArrayList<CorruptFileBlockInfo> corruptFiles = 
        new ArrayList<CorruptFileBlockInfo>();
    for (Block blk : neededReplications.getCorruptQueue()){
      INode inode = blocksMap.getINode(blk);
      if (inode != null && countNodes(blk).liveReplicas() == 0) {
        String filePath = inode.getFullPathName();
        CorruptFileBlockInfo info = new CorruptFileBlockInfo(filePath, blk);
        corruptFiles.add(info);
        if (corruptFiles.size() >= this.maxCorruptFilesReturned) {
          break;
        }
      }
    }
    return corruptFiles;
  }
  
  /**
   * @return Collection of CorruptFileBlockInfo objects representing files with
   * corrupted blocks.
   * @throws AccessControlException
   * @throws IOException
   */
  synchronized Collection<CorruptFileBlockInfo> listCorruptFileBlocks()
      throws AccessControlException, IOException {
    checkSuperuserPrivilege();
    return getCorruptFileBlocks();
  }
  
}<|MERGE_RESOLUTION|>--- conflicted
+++ resolved
@@ -86,8 +86,6 @@
 import org.apache.hadoop.hdfs.server.common.GenerationStamp;
 import org.apache.hadoop.hdfs.server.common.HdfsConstants;
 import org.apache.hadoop.hdfs.server.common.HdfsConstants.StartupOption;
-import org.apache.hadoop.hdfs.server.common.Storage.StorageDirType;
-import org.apache.hadoop.hdfs.server.common.Storage.StorageDirectory;
 import org.apache.hadoop.hdfs.server.common.Storage;
 import org.apache.hadoop.hdfs.server.common.Storage.StorageDirType;
 import org.apache.hadoop.hdfs.server.common.Storage.StorageDirectory;
@@ -527,14 +525,6 @@
     
     short filePermission = (short)conf.getInt("dfs.upgrade.permission", 0777);
     this.defaultPermission = PermissionStatus.createImmutable(
-<<<<<<< HEAD
-        fsOwner.getShortUserName(), supergroup, new FsPermission(filePermission));
-    
-    this.clusterMap = NetworkTopology.getInstance(conf);
-
-    this.replicator = BlockPlacementPolicy.getInstance(conf, this, clusterMap);
-    
-=======
         fsOwnerShortUserName, supergroup, new FsPermission(filePermission));
 
     this.blocksInvalidateWorkPct = 
@@ -547,7 +537,6 @@
         DFSConfigKeys.DFS_MAX_CORRUPT_FILES_RETURNED_KEY,
         DFSConfigKeys.DFS_MAX_CORRUPT_FILES_RETURNED_DEFAULT);
     this.replicator = BlockPlacementPolicy.getInstance(conf, this, clusterMap);
->>>>>>> edbe2876
     this.defaultReplication = conf.getInt("dfs.replication", 3);
     this.maxReplication = conf.getInt("dfs.replication.max", 512);
     this.minReplication = conf.getInt("dfs.replication.min", 1);
@@ -1063,14 +1052,11 @@
           client = new NodeBase(clientMachine, rName);
       }   
 
-<<<<<<< HEAD
-=======
       DFSUtil.StaleComparator comparator = null;
       if (avoidStaleDataNodesForRead) {
         comparator = new DFSUtil.StaleComparator(staleInterval);
       }
       // Note: the last block is also included and sorted
->>>>>>> edbe2876
       for (LocatedBlock b : blocks.getLocatedBlocks()) {
         clusterMap.pseudoSortByDistance(client, b.getLocations());
         if (avoidStaleDataNodesForRead) {
@@ -1924,13 +1910,8 @@
       replication = (int)pendingFile.getReplication();
     }
 
-<<<<<<< HEAD
-    // choose targets for the new block tobe allocated.
-    DatanodeDescriptor targets[] = replicator.chooseTarget(src,
-=======
     // choose targets for the new block to be allocated.
     DatanodeDescriptor targets[] = replicator.chooseTarget(src, 
->>>>>>> edbe2876
                                                            replication,
                                                            clientNode,
                                                            excludedNodes,
@@ -3480,11 +3461,7 @@
 
     // choose replication targets: NOT HOLDING THE GLOBAL LOCK
     // It is costly to extract the filename for which chooseTargets is called,
-<<<<<<< HEAD
-    // so for now we pass in the Inode itself.    
-=======
     // so for now we pass in the Inode itself.
->>>>>>> edbe2876
     DatanodeDescriptor targets[] = replicator.chooseTarget(fileINode,
         requiredReplication - numEffectiveReplicas,
         srcNode, containingNodes, block.getNumBytes());
@@ -4357,10 +4334,6 @@
                               DatanodeDescriptor addedNode,
                               DatanodeDescriptor delNodeHint) {
     INodeFile inode = blocksMap.getINode(b);
-<<<<<<< HEAD
-    
-=======
->>>>>>> edbe2876
     // first form a rack to datanodes map and
     final Map<String, List<DatanodeDescriptor>> rackMap = 
         new HashMap<String, List<DatanodeDescriptor>>();
