/**
 * Licensed to the Apache Software Foundation (ASF) under one
 * or more contributor license agreements.  See the NOTICE file
 * distributed with this work for additional information
 * regarding copyright ownership.  The ASF licenses this file
 * to you under the Apache License, Version 2.0 (the
 * "License"); you may not use this file except in compliance
 * with the License.  You may obtain a copy of the License at
 *
 *     http://www.apache.org/licenses/LICENSE-2.0
 *
 * Unless required by applicable law or agreed to in writing, software
 * distributed under the License is distributed on an "AS IS" BASIS,
 * WITHOUT WARRANTIES OR CONDITIONS OF ANY KIND, either express or implied.
 * See the License for the specific language governing permissions and
 * limitations under the License.
 */
package org.apache.hadoop.hdfs.server.namenode;

import java.io.BufferedWriter;
import java.io.ByteArrayInputStream;
import java.io.DataInputStream;
import java.io.DataOutputStream;
import java.io.File;
import java.io.FileNotFoundException;
import java.io.FileWriter;
import java.io.IOException;
import java.io.PrintWriter;
import java.lang.management.ManagementFactory;
import java.net.InetAddress;
import java.net.InetSocketAddress;
import java.util.ArrayList;
import java.util.Arrays;
import java.util.Collection;
import java.util.Collections;
import java.util.Date;
import java.util.EnumSet;
import java.util.Formatter;
import java.util.HashMap;
import java.util.HashSet;
import java.util.Iterator;
import java.util.LinkedList;
import java.util.List;
import java.util.Map;
import java.util.NavigableMap;
import java.util.Random;
import java.util.Set;
import java.util.TreeMap;
import java.util.TreeSet;
import java.util.Map.Entry;
import java.util.concurrent.TimeUnit;

import javax.management.NotCompliantMBeanException;
import javax.management.ObjectName;
import javax.management.StandardMBean;

import org.apache.commons.logging.Log;
import org.apache.commons.logging.LogFactory;
import org.apache.hadoop.conf.Configuration;
import org.apache.hadoop.fs.ContentSummary;
import org.apache.hadoop.fs.Path;
import org.apache.hadoop.fs.permission.FsAction;
import org.apache.hadoop.fs.permission.FsPermission;
import org.apache.hadoop.fs.permission.PermissionStatus;
import org.apache.hadoop.hdfs.DFSConfigKeys;
import org.apache.hadoop.hdfs.DFSUtil;
import org.apache.hadoop.hdfs.protocol.AlreadyBeingCreatedException;
import org.apache.hadoop.hdfs.protocol.Block;
import org.apache.hadoop.hdfs.protocol.BlockListAsLongs;
import org.apache.hadoop.hdfs.protocol.ClientProtocol;
import org.apache.hadoop.hdfs.protocol.DatanodeID;
import org.apache.hadoop.hdfs.protocol.DatanodeInfo;
import org.apache.hadoop.hdfs.protocol.DirectoryListing;
import org.apache.hadoop.hdfs.protocol.FSConstants;
import org.apache.hadoop.hdfs.protocol.HdfsFileStatus;
import org.apache.hadoop.hdfs.protocol.LocatedBlock;
import org.apache.hadoop.hdfs.protocol.LocatedBlocks;
import org.apache.hadoop.hdfs.protocol.UnregisteredDatanodeException;
import org.apache.hadoop.hdfs.security.token.block.BlockTokenSecretManager;
import org.apache.hadoop.hdfs.security.token.block.ExportedBlockKeys;
import org.apache.hadoop.hdfs.security.token.delegation.DelegationTokenIdentifier;
import org.apache.hadoop.hdfs.security.token.delegation.DelegationTokenSecretManager;
import org.apache.hadoop.hdfs.server.common.GenerationStamp;
import org.apache.hadoop.hdfs.server.common.HdfsConstants;
import org.apache.hadoop.hdfs.server.common.HdfsConstants.StartupOption;
import org.apache.hadoop.hdfs.server.common.Storage.StorageDirType;
import org.apache.hadoop.hdfs.server.common.Storage.StorageDirectory;
import org.apache.hadoop.hdfs.server.common.Storage;
import org.apache.hadoop.hdfs.server.common.UpgradeStatusReport;
import org.apache.hadoop.hdfs.server.namenode.BlocksMap.BlockInfo;
import org.apache.hadoop.hdfs.server.namenode.LeaseManager.Lease;
import org.apache.hadoop.hdfs.server.namenode.UnderReplicatedBlocks.BlockIterator;
import org.apache.hadoop.hdfs.server.namenode.metrics.FSNamesystemMBean;
import org.apache.hadoop.hdfs.server.protocol.BlocksWithLocations;
import org.apache.hadoop.hdfs.server.protocol.DatanodeCommand;
import org.apache.hadoop.hdfs.server.protocol.DatanodeRegistration;
import org.apache.hadoop.hdfs.server.protocol.DisallowedDatanodeException;
import org.apache.hadoop.hdfs.server.protocol.KeyUpdateCommand;
import org.apache.hadoop.hdfs.server.protocol.NamespaceInfo;
import org.apache.hadoop.hdfs.server.protocol.UpgradeCommand;
import org.apache.hadoop.hdfs.server.protocol.BlocksWithLocations.BlockWithLocations;
import org.apache.hadoop.hdfs.server.protocol.BalancerBandwidthCommand;
import org.apache.hadoop.io.IOUtils;
import org.apache.hadoop.io.Text;
import org.apache.hadoop.ipc.Server;
import org.apache.hadoop.fs.FileAlreadyExistsException;
import org.apache.hadoop.metrics2.MetricsBuilder;
import org.apache.hadoop.metrics2.MetricsSource;
import org.apache.hadoop.metrics2.MetricsSystem;
import org.apache.hadoop.metrics2.lib.DefaultMetricsSystem;
import org.apache.hadoop.metrics2.util.MBeans;
import org.apache.hadoop.net.CachedDNSToSwitchMapping;
import org.apache.hadoop.net.DNSToSwitchMapping;
import org.apache.hadoop.net.NetworkTopology;
import org.apache.hadoop.net.Node;
import org.apache.hadoop.net.NodeBase;
import org.apache.hadoop.net.ScriptBasedMapping;
import org.apache.hadoop.security.AccessControlException;
import org.apache.hadoop.security.UserGroupInformation;
import org.apache.hadoop.security.UserGroupInformation.AuthenticationMethod;
import org.apache.hadoop.security.token.Token;
import org.apache.hadoop.security.token.SecretManager.InvalidToken;
import org.apache.hadoop.security.token.delegation.DelegationKey;
import org.apache.hadoop.util.Daemon;
import org.apache.hadoop.util.HostsFileReader;
import org.apache.hadoop.util.QueueProcessingStatistics;
import org.apache.hadoop.util.ReflectionUtils;
import org.apache.hadoop.util.StringUtils;
import org.apache.hadoop.util.VersionInfo;
import org.mortbay.util.ajax.JSON;

/***************************************************
 * FSNamesystem does the actual bookkeeping work for the
 * DataNode.
 *
 * It tracks several important tables.
 *
 * 1)  valid fsname --> blocklist  (kept on disk, logged)
 * 2)  Set of all valid blocks (inverted #1)
 * 3)  block --> machinelist (kept in memory, rebuilt dynamically from reports)
 * 4)  machine --> blocklist (inverted #2)
 * 5)  LRU cache of updated-heartbeat machines
 ***************************************************/
public class FSNamesystem implements FSConstants, FSNamesystemMBean, FSClusterStats, 
    NameNodeMXBean, MetricsSource {
  public static final Log LOG = LogFactory.getLog(FSNamesystem.class);
  public static final String AUDIT_FORMAT =
    "ugi=%s\t" +  // ugi
    "ip=%s\t" +   // remote IP
    "cmd=%s\t" +  // command
    "src=%s\t" +  // src path
    "dst=%s\t" +  // dst path (optional)
    "perm=%s";    // permissions (optional)

  private static final ThreadLocal<Formatter> auditFormatter =
    new ThreadLocal<Formatter>() {
      protected Formatter initialValue() {
        return new Formatter(new StringBuilder(AUDIT_FORMAT.length() * 4));
      }
  };

  private static final void logAuditEvent(UserGroupInformation ugi,
      InetAddress addr, String cmd, String src, String dst,
      HdfsFileStatus stat) {
    final Formatter fmt = auditFormatter.get();
    ((StringBuilder)fmt.out()).setLength(0);
    auditLog.info(fmt.format(AUDIT_FORMAT, ugi, addr, cmd, src, dst,
                  (stat == null)
                    ? null
                    : stat.getOwner() + ':' + stat.getGroup() + ':' +
                      stat.getPermission()
          ).toString());

  }

  public static final Log auditLog = LogFactory.getLog(
      FSNamesystem.class.getName() + ".audit");

  // Default initial capacity and load factor of map
  public static final int DEFAULT_INITIAL_MAP_CAPACITY = 16;
  public static final float DEFAULT_MAP_LOAD_FACTOR = 0.75f;

  private boolean isPermissionEnabled;
  private UserGroupInformation fsOwner;
  private String supergroup;
  private PermissionStatus defaultPermission;
  // FSNamesystemMetrics counter variables
  private long capacityTotal = 0L, capacityUsed = 0L, capacityRemaining = 0L;
  private int totalLoad = 0;
  boolean isAccessTokenEnabled;
  BlockTokenSecretManager accessTokenHandler;
  private long accessKeyUpdateInterval;
  private long accessTokenLifetime;
  
  // Scan interval is not configurable.
  private static final long DELEGATION_TOKEN_REMOVER_SCAN_INTERVAL =
    TimeUnit.MILLISECONDS.convert(1, TimeUnit.HOURS);
  private DelegationTokenSecretManager dtSecretManager;

  volatile long pendingReplicationBlocksCount = 0L;
  volatile long corruptReplicaBlocksCount = 0L;
  volatile long underReplicatedBlocksCount = 0L;
  volatile long scheduledReplicationBlocksCount = 0L;
  volatile long excessBlocksCount = 0L;
  volatile long pendingDeletionBlocksCount = 0L;
  //
  // Stores the correct file name hierarchy
  //
  public FSDirectory dir;

  //
  // Mapping: Block -> { INode, datanodes, self ref } 
  // Updated only in response to client-sent information.
  //
  final BlocksMap blocksMap = new BlocksMap(DEFAULT_INITIAL_MAP_CAPACITY, 
                                            DEFAULT_MAP_LOAD_FACTOR);

  //
  // Store blocks-->datanodedescriptor(s) map of corrupt replicas
  //
  public CorruptReplicasMap corruptReplicas = new CorruptReplicasMap();
    
  /**
   * Stores the datanode -> block map.  
   * <p>
   * Done by storing a set of {@link DatanodeDescriptor} objects, sorted by 
   * storage id. In order to keep the storage map consistent it tracks 
   * all storages ever registered with the namenode.
   * A descriptor corresponding to a specific storage id can be
   * <ul> 
   * <li>added to the map if it is a new storage id;</li>
   * <li>updated with a new datanode started as a replacement for the old one 
   * with the same storage id; and </li>
   * <li>removed if and only if an existing datanode is restarted to serve a
   * different storage id.</li>
   * </ul> <br>
   * The list of the {@link DatanodeDescriptor}s in the map is checkpointed
   * in the namespace image file. Only the {@link DatanodeInfo} part is 
   * persistent, the list of blocks is restored from the datanode block
   * reports. 
   * <p>
   * Mapping: StorageID -> DatanodeDescriptor
   */
  NavigableMap<String, DatanodeDescriptor> datanodeMap = 
    new TreeMap<String, DatanodeDescriptor>();

  //
  // Keeps a Collection for every named machine containing
  // blocks that have recently been invalidated and are thought to live
  // on the machine in question.
  // Mapping: StorageID -> ArrayList<Block>
  //
  private Map<String, Collection<Block>> recentInvalidateSets = 
    new TreeMap<String, Collection<Block>>();

  //
  // Keeps a TreeSet for every named node.  Each treeset contains
  // a list of the blocks that are "extra" at that location.  We'll
  // eventually remove these extras.
  // Mapping: StorageID -> TreeSet<Block>
  //
  Map<String, Collection<Block>> excessReplicateMap = 
    new TreeMap<String, Collection<Block>>();

  Random r = new Random();

  /**
   * Stores a set of DatanodeDescriptor objects.
   * This is a subset of {@link #datanodeMap}, containing nodes that are 
   * considered alive.
   * The {@link HeartbeatMonitor} periodically checks for outdated entries,
   * and removes them from the list.
   */
  ArrayList<DatanodeDescriptor> heartbeats = new ArrayList<DatanodeDescriptor>();

/**
 * Store set of Blocks that need to be replicated 1 or more times.
 * Set of: Block
 */
  private UnderReplicatedBlocks neededReplications = new UnderReplicatedBlocks();
  // We also store pending replication-orders.
  private PendingReplicationBlocks pendingReplications;

  public LeaseManager leaseManager = new LeaseManager(this); 

  //
  // Threaded object that checks to see if we have been
  // getting heartbeats from all clients. 
  //
  Daemon hbthread = null;   // HeartbeatMonitor thread
  public Daemon lmthread = null;   // LeaseMonitor thread
  Daemon smmthread = null;  // SafeModeMonitor thread
  public Daemon replthread = null;  // Replication thread
  private ReplicationMonitor replmon = null; // Replication metrics
  
  private volatile boolean fsRunning = true;
  long systemStart = 0;

  //  The maximum number of replicates we should allow for a single block
  private int maxReplication;
  //  How many outgoing replication streams a given node should have at one time
  private int maxReplicationStreams;
  // MIN_REPLICATION is how many copies we need in place or else we disallow the write
  private int minReplication;
  // Default replication
  private int defaultReplication;
  // Variable to stall new replication checks for testing purposes
  private volatile boolean stallReplicationWork = false;
  // heartbeatRecheckInterval is how often namenode checks for expired datanodes
  private long heartbeatRecheckInterval;
  // heartbeatExpireInterval is how long namenode waits for datanode to report
  // heartbeat
  private long heartbeatExpireInterval;
  //replicationRecheckInterval is how often namenode checks for new replication work
  private long replicationRecheckInterval;
  // default block size of a file
  private long defaultBlockSize = 0;
  // allow appending to hdfs files
  private boolean supportAppends = true;

  /**
   * Last block index used for replication work.
   */
  private int replIndex = 0;
  private long missingBlocksInCurIter = 0;
  private long missingBlocksInPrevIter = 0; 

  public static FSNamesystem fsNamesystemObject;
  /** NameNode RPC address */
  private InetSocketAddress nameNodeAddress = null; // TODO: name-node has this field, it should be removed here
  private SafeModeInfo safeMode;  // safe mode information
  private Host2NodesMap host2DataNodeMap = new Host2NodesMap();
    
  // datanode networktoplogy
  NetworkTopology clusterMap = new NetworkTopology();
  private DNSToSwitchMapping dnsToSwitchMapping;
  
  // for block replicas placement
  BlockPlacementPolicy replicator;

  private HostsFileReader hostsReader; 
  private Daemon dnthread = null;

  private long maxFsObjects = 0;          // maximum number of fs objects

  /**
   * The global generation stamp for this file system. 
   */
  private final GenerationStamp generationStamp = new GenerationStamp();

  // Ask Datanode only up to this many blocks to delete.
  int blockInvalidateLimit = DFSConfigKeys.DFS_BLOCK_INVALIDATE_LIMIT_DEFAULT;

  // precision of access times.
  private long accessTimePrecision = 0;
  private String nameNodeHostName;
  
  /**
   * FSNamesystem constructor.
   */
  FSNamesystem(NameNode nn, Configuration conf) throws IOException {
    try {
      initialize(nn, conf);
    } catch(IOException e) {
      LOG.error(getClass().getSimpleName() + " initialization failed.", e);
      close();
      throw e;
    }
  }

  void activateSecretManager() throws IOException {
    if (dtSecretManager != null) {
      dtSecretManager.startThreads();
    }
  }

  /**
   * Initialize FSNamesystem.
   */
  private void initialize(NameNode nn, Configuration conf) throws IOException {
    this.systemStart = now();
    setConfigurationParameters(conf);
    dtSecretManager = createDelegationTokenSecretManager(conf);

    this.nameNodeAddress = nn.getNameNodeAddress();
    this.registerMBean(conf); // register the MBean for the FSNamesystemStutus
    this.dir = new FSDirectory(this, conf);
    StartupOption startOpt = NameNode.getStartupOption(conf);
    this.dir.loadFSImage(getNamespaceDirs(conf),
                         getNamespaceEditsDirs(conf), startOpt);
    long timeTakenToLoadFSImage = now() - systemStart;
    LOG.info("Finished loading FSImage in " + timeTakenToLoadFSImage + " msecs");
    NameNode.getNameNodeMetrics().setFsImageLoadTime(timeTakenToLoadFSImage);
    this.safeMode = new SafeModeInfo(conf);
    setBlockTotal();
    pendingReplications = new PendingReplicationBlocks(
                            conf.getInt("dfs.replication.pending.timeout.sec", 
                                        -1) * 1000L);
    if (isAccessTokenEnabled) {
      accessTokenHandler = new BlockTokenSecretManager(true,
          accessKeyUpdateInterval, accessTokenLifetime);
    }
    this.hbthread = new Daemon(new HeartbeatMonitor());
    this.lmthread = new Daemon(leaseManager.new Monitor());
    this.replmon = new ReplicationMonitor();
    this.replthread = new Daemon(replmon);
    hbthread.start();
    lmthread.start();
    replthread.start();

    this.hostsReader = new HostsFileReader(conf.get("dfs.hosts",""),
                                           conf.get("dfs.hosts.exclude",""));
    this.dnthread = new Daemon(new DecommissionManager(this).new Monitor(
        conf.getInt("dfs.namenode.decommission.interval", 30),
        conf.getInt("dfs.namenode.decommission.nodes.per.interval", 5)));
    dnthread.start();

    this.dnsToSwitchMapping = ReflectionUtils.newInstance(
        conf.getClass("topology.node.switch.mapping.impl", ScriptBasedMapping.class,
            DNSToSwitchMapping.class), conf);
    
    /* If the dns to swith mapping supports cache, resolve network 
     * locations of those hosts in the include list, 
     * and store the mapping in the cache; so future calls to resolve
     * will be fast.
     */
    if (dnsToSwitchMapping instanceof CachedDNSToSwitchMapping) {
      dnsToSwitchMapping.resolve(new ArrayList<String>(hostsReader.getHosts()));
    }
    
    InetSocketAddress socAddr = NameNode.getAddress(conf);
    this.nameNodeHostName = socAddr.getHostName();
    
    registerWith(DefaultMetricsSystem.INSTANCE);
  }

  public static Collection<File> getNamespaceDirs(Configuration conf) {
    Collection<String> dirNames = conf.getStringCollection("dfs.name.dir");
    if (dirNames.isEmpty())
      dirNames.add("/tmp/hadoop/dfs/name");
    Collection<File> dirs = new ArrayList<File>(dirNames.size());
    for(String name : dirNames) {
      dirs.add(new File(name));
    }
    return dirs;
  }
  
  public static Collection<File> getNamespaceEditsDirs(Configuration conf) {
    Collection<String> editsDirNames = 
            conf.getStringCollection("dfs.name.edits.dir");
    if (editsDirNames.isEmpty())
      editsDirNames.add("/tmp/hadoop/dfs/name");
    Collection<File> dirs = new ArrayList<File>(editsDirNames.size());
    for(String name : editsDirNames) {
      dirs.add(new File(name));
    }
    return dirs;
  }

  /**
   * dirs is a list of directories where the filesystem directory state 
   * is stored
   */
  FSNamesystem(FSImage fsImage, Configuration conf) throws IOException {
    setConfigurationParameters(conf);
    this.dir = new FSDirectory(fsImage, this, conf);
    dtSecretManager = createDelegationTokenSecretManager(conf);
  }

  /**
   * Initializes some of the members from configuration
   */
  private void setConfigurationParameters(Configuration conf) 
                                          throws IOException {
    fsNamesystemObject = this;
    fsOwner = UserGroupInformation.getCurrentUser();
    LOG.info("fsOwner=" + fsOwner);

    this.supergroup = conf.get("dfs.permissions.supergroup", "supergroup");
    this.isPermissionEnabled = conf.getBoolean("dfs.permissions", true);
    LOG.info("supergroup=" + supergroup);
    LOG.info("isPermissionEnabled=" + isPermissionEnabled);
    short filePermission = (short)conf.getInt("dfs.upgrade.permission", 0777);
    this.defaultPermission = PermissionStatus.createImmutable(
        fsOwner.getShortUserName(), supergroup, new FsPermission(filePermission));
<<<<<<< HEAD

		this.replicator = BlockPlacementPolicy.getInstance(conf, this,	clusterMap);
		
=======
    
    this.replicator = BlockPlacementPolicy.getInstance(conf, this, clusterMap);
    
>>>>>>> bf56a879
    this.defaultReplication = conf.getInt("dfs.replication", 3);
    this.maxReplication = conf.getInt("dfs.replication.max", 512);
    this.minReplication = conf.getInt("dfs.replication.min", 1);
    if (minReplication <= 0)
      throw new IOException(
                            "Unexpected configuration parameters: dfs.replication.min = " 
                            + minReplication
                            + " must be greater than 0");
    if (maxReplication >= (int)Short.MAX_VALUE)
      throw new IOException(
                            "Unexpected configuration parameters: dfs.replication.max = " 
                            + maxReplication + " must be less than " + (Short.MAX_VALUE));
    if (maxReplication < minReplication)
      throw new IOException(
                            "Unexpected configuration parameters: dfs.replication.min = " 
                            + minReplication
                            + " must be less than dfs.replication.max = " 
                            + maxReplication);
    this.maxReplicationStreams = conf.getInt("dfs.max-repl-streams", 2);
    long heartbeatInterval = conf.getLong("dfs.heartbeat.interval", 3) * 1000;
    this.heartbeatRecheckInterval = conf.getInt(
        "heartbeat.recheck.interval", 5 * 60 * 1000); // 5 minutes
    this.heartbeatExpireInterval = 2 * heartbeatRecheckInterval +
      10 * heartbeatInterval;
    this.replicationRecheckInterval = 
      conf.getInt("dfs.replication.interval", 3) * 1000L;
    this.defaultBlockSize = conf.getLong("dfs.block.size", DEFAULT_BLOCK_SIZE);
    this.maxFsObjects = conf.getLong("dfs.max.objects", 0);

    //default limit
    this.blockInvalidateLimit = Math.max(this.blockInvalidateLimit, 
                                         20*(int)(heartbeatInterval/1000));
    //use conf value if it is set.
    this.blockInvalidateLimit = conf.getInt(
        DFSConfigKeys.DFS_BLOCK_INVALIDATE_LIMIT_KEY, this.blockInvalidateLimit);
    LOG.info(DFSConfigKeys.DFS_BLOCK_INVALIDATE_LIMIT_KEY + "=" + this.blockInvalidateLimit);

    this.accessTimePrecision = conf.getLong("dfs.access.time.precision", 0);
    this.supportAppends = conf.getBoolean("dfs.support.append", false);
    this.isAccessTokenEnabled = conf.getBoolean(
        DFSConfigKeys.DFS_BLOCK_ACCESS_TOKEN_ENABLE_KEY, false);
    if (isAccessTokenEnabled) {
      this.accessKeyUpdateInterval = conf.getLong(
          DFSConfigKeys.DFS_BLOCK_ACCESS_KEY_UPDATE_INTERVAL_KEY, 600) * 60 * 1000L; // 10 hrs
      this.accessTokenLifetime = conf.getLong(
          DFSConfigKeys.DFS_BLOCK_ACCESS_TOKEN_LIFETIME_KEY, 600) * 60 * 1000L; // 10 hrs
    }
    LOG.info("isAccessTokenEnabled=" + isAccessTokenEnabled
        + " accessKeyUpdateInterval=" + accessKeyUpdateInterval / (60 * 1000)
        + " min(s), accessTokenLifetime=" + accessTokenLifetime / (60 * 1000)
        + " min(s)");
  }

  /**
   * Return the default path permission when upgrading from releases with no
   * permissions (<=0.15) to releases with permissions (>=0.16)
   */
  protected PermissionStatus getUpgradePermission() {
    return defaultPermission;
  }
  
  /** Return the FSNamesystem object
   * 
   */
  public static FSNamesystem getFSNamesystem() {
    return fsNamesystemObject;
  } 

  synchronized NamespaceInfo getNamespaceInfo() {
    return new NamespaceInfo(dir.fsImage.getNamespaceID(),
                             dir.fsImage.getCTime(),
                             getDistributedUpgradeVersion());
  }

  /**
   * Close down this file system manager.
   * Causes heartbeat and lease daemons to stop; waits briefly for
   * them to finish, but a short timeout returns control back to caller.
   */
  public void close() {
    fsRunning = false;
    try {
      if (pendingReplications != null) pendingReplications.stop();
      if (hbthread != null) hbthread.interrupt();
      if (replthread != null) replthread.interrupt();
      if (dnthread != null) dnthread.interrupt();
      if (smmthread != null) smmthread.interrupt();
      if (dtSecretManager != null) dtSecretManager.stopThreads();
    } catch (Exception e) {
      LOG.warn("Exception shutting down FSNamesystem", e);
    } finally {
      // using finally to ensure we also wait for lease daemon
      try {
        if (lmthread != null) {
          lmthread.interrupt();
          lmthread.join(3000);
        }
        dir.close();
        blocksMap.close();
      } catch (InterruptedException ie) {
      } catch (IOException ie) {
        LOG.error("Error closing FSDirectory", ie);
        IOUtils.cleanup(LOG, dir);
      }
    }
  }

  /** Is this name system running? */
  boolean isRunning() {
    return fsRunning;
  }

  /**
   * Dump all metadata into specified file
   */
  synchronized void metaSave(String filename) throws IOException {
    checkSuperuserPrivilege();
    File file = new File(System.getProperty("hadoop.log.dir"), 
                         filename);
    PrintWriter out = new PrintWriter(new BufferedWriter(
                                                         new FileWriter(file, true)));
 
    long totalInodes = this.dir.totalInodes();
    long totalBlocks = this.getBlocksTotal();

    ArrayList<DatanodeDescriptor> live = new ArrayList<DatanodeDescriptor>();
    ArrayList<DatanodeDescriptor> dead = new ArrayList<DatanodeDescriptor>();
    this.DFSNodesStatus(live, dead);
    
    String str = totalInodes + " files and directories, " + totalBlocks
        + " blocks = " + (totalInodes + totalBlocks) + " total";
    out.println(str);
    out.println("Live Datanodes: "+live.size());
    out.println("Dead Datanodes: "+dead.size());

    //
    // Dump contents of neededReplication
    //
    synchronized (neededReplications) {
      out.println("Metasave: Blocks waiting for replication: " + 
                  neededReplications.size());
      for (Block block : neededReplications) {
        List<DatanodeDescriptor> containingNodes =
                                          new ArrayList<DatanodeDescriptor>();
        NumberReplicas numReplicas = new NumberReplicas();
        // source node returned is not used
        chooseSourceDatanode(block, containingNodes, numReplicas);
        int usableReplicas = numReplicas.liveReplicas() + 
                             numReplicas.decommissionedReplicas(); 

        if (block instanceof BlockInfo) {
          String fileName = FSDirectory.getFullPathName(((BlockInfo) block)
              .getINode());
          out.print(fileName + ": ");
        }

        // l: == live:, d: == decommissioned c: == corrupt e: == excess
        out.print(block + ((usableReplicas > 0)? "" : " MISSING") +
                  " (replicas:" +
                  " l: " + numReplicas.liveReplicas() + 
                  " d: " + numReplicas.decommissionedReplicas() + 
                  " c: " + numReplicas.corruptReplicas() + 
                  " e: " + numReplicas.excessReplicas() + ") ");

        Collection<DatanodeDescriptor> corruptNodes =
                                       corruptReplicas.getNodes(block);

        for (Iterator<DatanodeDescriptor> jt = blocksMap.nodeIterator(block);
             jt.hasNext();) {
          DatanodeDescriptor node = jt.next();
          String state = "";
          if (corruptNodes != null && corruptNodes.contains(node)) {
            state = "(corrupt)";
          } else if (node.isDecommissioned() ||
                     node.isDecommissionInProgress()) {
            state = "(decommissioned)";
          }
          out.print(" " + node + state + " : ");
        }
        out.println("");
      }
    }

    //
    // Dump blocks from pendingReplication
    //
    pendingReplications.metaSave(out);

    //
    // Dump blocks that are waiting to be deleted
    //
    dumpRecentInvalidateSets(out);

    //
    // Dump all datanodes
    //
    datanodeDump(out);

    out.flush();
    out.close();
  }

  /**
   * Tell all datanodes to use a new, non-persistent bandwidth value for
   * dfs.balance.bandwidthPerSec.
   *
   * A system administrator can tune the balancer bandwidth parameter
   * (dfs.balance.bandwidthPerSec) dynamically by calling
   * "dfsadmin -setBalanacerBandwidth newbandwidth", at which point the
   * following 'bandwidth' variable gets updated with the new value for each
   * node. Once the heartbeat command is issued to update the value on the
   * specified datanode, this value will be set back to 0.
   *
   * @param bandwidth Blanacer bandwidth in bytes per second for all datanodes.
   * @throws IOException
   */
  public void setBalancerBandwidth(long bandwidth) throws IOException {
    synchronized(datanodeMap) {
      for (DatanodeDescriptor nodeInfo : datanodeMap.values()) {
        nodeInfo.setBalancerBandwidth(bandwidth);
      }
    }
  }

  long getDefaultBlockSize() {
    return defaultBlockSize;
  }

  long getAccessTimePrecision() {
    return accessTimePrecision;
  }

  private boolean isAccessTimeSupported() {
    return accessTimePrecision > 0;
  }
    
  /* get replication factor of a block */
  private int getReplication(Block block) {
    INodeFile fileINode = blocksMap.getINode(block);
    if (fileINode == null) { // block does not belong to any file
      return 0;
    }
    assert !fileINode.isDirectory() : "Block cannot belong to a directory.";
    return fileINode.getReplication();
  }

  /* updates a block in under replication queue */
  synchronized void updateNeededReplications(Block block,
                        int curReplicasDelta, int expectedReplicasDelta) {
    NumberReplicas repl = countNodes(block);
    int curExpectedReplicas = getReplication(block);
    neededReplications.update(block, 
                              repl.liveReplicas(), 
                              repl.decommissionedReplicas(),
                              curExpectedReplicas,
                              curReplicasDelta, expectedReplicasDelta);
  }

  /////////////////////////////////////////////////////////
  //
  // These methods are called by secondary namenodes
  //
  /////////////////////////////////////////////////////////
  /**
   * return a list of blocks & their locations on <code>datanode</code> whose
   * total size is <code>size</code>
   * 
   * @param datanode on which blocks are located
   * @param size total size of blocks
   */
  synchronized BlocksWithLocations getBlocks(DatanodeID datanode, long size)
      throws IOException {
    checkSuperuserPrivilege();

    DatanodeDescriptor node = getDatanode(datanode);
    if (node == null) {
      NameNode.stateChangeLog.warn("BLOCK* NameSystem.getBlocks: "
          + "Asking for blocks from an unrecorded node " + datanode.getName());
      throw new IllegalArgumentException(
          "Unexpected exception.  Got getBlocks message for datanode " + 
          datanode.getName() + ", but there is no info for it");
    }

    int numBlocks = node.numBlocks();
    if(numBlocks == 0) {
      return new BlocksWithLocations(new BlockWithLocations[0]);
    }
    Iterator<Block> iter = node.getBlockIterator();
    int startBlock = r.nextInt(numBlocks); // starting from a random block
    // skip blocks
    for(int i=0; i<startBlock; i++) {
      iter.next();
    }
    List<BlockWithLocations> results = new ArrayList<BlockWithLocations>();
    long totalSize = 0;
    while(totalSize<size && iter.hasNext()) {
      totalSize += addBlock(iter.next(), results);
    }
    if(totalSize<size) {
      iter = node.getBlockIterator(); // start from the beginning
      for(int i=0; i<startBlock&&totalSize<size; i++) {
        totalSize += addBlock(iter.next(), results);
      }
    }
    
    return new BlocksWithLocations(
        results.toArray(new BlockWithLocations[results.size()]));
  }
  
  /**
   * Get access keys
   * 
   * @return current access keys
   */
  ExportedBlockKeys getBlockKeys() {
    return isAccessTokenEnabled ? accessTokenHandler.exportKeys()
        : ExportedBlockKeys.DUMMY_KEYS;
  }

  /**
   * Get all valid locations of the block & add the block to results
   * return the length of the added block; 0 if the block is not added
   */
  private long addBlock(Block block, List<BlockWithLocations> results) {
    ArrayList<String> machineSet =
      new ArrayList<String>(blocksMap.numNodes(block));
    for(Iterator<DatanodeDescriptor> it = 
      blocksMap.nodeIterator(block); it.hasNext();) {
      String storageID = it.next().getStorageID();
      // filter invalidate replicas
      Collection<Block> blocks = recentInvalidateSets.get(storageID); 
      if(blocks==null || !blocks.contains(block)) {
        machineSet.add(storageID);
      }
    }
    if(machineSet.size() == 0) {
      return 0;
    } else {
      results.add(new BlockWithLocations(block, 
          machineSet.toArray(new String[machineSet.size()])));
      return block.getNumBytes();
    }
  }

  /////////////////////////////////////////////////////////
  //
  // These methods are called by HadoopFS clients
  //
  /////////////////////////////////////////////////////////
  /**
   * Set permissions for an existing file.
   * @throws IOException
   */
  public void setPermission(String src, FsPermission permission
      ) throws IOException {
    synchronized (this) {
      if (isInSafeMode())
         throw new SafeModeException("Cannot set permission for " + src, safeMode);
      checkOwner(src);
      dir.setPermission(src, permission);
    }
    getEditLog().logSync();
    if (auditLog.isInfoEnabled() && isExternalInvocation()) {
      final HdfsFileStatus stat = dir.getFileInfo(src);
      logAuditEvent(UserGroupInformation.getCurrentUser(),
                    Server.getRemoteIp(),
                    "setPermission", src, null, stat);
    }
  }

  /**
   * Set owner for an existing file.
   * @throws IOException
   */
  public void setOwner(String src, String username, String group
      ) throws IOException {
    synchronized (this) {
      if (isInSafeMode())
         throw new SafeModeException("Cannot set owner for " + src, safeMode);
      FSPermissionChecker pc = checkOwner(src);
      if (!pc.isSuper) {
        if (username != null && !pc.user.equals(username)) {
          throw new AccessControlException("Non-super user cannot change owner.");
        }
        if (group != null && !pc.containsGroup(group)) {
          throw new AccessControlException("User does not belong to " + group
              + " .");
        }
      }
      dir.setOwner(src, username, group);
    }
    getEditLog().logSync();
    if (auditLog.isInfoEnabled() && isExternalInvocation()) {
      final HdfsFileStatus stat = dir.getFileInfo(src);
      logAuditEvent(UserGroupInformation.getCurrentUser(),
                    Server.getRemoteIp(),
                    "setOwner", src, null, stat);
    }
  }

  /**
   * Get block locations within the specified range.
   * 
   * @see #getBlockLocations(String, long, long)
   */
  LocatedBlocks getBlockLocations(String clientMachine, String src,
      long offset, long length) throws IOException {
    LocatedBlocks blocks = getBlockLocations(src, offset, length, true, true);
    if (blocks != null) {
      //sort the blocks
      DatanodeDescriptor client = host2DataNodeMap.getDatanodeByHost(
          clientMachine);
      for (LocatedBlock b : blocks.getLocatedBlocks()) {
        clusterMap.pseudoSortByDistance(client, b.getLocations());
      }
    }
    return blocks;
  }

  /**
   * Get block locations within the specified range.
   * @see ClientProtocol#getBlockLocations(String, long, long)
   */
  public LocatedBlocks getBlockLocations(String src, long offset, long length
      ) throws IOException {
    return getBlockLocations(src, offset, length, false, true);
  }

  /**
   * Get block locations within the specified range.
   * @see ClientProtocol#getBlockLocations(String, long, long)
   */
  public LocatedBlocks getBlockLocations(String src, long offset, long length,
      boolean doAccessTime, boolean needBlockToken) throws IOException {
    if (isPermissionEnabled) {
      checkPathAccess(src, FsAction.READ);
    }

    if (offset < 0) {
      throw new IOException("Negative offset is not supported. File: " + src );
    }
    if (length < 0) {
      throw new IOException("Negative length is not supported. File: " + src );
    }
    final LocatedBlocks ret = getBlockLocationsInternal(src, 
        offset, length, Integer.MAX_VALUE, doAccessTime, needBlockToken);  
    if (auditLog.isInfoEnabled() && isExternalInvocation()) {
      logAuditEvent(UserGroupInformation.getCurrentUser(),
                    Server.getRemoteIp(),
                    "open", src, null, null);
    }
    return ret;
  }

  private synchronized LocatedBlocks getBlockLocationsInternal(String src,
                                                       long offset, 
                                                       long length,
                                                       int nrBlocksToReturn,
                                                       boolean doAccessTime, 
                                                       boolean needBlockToken)
                                                       throws IOException {
    INodeFile inode = dir.getFileINode(src);
    if(inode == null) {
      return null;
    }
    if (doAccessTime && isAccessTimeSupported()) {
      dir.setTimes(src, inode, -1, now(), false);
    }
    Block[] blocks = inode.getBlocks();
    if (blocks == null) {
      return null;
    }
    if (blocks.length == 0) {
      return inode.createLocatedBlocks(new ArrayList<LocatedBlock>(blocks.length));
    }
    List<LocatedBlock> results;
    results = new ArrayList<LocatedBlock>(blocks.length);

    int curBlk = 0;
    long curPos = 0, blkSize = 0;
    int nrBlocks = (blocks[0].getNumBytes() == 0) ? 0 : blocks.length;
    for (curBlk = 0; curBlk < nrBlocks; curBlk++) {
      blkSize = blocks[curBlk].getNumBytes();
      assert blkSize > 0 : "Block of size 0";
      if (curPos + blkSize > offset) {
        break;
      }
      curPos += blkSize;
    }
    
    if (nrBlocks > 0 && curBlk == nrBlocks)   // offset >= end of file
      return null;
    
    long endOff = offset + length;
    
    do {
      // get block locations
      int numNodes = blocksMap.numNodes(blocks[curBlk]);
      int numCorruptNodes = countNodes(blocks[curBlk]).corruptReplicas();
      int numCorruptReplicas = corruptReplicas.numCorruptReplicas(blocks[curBlk]); 
      if (numCorruptNodes != numCorruptReplicas) {
        LOG.warn("Inconsistent number of corrupt replicas for " + 
            blocks[curBlk] + "blockMap has " + numCorruptNodes + 
            " but corrupt replicas map has " + numCorruptReplicas);
      }
      DatanodeDescriptor[] machineSet = null;
      boolean blockCorrupt = false;
      if (inode.isUnderConstruction() && curBlk == blocks.length - 1
          && blocksMap.numNodes(blocks[curBlk]) == 0) {
        // get unfinished block locations
        INodeFileUnderConstruction cons = (INodeFileUnderConstruction)inode;
        machineSet = cons.getTargets();
        blockCorrupt = false;
      } else {
        blockCorrupt = (numCorruptNodes == numNodes);
        int numMachineSet = blockCorrupt ? numNodes : 
                            (numNodes - numCorruptNodes);
        machineSet = new DatanodeDescriptor[numMachineSet];
        if (numMachineSet > 0) {
          numNodes = 0;
          for(Iterator<DatanodeDescriptor> it = 
              blocksMap.nodeIterator(blocks[curBlk]); it.hasNext();) {
            DatanodeDescriptor dn = it.next();
            boolean replicaCorrupt = corruptReplicas.isReplicaCorrupt(blocks[curBlk], dn);
            if (blockCorrupt || (!blockCorrupt && !replicaCorrupt))
              machineSet[numNodes++] = dn;
          }
        }
      }
      LocatedBlock b = new LocatedBlock(blocks[curBlk], machineSet, curPos,
          blockCorrupt);
      if(isAccessTokenEnabled && needBlockToken) {
        b.setBlockToken(accessTokenHandler.generateToken(b.getBlock(), 
            EnumSet.of(BlockTokenSecretManager.AccessMode.READ)));
      }
      
      results.add(b); 
      curPos += blocks[curBlk].getNumBytes();
      curBlk++;
    } while (curPos < endOff 
          && curBlk < blocks.length 
          && results.size() < nrBlocksToReturn);
    
    return inode.createLocatedBlocks(results);
  }

  /**
   * stores the modification and access time for this inode. 
   * The access time is precise upto an hour. The transaction, if needed, is
   * written to the edits log but is not flushed.
   */
  public synchronized void setTimes(String src, long mtime, long atime) throws IOException {
    if (!isAccessTimeSupported() && atime != -1) {
      throw new IOException("Access time for hdfs is not configured. " +
                            " Please set dfs.access.time.precision configuration parameter.");
    }
    if (isInSafeMode()) {
      throw new SafeModeException("Cannot set accesstimes  for " + src, safeMode);
    }
    //
    // The caller needs to have write access to set access & modification times.
    if (isPermissionEnabled) {
      checkPathAccess(src, FsAction.WRITE);
    }
    INodeFile inode = dir.getFileINode(src);
    if (inode != null) {
      dir.setTimes(src, inode, mtime, atime, true);
      if (auditLog.isInfoEnabled() && isExternalInvocation()) {
        final HdfsFileStatus stat = dir.getFileInfo(src);
        logAuditEvent(UserGroupInformation.getCurrentUser(),
                      Server.getRemoteIp(),
                      "setTimes", src, null, stat);
      }
    } else {
      throw new FileNotFoundException("File " + src + " does not exist.");
    }
  }

  /**
   * Set replication for an existing file.
   * 
   * The NameNode sets new replication and schedules either replication of 
   * under-replicated data blocks or removal of the eccessive block copies 
   * if the blocks are over-replicated.
   * 
   * @see ClientProtocol#setReplication(String, short)
   * @param src file name
   * @param replication new replication
   * @return true if successful; 
   *         false if file does not exist or is a directory
   */
  public boolean setReplication(String src, short replication) 
                                throws IOException {
    boolean status = setReplicationInternal(src, replication);
    getEditLog().logSync();
    if (status && auditLog.isInfoEnabled() && isExternalInvocation()) {
      logAuditEvent(UserGroupInformation.getCurrentUser(),
                    Server.getRemoteIp(),
                    "setReplication", src, null, null);
    }
    return status;
  }

  private synchronized boolean setReplicationInternal(String src, 
                                             short replication
                                             ) throws IOException {
    if (isInSafeMode())
      throw new SafeModeException("Cannot set replication for " + src, safeMode);
    verifyReplication(src, replication, null);
    if (isPermissionEnabled) {
      checkPathAccess(src, FsAction.WRITE);
    }

    int[] oldReplication = new int[1];
    Block[] fileBlocks;
    fileBlocks = dir.setReplication(src, replication, oldReplication);
    if (fileBlocks == null)  // file not found or is a directory
      return false;
    int oldRepl = oldReplication[0];
    if (oldRepl == replication) // the same replication
      return true;

    // update needReplication priority queues
    for(int idx = 0; idx < fileBlocks.length; idx++)
      updateNeededReplications(fileBlocks[idx], 0, replication-oldRepl);
      
    if (oldRepl > replication) {  
      // old replication > the new one; need to remove copies
      LOG.info("Reducing replication for file " + src 
               + ". New replication is " + replication);
      for(int idx = 0; idx < fileBlocks.length; idx++)
        processOverReplicatedBlock(fileBlocks[idx], replication, null, null);
    } else { // replication factor is increased
      LOG.info("Increasing replication for file " + src 
          + ". New replication is " + replication);
    }
    return true;
  }
    
  long getPreferredBlockSize(String filename) throws IOException {
    if (isPermissionEnabled) {
      checkTraverse(filename);
    }
    return dir.getPreferredBlockSize(filename);
  }
    
  /**
   * Check whether the replication parameter is within the range
   * determined by system configuration.
   */
  private void verifyReplication(String src, 
                                 short replication, 
                                 String clientName 
                                 ) throws IOException {
    String text = "file " + src 
      + ((clientName != null) ? " on client " + clientName : "")
      + ".\n"
      + "Requested replication " + replication;

    if (replication > maxReplication)
      throw new IOException(text + " exceeds maximum " + maxReplication);
      
    if (replication < minReplication)
      throw new IOException( 
                            text + " is less than the required minimum " + minReplication);
  }

  /*
   * Verify that parent dir exists
   */
  private void verifyParentDir(String src) throws FileAlreadyExistsException,
      FileNotFoundException {
    Path parent = new Path(src).getParent();
    if (parent != null) {
      INode[] pathINodes = dir.getExistingPathINodes(parent.toString());
      if (pathINodes[pathINodes.length - 1] == null) {
        throw new FileNotFoundException("Parent directory doesn't exist: "
            + parent.toString());
      } else if (!pathINodes[pathINodes.length - 1].isDirectory()) {
        throw new FileAlreadyExistsException("Parent path is not a directory: "
            + parent.toString());
      }
    }
  }

  /**
   * Create a new file entry in the namespace.
   * 
   * @see ClientProtocol#create(String, FsPermission, String, boolean, short, long)
   * 
   * @throws IOException if file name is invalid
   *         {@link FSDirectory#isValidToCreate(String)}.
   */
  void startFile(String src, PermissionStatus permissions,
                 String holder, String clientMachine,
                 boolean overwrite, boolean createParent, short replication, long blockSize
                ) throws IOException {
    startFileInternal(src, permissions, holder, clientMachine, overwrite, false,
                      createParent, replication, blockSize);
    getEditLog().logSync();
    if (auditLog.isInfoEnabled() && isExternalInvocation()) {
      final HdfsFileStatus stat = dir.getFileInfo(src);
      logAuditEvent(UserGroupInformation.getCurrentUser(),
                    Server.getRemoteIp(),
                    "create", src, null, stat);
    }
  }

  private synchronized void startFileInternal(String src,
                                              PermissionStatus permissions,
                                              String holder, 
                                              String clientMachine, 
                                              boolean overwrite,
                                              boolean append,
                                              boolean createParent,
                                              short replication,
                                              long blockSize
                                              ) throws IOException {
    if (NameNode.stateChangeLog.isDebugEnabled()) {
      NameNode.stateChangeLog.debug("DIR* NameSystem.startFile: src=" + src
          + ", holder=" + holder
          + ", clientMachine=" + clientMachine
          + ", createParent=" + createParent
          + ", replication=" + replication
          + ", overwrite=" + overwrite
          + ", append=" + append);
    }

    if (isInSafeMode())
      throw new SafeModeException("Cannot create file" + src, safeMode);
    if (!DFSUtil.isValidName(src)) {
      throw new IOException("Invalid file name: " + src);
    }

    // Verify that the destination does not exist as a directory already.
    boolean pathExists = dir.exists(src);
    if (pathExists && dir.isDir(src)) {
      throw new IOException("Cannot create file "+ src + "; already exists as a directory.");
    }

    if (isPermissionEnabled) {
      if (append || (overwrite && pathExists)) {
        checkPathAccess(src, FsAction.WRITE);
      }
      else {
        checkAncestorAccess(src, FsAction.WRITE);
      }
    }

    if (!createParent) {
      verifyParentDir(src);
    }

    try {
      INode myFile = dir.getFileINode(src);
      recoverLeaseInternal(myFile, src, holder, clientMachine, false);

      try {
        verifyReplication(src, replication, clientMachine);
      } catch(IOException e) {
        throw new IOException("failed to create "+e.getMessage());
      }
      if (append) {
        if (myFile == null) {
          throw new FileNotFoundException("failed to append to non-existent file "
              + src + " on client " + clientMachine);
        } else if (myFile.isDirectory()) {
          throw new IOException("failed to append to directory " + src 
                                +" on client " + clientMachine);
        }
      } else if (!dir.isValidToCreate(src)) {
        if (overwrite) {
          delete(src, true);
        } else {
          throw new IOException("failed to create file " + src 
                                +" on client " + clientMachine
                                +" either because the filename is invalid or the file exists");
        }
      }

      DatanodeDescriptor clientNode = 
        host2DataNodeMap.getDatanodeByHost(clientMachine);

      if (append) {
        //
        // Replace current node with a INodeUnderConstruction.
        // Recreate in-memory lease record.
        //
        INodeFile node = (INodeFile) myFile;
        INodeFileUnderConstruction cons = new INodeFileUnderConstruction(
                                        node.getLocalNameBytes(),
                                        node.getReplication(),
                                        node.getModificationTime(),
                                        node.getPreferredBlockSize(),
                                        node.getBlocks(),
                                        node.getPermissionStatus(),
                                        holder,
                                        clientMachine,
                                        clientNode);
        dir.replaceNode(src, node, cons);
        leaseManager.addLease(cons.clientName, src);

      } else {
       // Now we can add the name to the filesystem. This file has no
       // blocks associated with it.
       //
       checkFsObjectLimit();

        // increment global generation stamp
        long genstamp = nextGenerationStamp();
        INodeFileUnderConstruction newNode = dir.addFile(src, permissions,
            replication, blockSize, holder, clientMachine, clientNode, genstamp);
        if (newNode == null) {
          throw new IOException("DIR* NameSystem.startFile: " +
                                "Unable to add file to namespace.");
        }
        leaseManager.addLease(newNode.clientName, src);
        if (NameNode.stateChangeLog.isDebugEnabled()) {
          NameNode.stateChangeLog.debug("DIR* NameSystem.startFile: "
                                     +"add "+src+" to namespace for "+holder);
        }
      }
    } catch (IOException ie) {
      NameNode.stateChangeLog.warn("DIR* NameSystem.startFile: "
                                   +ie.getMessage());
      throw ie;
    }
  }

  /**
   * Recover lease;
   * Immediately revoke the lease of the current lease holder and start lease
   * recovery so that the file can be forced to be closed.
   * 
   * @param src the path of the file to start lease recovery
   * @param holder the lease holder's name
   * @param clientMachine the client machine's name
   * @return true if the file is already closed
   * @throws IOException
   */
  synchronized boolean recoverLease(String src, String holder, String clientMachine)
  throws IOException {
    if (isInSafeMode()) {
      throw new SafeModeException(
          "Cannot recover the lease of " + src, safeMode);
    }
    if (!DFSUtil.isValidName(src)) {
      throw new IOException("Invalid file name: " + src);
    }

    INode inode = dir.getFileINode(src);
    if (inode == null) {
      throw new FileNotFoundException("File not found " + src);
    }

    if (!inode.isUnderConstruction()) {
      return true;
    }
    if (isPermissionEnabled) {
      checkPathAccess(src, FsAction.WRITE);
    }

    recoverLeaseInternal(inode, src, holder, clientMachine, true);
    return false;
  }
  
  private void recoverLeaseInternal(INode fileInode, 
      String src, String holder, String clientMachine, boolean force)
  throws IOException {
    if (fileInode != null && fileInode.isUnderConstruction()) {
      INodeFileUnderConstruction pendingFile = (INodeFileUnderConstruction) fileInode;
      //
      // If the file is under construction , then it must be in our
      // leases. Find the appropriate lease record.
      //
      Lease lease = leaseManager.getLease(holder);
      //
      // We found the lease for this file. And surprisingly the original
      // holder is trying to recreate this file. This should never occur.
      //
      if (!force && lease != null) {
        Lease leaseFile = leaseManager.getLeaseByPath(src);
        if (leaseFile != null && leaseFile.equals(lease)) { 
          throw new AlreadyBeingCreatedException(
                    "failed to create file " + src + " for " + holder +
                    " on client " + clientMachine + 
                    " because current leaseholder is trying to recreate file.");
        }
      }
      //
      // Find the original holder.
      //
      lease = leaseManager.getLease(pendingFile.clientName);
      if (lease == null) {
        throw new AlreadyBeingCreatedException(
                    "failed to create file " + src + " for " + holder +
                    " on client " + clientMachine + 
                    " because pendingCreates is non-null but no leases found.");
      }
      if (force) {
        // close now: no need to wait for soft lease expiration and 
        // close only the file src
        LOG.info("recoverLease: recover lease " + lease + ", src=" + src +
                 " from client " + pendingFile.clientName);
        internalReleaseLeaseOne(lease, src);
      } else {
        //
        // If the original holder has not renewed in the last SOFTLIMIT 
        // period, then start lease recovery.
        //
        if (lease.expiredSoftLimit()) {
          LOG.info("startFile: recover lease " + lease + ", src=" + src +
              " from client " + pendingFile.clientName);
          internalReleaseLease(lease, src);
        }
        throw new AlreadyBeingCreatedException(
            "failed to create file " + src + " for " + holder +
            " on client " + clientMachine + 
            ", because this file is already being created by " +
            pendingFile.getClientName() + 
            " on " + pendingFile.getClientMachine());
      }
    }

  }
  
  /**
   * Append to an existing file in the namespace.
   */
  LocatedBlock appendFile(String src, String holder, String clientMachine
      ) throws IOException {
    if (supportAppends == false) {
      throw new IOException("Append to hdfs not supported." +
                            " Please refer to dfs.support.append configuration parameter.");
    }
    startFileInternal(src, null, holder, clientMachine, false, true, 
                      false, (short)maxReplication, (long)0);
    getEditLog().logSync();

    //
    // Create a LocatedBlock object for the last block of the file
    // to be returned to the client. Return null if the file does not
    // have a partial block at the end.
    //
    LocatedBlock lb = null;
    synchronized (this) {
      // Need to re-check existence here, since the file may have been deleted
      // in between the synchronized blocks
      INodeFileUnderConstruction file = checkLease(src, holder);

      Block[] blocks = file.getBlocks();
      if (blocks != null && blocks.length > 0) {
        Block last = blocks[blocks.length-1];
        BlockInfo storedBlock = blocksMap.getStoredBlock(last);
        if (file.getPreferredBlockSize() > storedBlock.getNumBytes()) {
          long fileLength = file.computeContentSummary().getLength();
          DatanodeDescriptor[] targets = new DatanodeDescriptor[blocksMap.numNodes(last)];
          Iterator<DatanodeDescriptor> it = blocksMap.nodeIterator(last);
          for (int i = 0; it != null && it.hasNext(); i++) {
            targets[i] = it.next();
          }
          // remove the replica locations of this block from the blocksMap
          for (int i = 0; i < targets.length; i++) {
            targets[i].removeBlock(storedBlock);
          }
          // set the locations of the last block in the lease record
          file.setLastBlock(storedBlock, targets);

          lb = new LocatedBlock(last, targets, 
                                fileLength-storedBlock.getNumBytes());
          if (isAccessTokenEnabled) {
            lb.setBlockToken(accessTokenHandler.generateToken(lb.getBlock(), 
                EnumSet.of(BlockTokenSecretManager.AccessMode.WRITE)));
          }

          // Remove block from replication queue.
          updateNeededReplications(last, 0, 0);

          // remove this block from the list of pending blocks to be deleted. 
          // This reduces the possibility of triggering HADOOP-1349.
          //
          for (DatanodeDescriptor dd : targets) {
            String datanodeId = dd.getStorageID();
            Collection<Block> v = recentInvalidateSets.get(datanodeId);
            if (v != null && v.remove(last)) {
              if (v.isEmpty()) {
                recentInvalidateSets.remove(datanodeId);
              }
              pendingDeletionBlocksCount--;
            }
          }
        }
      }
    }
    if (lb != null) {
      if (NameNode.stateChangeLog.isDebugEnabled()) {
        NameNode.stateChangeLog.debug("DIR* NameSystem.appendFile: file "
            +src+" for "+holder+" at "+clientMachine
            +" block " + lb.getBlock()
            +" block size " + lb.getBlock().getNumBytes());
      }
    }

    if (auditLog.isInfoEnabled() && isExternalInvocation()) {
      logAuditEvent(UserGroupInformation.getCurrentUser(),
                    Server.getRemoteIp(),
                    "append", src, null, null);
    }
    return lb;
  }

  /**
   * Stub for old callers pre-HDFS-630
   */
  public LocatedBlock getAdditionalBlock(String src, 
                                         String clientName
                                         ) throws IOException {
    return getAdditionalBlock(src, clientName, null);
  }

  /**
   * The client would like to obtain an additional block for the indicated
   * filename (which is being written-to).  Return an array that consists
   * of the block, plus a set of machines.  The first on this list should
   * be where the client writes data.  Subsequent items in the list must
   * be provided in the connection to the first datanode.
   *
   * Make sure the previous blocks have been reported by datanodes and
   * are replicated.  Will return an empty 2-elt array if we want the
   * client to "try again later".
   */
  public LocatedBlock getAdditionalBlock(String src, 
                                         String clientName,
                                         HashMap<Node, Node> excludedNodes
                                         ) throws IOException {
    long fileLength, blockSize;
    int replication;
    DatanodeDescriptor clientNode = null;
    Block newBlock = null;

    NameNode.stateChangeLog.debug("BLOCK* NameSystem.getAdditionalBlock: file "
                                  +src+" for "+clientName);

    synchronized (this) {
      // have we exceeded the configured limit of fs objects.
      checkFsObjectLimit();

      INodeFileUnderConstruction pendingFile  = checkLease(src, clientName);

      //
      // If we fail this, bad things happen!
      //
      if (!checkFileProgress(pendingFile, false)) {
        throw new NotReplicatedYetException("Not replicated yet:" + src);
      }
      fileLength = pendingFile.computeContentSummary().getLength();
      blockSize = pendingFile.getPreferredBlockSize();
      clientNode = pendingFile.getClientNode();
      replication = (int)pendingFile.getReplication();
    }

    // choose targets for the new block tobe allocated.
<<<<<<< HEAD
    DatanodeDescriptor targets[] = replicator.chooseTarget(src, 
    		                                                   replication,
=======
    DatanodeDescriptor targets[] = replicator.chooseTarget(src,
                                                           replication,
>>>>>>> bf56a879
                                                           clientNode,
                                                           excludedNodes,
                                                           blockSize);
    if (targets.length < this.minReplication) {
      throw new IOException("File " + src + " could only be replicated to " +
                            targets.length + " nodes, instead of " +
                            minReplication);
    }

    // Allocate a new block and record it in the INode. 
    synchronized (this) {
      if (isInSafeMode()) {
        throw new SafeModeException("Cannot add block to " + src, safeMode);
      }
      INode[] pathINodes = dir.getExistingPathINodes(src);
      int inodesLen = pathINodes.length;
      checkLease(src, clientName, pathINodes[inodesLen-1]);
      INodeFileUnderConstruction pendingFile  = (INodeFileUnderConstruction) 
                                                pathINodes[inodesLen - 1];
                                                           
      if (!checkFileProgress(pendingFile, false)) {
        throw new NotReplicatedYetException("Not replicated yet:" + src);
      }

      // allocate new block record block locations in INode.
      newBlock = allocateBlock(src, pathINodes);
      pendingFile.setTargets(targets);
      
      for (DatanodeDescriptor dn : targets) {
        dn.incBlocksScheduled();
      }      
    }
        
    // Create next block
    LocatedBlock b = new LocatedBlock(newBlock, targets, fileLength);
    if (isAccessTokenEnabled) {
      b.setBlockToken(accessTokenHandler.generateToken(b.getBlock(), 
          EnumSet.of(BlockTokenSecretManager.AccessMode.WRITE)));
    }
    return b;
  }

  /**
   * The client would like to let go of the given block
   */
  public synchronized boolean abandonBlock(Block b, String src, String holder
      ) throws IOException {
    //
    // Remove the block from the pending creates list
    //
    NameNode.stateChangeLog.debug("BLOCK* NameSystem.abandonBlock: "
                                  +b+"of file "+src);
    if (isInSafeMode()) {
      throw new SafeModeException("Cannot abandon block " + b +
                                  " for fle" + src, safeMode);
    }
    INodeFileUnderConstruction file = checkLease(src, holder);
    dir.removeBlock(src, file, b);
    NameNode.stateChangeLog.debug("BLOCK* NameSystem.abandonBlock: "
                                    + b
                                    + " is removed from pendingCreates");
    return true;
  }
  
  // make sure that we still have the lease on this file.
  private INodeFileUnderConstruction checkLease(String src, String holder) 
                                                      throws IOException {
    INodeFile file = dir.getFileINode(src);
    checkLease(src, holder, file);
    return (INodeFileUnderConstruction)file;
  }

  private void checkLease(String src, String holder, INode file) 
                                                     throws IOException {

    if (file == null || file.isDirectory()) {
      Lease lease = leaseManager.getLease(holder);
      throw new LeaseExpiredException("No lease on " + src +
                                      " File does not exist. " +
                                      (lease != null ? lease.toString() :
                                       "Holder " + holder + 
                                       " does not have any open files."));
    }
    if (!file.isUnderConstruction()) {
      Lease lease = leaseManager.getLease(holder);
      throw new LeaseExpiredException("No lease on " + src + 
                                      " File is not open for writing. " +
                                      (lease != null ? lease.toString() :
                                       "Holder " + holder + 
                                       " does not have any open files."));
    }
    INodeFileUnderConstruction pendingFile = (INodeFileUnderConstruction)file;
    if (holder != null && !pendingFile.getClientName().equals(holder)) {
      throw new LeaseExpiredException("Lease mismatch on " + src + " owned by "
          + pendingFile.getClientName() + " but is accessed by " + holder);
    }
  }

  /**
   * The FSNamesystem will already know the blocks that make up the file.
   * Before we return, we make sure that all the file's blocks have 
   * been reported by datanodes and are replicated correctly.
   */
  
  enum CompleteFileStatus {
    OPERATION_FAILED,
    STILL_WAITING,
    COMPLETE_SUCCESS
  }
  
  public CompleteFileStatus completeFile(String src, String holder) throws IOException {
    CompleteFileStatus status = completeFileInternal(src, holder);
    getEditLog().logSync();
    return status;
  }


  private synchronized CompleteFileStatus completeFileInternal(String src, 
                                                String holder) throws IOException {
    NameNode.stateChangeLog.debug("DIR* NameSystem.completeFile: " + src + " for " + holder);
    if (isInSafeMode())
      throw new SafeModeException("Cannot complete file " + src, safeMode);

    INodeFileUnderConstruction pendingFile  = checkLease(src, holder);
    Block[] fileBlocks =  dir.getFileBlocks(src);

    if (fileBlocks == null ) {
      NameNode.stateChangeLog.warn("DIR* NameSystem.completeFile: "
                                   + "failed to complete " + src
                                   + " because dir.getFileBlocks() is null,"
                                   + " pending from " + pendingFile.getClientMachine());
      return CompleteFileStatus.OPERATION_FAILED;
    }

    if (!checkFileProgress(pendingFile, true)) {
      return CompleteFileStatus.STILL_WAITING;
    }

    finalizeINodeFileUnderConstruction(src, pendingFile);

    NameNode.stateChangeLog.info("DIR* NameSystem.completeFile: file " + src
                                  + " is closed by " + holder);
    return CompleteFileStatus.COMPLETE_SUCCESS;
  }

  /** 
   * Check all blocks of a file. If any blocks are lower than their intended
   * replication factor, then insert them into neededReplication
   */
  private void checkReplicationFactor(INodeFile file) {
    int numExpectedReplicas = file.getReplication();
    Block[] pendingBlocks = file.getBlocks();
    int nrBlocks = pendingBlocks.length;
    for (int i = 0; i < nrBlocks; i++) {
      // filter out containingNodes that are marked for decommission.
      NumberReplicas number = countNodes(pendingBlocks[i]);
      if (number.liveReplicas() < numExpectedReplicas) {
        neededReplications.add(pendingBlocks[i], 
                               number.liveReplicas(), 
                               number.decommissionedReplicas,
                               numExpectedReplicas);
      }
    }
  }

  static Random randBlockId = new Random();
    
  /**
   * Allocate a block at the given pending filename
   * 
   * @param src path to the file
   * @param inodes INode representing each of the components of src. 
   *        <code>inodes[inodes.length-1]</code> is the INode for the file.
   */
  private Block allocateBlock(String src, INode[] inodes) throws IOException {
    Block b = new Block(FSNamesystem.randBlockId.nextLong(), 0, 0); 
    while(isValidBlock(b)) {
      b.setBlockId(FSNamesystem.randBlockId.nextLong());
    }
    b.setGenerationStamp(getGenerationStamp());
    b = dir.addBlock(src, inodes, b);
    NameNode.stateChangeLog.info("BLOCK* NameSystem.allocateBlock: "
                                 +src+ ". "+b);
    return b;
  }

  /**
   * Check that the indicated file's blocks are present and
   * replicated.  If not, return false. If checkall is true, then check
   * all blocks, otherwise check only penultimate block.
   */
  synchronized boolean checkFileProgress(INodeFile v, boolean checkall) {
    if (checkall) {
      //
      // check all blocks of the file.
      //
      for (Block block: v.getBlocks()) {
        if (blocksMap.numNodes(block) < this.minReplication) {
          return false;
        }
      }
    } else {
      //
      // check the penultimate block of this file
      //
      Block b = v.getPenultimateBlock();
      if (b != null) {
        if (blocksMap.numNodes(b) < this.minReplication) {
          return false;
        }
      }
    }
    return true;
  }

  /**
   * Remove a datanode from the invalidatesSet
   * @param n datanode
   */
  void removeFromInvalidates(String storageID) {
    Collection<Block> blocks = recentInvalidateSets.remove(storageID);
    if (blocks != null) {
      pendingDeletionBlocksCount -= blocks.size();
    }
  }

  /**
   * Adds block to list of blocks which will be invalidated on 
   * specified datanode and log the move
   * @param b block
   * @param n datanode
   */
  void addToInvalidates(Block b, DatanodeInfo n) {
    addToInvalidatesNoLog(b, n);
    NameNode.stateChangeLog.info("BLOCK* NameSystem.addToInvalidates: "
        + b.getBlockName() + " is added to invalidSet of " + n.getName());
  }

  /**
   * Adds block to list of blocks which will be invalidated on 
   * specified datanode
   * @param b block
   * @param n datanode
   */
  void addToInvalidatesNoLog(Block b, DatanodeInfo n) {
    Collection<Block> invalidateSet = recentInvalidateSets.get(n.getStorageID());
    if (invalidateSet == null) {
      invalidateSet = new HashSet<Block>();
      recentInvalidateSets.put(n.getStorageID(), invalidateSet);
    }
    if (invalidateSet.add(b)) {
      pendingDeletionBlocksCount++;
    }
  }
  
  /**
   * Adds block to list of blocks which will be invalidated on 
   * all its datanodes.
   */
  private void addToInvalidates(Block b) {
    for (Iterator<DatanodeDescriptor> it = 
                                blocksMap.nodeIterator(b); it.hasNext();) {
      DatanodeDescriptor node = it.next();
      addToInvalidates(b, node);
    }
  }

  /**
   * dumps the contents of recentInvalidateSets
   */
  private synchronized void dumpRecentInvalidateSets(PrintWriter out) {
    int size = recentInvalidateSets.values().size();
    out.println("Metasave: Blocks " + pendingDeletionBlocksCount 
        + " waiting deletion from " + size + " datanodes.");
    if (size == 0) {
      return;
    }
    for(Map.Entry<String,Collection<Block>> entry : recentInvalidateSets.entrySet()) {
      Collection<Block> blocks = entry.getValue();
      if (blocks.size() > 0) {
        out.println(datanodeMap.get(entry.getKey()).getName() + blocks);
      }
    }
  }

  /**
   * Mark the block belonging to datanode as corrupt
   * @param blk Block to be marked as corrupt
   * @param dn Datanode which holds the corrupt replica
   */
  public synchronized void markBlockAsCorrupt(Block blk, DatanodeInfo dn)
    throws IOException {
    DatanodeDescriptor node = getDatanode(dn);
    if (node == null) {
      throw new IOException("Cannot mark block" + blk.getBlockName() +
                            " as corrupt because datanode " + dn.getName() +
                            " does not exist. ");
    }
    
    final BlockInfo storedBlockInfo = blocksMap.getStoredBlock(blk);
    if (storedBlockInfo == null) {
      // Check if the replica is in the blockMap, if not 
      // ignore the request for now. This could happen when BlockScanner
      // thread of Datanode reports bad block before Block reports are sent
      // by the Datanode on startup
      NameNode.stateChangeLog.info("BLOCK NameSystem.markBlockAsCorrupt: " +
                                   "block " + blk + " could not be marked " +
                                   "as corrupt as it does not exists in " +
                                   "blocksMap");
    } else {
      INodeFile inode = storedBlockInfo.getINode();
      if (inode == null) {
        NameNode.stateChangeLog.info("BLOCK NameSystem.markBlockAsCorrupt: " +
                                     "block " + blk + " could not be marked " +
                                     "as corrupt as it does not belong to " +
                                     "any file");
        addToInvalidates(storedBlockInfo, node);
        return;
      } 
      // Add this replica to corruptReplicas Map 
      corruptReplicas.addToCorruptReplicasMap(storedBlockInfo, node);
      if (countNodes(storedBlockInfo).liveReplicas()>inode.getReplication()) {
        // the block is over-replicated so invalidate the replicas immediately
        invalidateBlock(storedBlockInfo, node);
      } else {
        // add the block to neededReplication 
        updateNeededReplications(storedBlockInfo, -1, 0);
      }
    }
  }

  /**
   * Invalidates the given block on the given datanode.
   */
  private synchronized void invalidateBlock(Block blk, DatanodeInfo dn)
    throws IOException {
    NameNode.stateChangeLog.info("DIR* NameSystem.invalidateBlock: " 
                                 + blk + " on " 
                                 + dn.getName());
    DatanodeDescriptor node = getDatanode(dn);
    if (node == null) {
      throw new IOException("Cannot invalidate block " + blk +
                            " because datanode " + dn.getName() +
                            " does not exist.");
    }

    // Check how many copies we have of the block.  If we have at least one
    // copy on a live node, then we can delete it. 
    int count = countNodes(blk).liveReplicas();
    if (count > 1) {
      addToInvalidates(blk, dn);
      removeStoredBlock(blk, node);
      NameNode.stateChangeLog.debug("BLOCK* NameSystem.invalidateBlocks: "
                                   + blk + " on " 
                                   + dn.getName() + " listed for deletion.");
    } else {
      NameNode.stateChangeLog.info("BLOCK* NameSystem.invalidateBlocks: "
                                   + blk + " on " 
                                   + dn.getName() + " is the only copy and was not deleted.");
    }
  }

  ////////////////////////////////////////////////////////////////
  // Here's how to handle block-copy failure during client write:
  // -- As usual, the client's write should result in a streaming
  // backup write to a k-machine sequence.
  // -- If one of the backup machines fails, no worries.  Fail silently.
  // -- Before client is allowed to close and finalize file, make sure
  // that the blocks are backed up.  Namenode may have to issue specific backup
  // commands to make up for earlier datanode failures.  Once all copies
  // are made, edit namespace and return to client.
  ////////////////////////////////////////////////////////////////

  /** Change the indicated filename. */
  public boolean renameTo(String src, String dst) throws IOException {
    boolean status = renameToInternal(src, dst);
    getEditLog().logSync();
    if (status && auditLog.isInfoEnabled() && isExternalInvocation()) {
      final HdfsFileStatus stat = dir.getFileInfo(dst);
      logAuditEvent(UserGroupInformation.getCurrentUser(),
                    Server.getRemoteIp(),
                    "rename", src, dst, stat);
    }
    return status;
  }

  private synchronized boolean renameToInternal(String src, String dst
      ) throws IOException {
    NameNode.stateChangeLog.debug("DIR* NameSystem.renameTo: " + src + " to " + dst);
    if (isInSafeMode())
      throw new SafeModeException("Cannot rename " + src, safeMode);
    if (!DFSUtil.isValidName(dst)) {
      throw new IOException("Invalid name: " + dst);
    }

    if (isPermissionEnabled) {
      //We should not be doing this.  This is move() not renameTo().
      //but for now,
      String actualdst = dir.isDir(dst)?
          dst + Path.SEPARATOR + new Path(src).getName(): dst;
      checkParentAccess(src, FsAction.WRITE);
      checkAncestorAccess(actualdst, FsAction.WRITE);
    }

    HdfsFileStatus dinfo = dir.getFileInfo(dst);
    if (dir.renameTo(src, dst)) {
      changeLease(src, dst, dinfo);     // update lease with new filename
      return true;
    }
    return false;
  }

  /**
   * Remove the indicated filename from namespace. If the filename 
   * is a directory (non empty) and recursive is set to false then throw exception.
   */
    public boolean delete(String src, boolean recursive) throws IOException {
      if ((!recursive) && (!dir.isDirEmpty(src))) {
        throw new IOException(src + " is non empty");
      }
      boolean status = deleteInternal(src, true);
      getEditLog().logSync();
      if (status && auditLog.isInfoEnabled() && isExternalInvocation()) {
        logAuditEvent(UserGroupInformation.getCurrentUser(),
                      Server.getRemoteIp(),
                      "delete", src, null, null);
      }
      return status;
    }
    
  /**
   * Remove the indicated filename from the namespace.  This may
   * invalidate some blocks that make up the file.
   */
  synchronized boolean deleteInternal(String src, 
      boolean enforcePermission) throws IOException {
    if (NameNode.stateChangeLog.isDebugEnabled()) {
      NameNode.stateChangeLog.debug("DIR* NameSystem.delete: " + src);
    }
    if (isInSafeMode())
      throw new SafeModeException("Cannot delete " + src, safeMode);
    if (enforcePermission && isPermissionEnabled) {
      checkPermission(src, false, null, FsAction.WRITE, null, FsAction.ALL);
    }

    return dir.delete(src);
  }

  void removePathAndBlocks(String src, List<Block> blocks) throws IOException {
    leaseManager.removeLeaseWithPrefixPath(src);
    for(Block b : blocks) {
      blocksMap.removeINode(b);
      corruptReplicas.removeFromCorruptReplicasMap(b);
      addToInvalidates(b);
    }
  }

  /** Get the file info for a specific file.
   * @param src The string representation of the path to the file
   * @throws IOException if permission to access file is denied by the system 
   * @return object containing information regarding the file
   *         or null if file not found
   */
  HdfsFileStatus getFileInfo(String src) throws IOException {
    if (isPermissionEnabled) {
      checkTraverse(src);
    }
    return dir.getFileInfo(src);
  }

  /**
   * Create all the necessary directories
   */
  public boolean mkdirs(String src, PermissionStatus permissions
      ) throws IOException {
    boolean status = mkdirsInternal(src, permissions);
    getEditLog().logSync();
    if (status && auditLog.isInfoEnabled() && isExternalInvocation()) {
      final HdfsFileStatus stat = dir.getFileInfo(src);
      logAuditEvent(UserGroupInformation.getCurrentUser(),
                    Server.getRemoteIp(),
                    "mkdirs", src, null, stat);
    }
    return status;
  }
    
  /**
   * Create all the necessary directories
   */
  private synchronized boolean mkdirsInternal(String src,
      PermissionStatus permissions) throws IOException {
    NameNode.stateChangeLog.debug("DIR* NameSystem.mkdirs: " + src);
    if (isPermissionEnabled) {
      checkTraverse(src);
    }
    if (dir.isDir(src)) {
      // all the users of mkdirs() are used to expect 'true' even if
      // a new directory is not created.
      return true;
    }
    if (isInSafeMode())
      throw new SafeModeException("Cannot create directory " + src, safeMode);
    if (!DFSUtil.isValidName(src)) {
      throw new IOException("Invalid directory name: " + src);
    }
    if (isPermissionEnabled) {
      checkAncestorAccess(src, FsAction.WRITE);
    }

    // validate that we have enough inodes. This is, at best, a 
    // heuristic because the mkdirs() operation migth need to 
    // create multiple inodes.
    checkFsObjectLimit();

    if (!dir.mkdirs(src, permissions, false, now())) {
      throw new IOException("Invalid directory name: " + src);
    }
    return true;
  }

  ContentSummary getContentSummary(String src) throws IOException {
    if (isPermissionEnabled) {
      checkPermission(src, false, null, null, null, FsAction.READ_EXECUTE);
    }
    return dir.getContentSummary(src);
  }

  /**
   * Set the namespace quota and diskspace quota for a directory.
   * See {@link ClientProtocol#setQuota(String, long, long)} for the 
   * contract.
   */
  void setQuota(String path, long nsQuota, long dsQuota) throws IOException {
   synchronized (this) {
     if (isInSafeMode())
        throw new SafeModeException("Cannot set quota on " + path, safeMode); 
     if (isPermissionEnabled) {
        checkSuperuserPrivilege();
      }
    
      dir.setQuota(path, nsQuota, dsQuota);
    }
    getEditLog().logSync();
  }
  
  /** Persist all metadata about this file.
   * @param src The string representation of the path
   * @param clientName The string representation of the client
   * @throws IOException if path does not exist
   */
  void fsync(String src, String clientName) throws IOException {

    NameNode.stateChangeLog.info("BLOCK* NameSystem.fsync: file "
                                  + src + " for " + clientName);
    synchronized (this) {
      if (isInSafeMode()) {
        throw new SafeModeException("Cannot fsync file " + src, safeMode);
      }
      INodeFileUnderConstruction pendingFile  = checkLease(src, clientName);
      dir.persistBlocks(src, pendingFile);
    }
    getEditLog().logSync();
  }

  /**
   * This is invoked when a lease expires. On lease expiry, 
   * all the files that were written from that dfsclient should be
   * recovered.
   */
  void internalReleaseLease(Lease lease, String src) throws IOException {
    if (lease.hasPath()) {
      // make a copy of the paths because internalReleaseLeaseOne removes
      // pathnames from the lease record.
      String[] leasePaths = new String[lease.getPaths().size()];
      lease.getPaths().toArray(leasePaths);
      for (String p: leasePaths) {
        internalReleaseLeaseOne(lease, p);
      }
    } else {
      internalReleaseLeaseOne(lease, src);
    }
  }

  /**
   * Move a file that is being written to be immutable.
   * @param src The filename
   * @param lease The lease for the client creating the file
   */
  void internalReleaseLeaseOne(Lease lease, String src) throws IOException {
    assert Thread.holdsLock(this);

    LOG.info("Recovering lease=" + lease + ", src=" + src);

    INodeFile iFile = dir.getFileINode(src);
    if (iFile == null) {
      final String message = "DIR* NameSystem.internalReleaseCreate: "
        + "attempt to release a create lock on "
        + src + " file does not exist.";
      NameNode.stateChangeLog.warn(message);
      throw new IOException(message);
    }
    if (!iFile.isUnderConstruction()) {
      final String message = "DIR* NameSystem.internalReleaseCreate: "
        + "attempt to release a create lock on "
        + src + " but file is already closed.";
      NameNode.stateChangeLog.warn(message);
      throw new IOException(message);
    }

    INodeFileUnderConstruction pendingFile = (INodeFileUnderConstruction) iFile;

    // Initialize lease recovery for pendingFile. If there are no blocks 
    // associated with this file, then reap lease immediately. Otherwise 
    // renew the lease and trigger lease recovery.
    if (pendingFile.getTargets() == null ||
        pendingFile.getTargets().length == 0) {
      if (pendingFile.getBlocks().length == 0) {
        finalizeINodeFileUnderConstruction(src, pendingFile);
        NameNode.stateChangeLog.warn("BLOCK*"
          + " internalReleaseLease: No blocks found, lease removed for " +  src);
        return;
      }
      // setup the Inode.targets for the last block from the blocksMap
      //
      Block[] blocks = pendingFile.getBlocks();
      Block last = blocks[blocks.length-1];
      DatanodeDescriptor[] targets = 
         new DatanodeDescriptor[blocksMap.numNodes(last)];
      Iterator<DatanodeDescriptor> it = blocksMap.nodeIterator(last);
      for (int i = 0; it != null && it.hasNext(); i++) {
        targets[i] = it.next();
      }
      pendingFile.setTargets(targets);
    }
    // start lease recovery of the last block for this file.
    pendingFile.assignPrimaryDatanode();
    Lease reassignedLease = reassignLease(
      lease, src, HdfsConstants.NN_RECOVERY_LEASEHOLDER, pendingFile);
    leaseManager.renewLease(reassignedLease);
  }

  private Lease reassignLease(Lease lease, String src, String newHolder,
                      INodeFileUnderConstruction pendingFile) {
    if(newHolder == null)
      return lease;
    pendingFile.setClientName(newHolder);
    return leaseManager.reassignLease(lease, src, newHolder);
  }


  private void finalizeINodeFileUnderConstruction(String src,
      INodeFileUnderConstruction pendingFile) throws IOException {
    NameNode.stateChangeLog.info("Removing lease on  file " + src + 
                                 " from client " + pendingFile.clientName);
    leaseManager.removeLease(pendingFile.clientName, src);

    // The file is no longer pending.
    // Create permanent INode, update blockmap
    INodeFile newFile = pendingFile.convertToInodeFile();
    dir.replaceNode(src, pendingFile, newFile);

    // close file and persist block allocations for this file
    dir.closeFile(src, newFile);

    checkReplicationFactor(newFile);
  }

  public void commitBlockSynchronization(Block lastblock,
      long newgenerationstamp, long newlength,
      boolean closeFile, boolean deleteblock, DatanodeID[] newtargets
      ) throws IOException {
    LOG.info("commitBlockSynchronization(lastblock=" + lastblock
          + ", newgenerationstamp=" + newgenerationstamp
          + ", newlength=" + newlength
          + ", newtargets=" + Arrays.asList(newtargets)
          + ", closeFile=" + closeFile
          + ", deleteBlock=" + deleteblock
          + ")");
    String src = null;
    synchronized (this) {
    if (isInSafeMode()) {
      throw new SafeModeException("Cannot commitBlockSynchronization " 
                                  + lastblock, safeMode);
    }
    final BlockInfo oldblockinfo = blocksMap.getStoredBlock(lastblock);
    if (oldblockinfo == null) {
      throw new IOException("Block (=" + lastblock + ") not found");
    }
    INodeFile iFile = oldblockinfo.getINode();
    if (!iFile.isUnderConstruction()) {
      throw new IOException("Unexpected block (=" + lastblock
          + ") since the file (=" + iFile.getLocalName()
          + ") is not under construction");
    }
    INodeFileUnderConstruction pendingFile = (INodeFileUnderConstruction)iFile;


    // Remove old block from blocks map. This always have to be done
    // because the generation stamp of this block is changing.
    blocksMap.removeBlock(oldblockinfo);

    if (deleteblock) {
      pendingFile.removeBlock(lastblock);
    } else {
      // update last block, construct newblockinfo and add it to the blocks map
      lastblock.set(lastblock.getBlockId(), newlength, newgenerationstamp);
      final BlockInfo newblockinfo = blocksMap.addINode(lastblock, pendingFile);

      // find the DatanodeDescriptor objects
      // There should be no locations in the blocksMap till now because the
      // file is underConstruction
      DatanodeDescriptor[] descriptors = null;
      List<DatanodeDescriptor> descriptorsList =
        new ArrayList<DatanodeDescriptor>(newtargets.length);
      for(int i = 0; i < newtargets.length; i++) {
        DatanodeDescriptor node =
          datanodeMap.get(newtargets[i].getStorageID());
        if (node != null) {
          if (closeFile) {
            // If we aren't closing the file, we shouldn't add it to the
            // block list for the node, since the block is still under
            // construction there. (in getAdditionalBlock, for example
            // we don't add to the block map for the targets)
            node.addBlock(newblockinfo);
          }
          descriptorsList.add(node);
        } else {
          LOG.error("commitBlockSynchronization included a target DN " +
            newtargets[i] + " which is not known to NN. Ignoring.");
        }
      }
      if (!descriptorsList.isEmpty()) {
        descriptors = descriptorsList.toArray(new DatanodeDescriptor[0]);
      }
      // add locations into the INodeUnderConstruction
      pendingFile.setLastBlock(newblockinfo, descriptors);
    }

    // If this commit does not want to close the file, persist
    // blocks only if append is supported and return
    src = leaseManager.findPath(pendingFile);
    if (!closeFile) {
      if (supportAppends) {
        dir.persistBlocks(src, pendingFile);
        getEditLog().logSync();
      }
      LOG.info("commitBlockSynchronization(" + lastblock + ") successful");
      return;
    }
    
    //remove lease, close file
    finalizeINodeFileUnderConstruction(src, pendingFile);
    } // end of synchronized section

    getEditLog().logSync();
    LOG.info("commitBlockSynchronization(newblock=" + lastblock
          + ", file=" + src
          + ", newgenerationstamp=" + newgenerationstamp
          + ", newlength=" + newlength
          + ", newtargets=" + Arrays.asList(newtargets) + ") successful");
  }


  /**
   * Renew the lease(s) held by the given client
   */
  synchronized void renewLease(String holder) throws IOException {
    if (isInSafeMode())
      throw new SafeModeException("Cannot renew lease for " + holder, safeMode);
    leaseManager.renewLease(holder);
  }

  /**
   * Get a partial listing of the indicated directory
   * 
   * @param src the directory name
   * @param startAfter the name to start after
   * @return a partial listing starting after startAfter 
   */
  public DirectoryListing getListing(String src, byte[] startAfter)
  throws IOException {
    if (isPermissionEnabled) {
      if (dir.isDir(src)) {
        checkPathAccess(src, FsAction.READ_EXECUTE);
      }
      else {
        checkTraverse(src);
      }
    }
    if (auditLog.isInfoEnabled() && isExternalInvocation()) {
      logAuditEvent(UserGroupInformation.getCurrentUser(),
                    Server.getRemoteIp(),
                    "listStatus", src, null, null);
    }
    return dir.getListing(src, startAfter);
  }

  /////////////////////////////////////////////////////////
  //
  // These methods are called by datanodes
  //
  /////////////////////////////////////////////////////////
  /**
   * Register Datanode.
   * <p>
   * The purpose of registration is to identify whether the new datanode
   * serves a new data storage, and will report new data block copies,
   * which the namenode was not aware of; or the datanode is a replacement
   * node for the data storage that was previously served by a different
   * or the same (in terms of host:port) datanode.
   * The data storages are distinguished by their storageIDs. When a new
   * data storage is reported the namenode issues a new unique storageID.
   * <p>
   * Finally, the namenode returns its namespaceID as the registrationID
   * for the datanodes. 
   * namespaceID is a persistent attribute of the name space.
   * The registrationID is checked every time the datanode is communicating
   * with the namenode. 
   * Datanodes with inappropriate registrationID are rejected.
   * If the namenode stops, and then restarts it can restore its 
   * namespaceID and will continue serving the datanodes that has previously
   * registered with the namenode without restarting the whole cluster.
   * 
   * @see org.apache.hadoop.hdfs.server.datanode.DataNode#register()
   */
  public synchronized void registerDatanode(DatanodeRegistration nodeReg
                                            ) throws IOException {
    String dnAddress = Server.getRemoteAddress();
    if (dnAddress == null) {
      // Mostly called inside an RPC.
      // But if not, use address passed by the data-node.
      dnAddress = nodeReg.getHost();
    }      

    // check if the datanode is allowed to be connect to the namenode
    if (!verifyNodeRegistration(nodeReg, dnAddress)) {
      throw new DisallowedDatanodeException(nodeReg);
    }

    String hostName = nodeReg.getHost();
      
    // update the datanode's name with ip:port
    DatanodeID dnReg = new DatanodeID(dnAddress + ":" + nodeReg.getPort(),
                                      nodeReg.getStorageID(),
                                      nodeReg.getInfoPort(),
                                      nodeReg.getIpcPort());
    nodeReg.updateRegInfo(dnReg);
    nodeReg.exportedKeys = getBlockKeys();
      
    NameNode.stateChangeLog.info(
                                 "BLOCK* NameSystem.registerDatanode: "
                                 + "node registration from " + nodeReg.getName()
                                 + " storage " + nodeReg.getStorageID());

    DatanodeDescriptor nodeS = datanodeMap.get(nodeReg.getStorageID());
    DatanodeDescriptor nodeN = host2DataNodeMap.getDatanodeByName(nodeReg.getName());
      
    if (nodeN != null && nodeN != nodeS) {
      NameNode.LOG.info("BLOCK* NameSystem.registerDatanode: "
                        + "node from name: " + nodeN.getName());
      // nodeN previously served a different data storage, 
      // which is not served by anybody anymore.
      removeDatanode(nodeN);
      // physically remove node from datanodeMap
      wipeDatanode(nodeN);
      nodeN = null;
    }

    if (nodeS != null) {
      if (nodeN == nodeS) {
        // The same datanode has been just restarted to serve the same data 
        // storage. We do not need to remove old data blocks, the delta will
        // be calculated on the next block report from the datanode
        NameNode.stateChangeLog.debug("BLOCK* NameSystem.registerDatanode: "
                                      + "node restarted.");
      } else {
        // nodeS is found
        /* The registering datanode is a replacement node for the existing 
          data storage, which from now on will be served by a new node.
          If this message repeats, both nodes might have same storageID 
          by (insanely rare) random chance. User needs to restart one of the
          nodes with its data cleared (or user can just remove the StorageID
          value in "VERSION" file under the data directory of the datanode,
          but this is might not work if VERSION file format has changed 
       */        
        NameNode.stateChangeLog.info( "BLOCK* NameSystem.registerDatanode: "
                                      + "node " + nodeS.getName()
                                      + " is replaced by " + nodeReg.getName() + 
                                      " with the same storageID " +
                                      nodeReg.getStorageID());
      }
      // update cluster map
      clusterMap.remove(nodeS);
      nodeS.updateRegInfo(nodeReg);
      nodeS.setHostName(hostName);
      
      // resolve network location
      resolveNetworkLocation(nodeS);
      clusterMap.add(nodeS);
        
      // also treat the registration message as a heartbeat
      synchronized(heartbeats) {
        if( !heartbeats.contains(nodeS)) {
          heartbeats.add(nodeS);
          //update its timestamp
          nodeS.updateHeartbeat(0L, 0L, 0L, 0);
          nodeS.isAlive = true;
        }
      }
      return;
    } 

    // this is a new datanode serving a new data storage
    if (nodeReg.getStorageID().equals("")) {
      // this data storage has never been registered
      // it is either empty or was created by pre-storageID version of DFS
      nodeReg.storageID = newStorageID();
      NameNode.stateChangeLog.debug(
                                    "BLOCK* NameSystem.registerDatanode: "
                                    + "new storageID " + nodeReg.getStorageID() + " assigned.");
    }
    // register new datanode
    DatanodeDescriptor nodeDescr 
      = new DatanodeDescriptor(nodeReg, NetworkTopology.DEFAULT_RACK, hostName);
    resolveNetworkLocation(nodeDescr);
    unprotectedAddDatanode(nodeDescr);
    clusterMap.add(nodeDescr);
      
    // also treat the registration message as a heartbeat
    synchronized(heartbeats) {
      heartbeats.add(nodeDescr);
      nodeDescr.isAlive = true;
      // no need to update its timestamp
      // because its is done when the descriptor is created
    }
    return;
  }
    
  /* Resolve a node's network location */
  private void resolveNetworkLocation (DatanodeDescriptor node) {
    List<String> names = new ArrayList<String>(1);
    if (dnsToSwitchMapping instanceof CachedDNSToSwitchMapping) {
      // get the node's IP address
      names.add(node.getHost());
    } else {
      // get the node's host name
      String hostName = node.getHostName();
      int colon = hostName.indexOf(":");
      hostName = (colon==-1)?hostName:hostName.substring(0,colon);
      names.add(hostName);
    }
    
    // resolve its network location
    List<String> rName = dnsToSwitchMapping.resolve(names);
    String networkLocation;
    if (rName == null) {
      LOG.error("The resolve call returned null! Using " + 
          NetworkTopology.DEFAULT_RACK + " for host " + names);
      networkLocation = NetworkTopology.DEFAULT_RACK;
    } else {
      networkLocation = rName.get(0);
    }
    node.setNetworkLocation(networkLocation);
  }
  
  /**
   * Get registrationID for datanodes based on the namespaceID.
   * 
   * @see #registerDatanode(DatanodeRegistration)
   * @see FSImage#newNamespaceID()
   * @return registration ID
   */
  public String getRegistrationID() {
    return Storage.getRegistrationID(dir.fsImage);
  }
    
  /**
   * Generate new storage ID.
   * 
   * @return unique storage ID
   * 
   * Note: that collisions are still possible if somebody will try 
   * to bring in a data storage from a different cluster.
   */
  private String newStorageID() {
    String newID = null;
    while(newID == null) {
      newID = "DS" + Integer.toString(r.nextInt());
      if (datanodeMap.get(newID) != null)
        newID = null;
    }
    return newID;
  }
    
  private boolean isDatanodeDead(DatanodeDescriptor node) {
    return (node.getLastUpdate() <
            (now() - heartbeatExpireInterval));
  }
    
  private void setDatanodeDead(DatanodeDescriptor node) throws IOException {
    node.setLastUpdate(0);
  }

  /**
   * The given node has reported in.  This method should:
   * 1) Record the heartbeat, so the datanode isn't timed out
   * 2) Adjust usage stats for future block allocation
   * 
   * If a substantial amount of time passed since the last datanode 
   * heartbeat then request an immediate block report.  
   * 
   * @return an array of datanode commands 
   * @throws IOException
   */
  DatanodeCommand[] handleHeartbeat(DatanodeRegistration nodeReg,
      long capacity, long dfsUsed, long remaining,
      int xceiverCount, int xmitsInProgress) throws IOException {
    DatanodeCommand cmd = null;
    synchronized (heartbeats) {
      synchronized (datanodeMap) {
        DatanodeDescriptor nodeinfo = null;
        try {
          nodeinfo = getDatanode(nodeReg);
        } catch(UnregisteredDatanodeException e) {
          return new DatanodeCommand[]{DatanodeCommand.REGISTER};
        }
          
        // Check if this datanode should actually be shutdown instead. 
        if (nodeinfo != null && shouldNodeShutdown(nodeinfo)) {
          setDatanodeDead(nodeinfo);
          throw new DisallowedDatanodeException(nodeinfo);
        }

        if (nodeinfo == null || !nodeinfo.isAlive) {
          return new DatanodeCommand[]{DatanodeCommand.REGISTER};
        }

        updateStats(nodeinfo, false);
        nodeinfo.updateHeartbeat(capacity, dfsUsed, remaining, xceiverCount);
        updateStats(nodeinfo, true);
        
        //check lease recovery
        cmd = nodeinfo.getLeaseRecoveryCommand(Integer.MAX_VALUE);
        if (cmd != null) {
          return new DatanodeCommand[] {cmd};
        }
      
        ArrayList<DatanodeCommand> cmds = new ArrayList<DatanodeCommand>();
        //check pending replication
        cmd = nodeinfo.getReplicationCommand(
              maxReplicationStreams - xmitsInProgress);
        if (cmd != null) {
          cmds.add(cmd);
        }
        //check block invalidation
        cmd = nodeinfo.getInvalidateBlocks(blockInvalidateLimit);
        if (cmd != null) {
          cmds.add(cmd);
        }
        // check access key update
        if (isAccessTokenEnabled && nodeinfo.needKeyUpdate) {
          cmds.add(new KeyUpdateCommand(accessTokenHandler.exportKeys()));
          nodeinfo.needKeyUpdate = false;
        }
        // check for balancer bandwidth update
        if (nodeinfo.getBalancerBandwidth() > 0) {
          cmds.add(new BalancerBandwidthCommand(nodeinfo.getBalancerBandwidth()));
          // set back to 0 to indicate that datanode has been sent the new value
          nodeinfo.setBalancerBandwidth(0);
        }
        if (!cmds.isEmpty()) {
          return cmds.toArray(new DatanodeCommand[cmds.size()]);
        }
      }
    }

    //check distributed upgrade
    cmd = getDistributedUpgradeCommand();
    if (cmd != null) {
      return new DatanodeCommand[] {cmd};
    }
    return null;
  }

  private void updateStats(DatanodeDescriptor node, boolean isAdded) {
    //
    // The statistics are protected by the heartbeat lock
    //
    assert(Thread.holdsLock(heartbeats));
    if (isAdded) {
      capacityTotal += node.getCapacity();
      capacityUsed += node.getDfsUsed();
      capacityRemaining += node.getRemaining();
      totalLoad += node.getXceiverCount();
    } else {
      capacityTotal -= node.getCapacity();
      capacityUsed -= node.getDfsUsed();
      capacityRemaining -= node.getRemaining();
      totalLoad -= node.getXceiverCount();
    }
  }

  /**
   * Update access keys.
   */
  void updateAccessKey() throws IOException {
    this.accessTokenHandler.updateKeys();
    synchronized (heartbeats) {
      for (DatanodeDescriptor nodeInfo : heartbeats) {
        nodeInfo.needKeyUpdate = true;
      }
    }
  }

  /**
   * Periodically calls heartbeatCheck() and updateAccessKey()
   */
  class HeartbeatMonitor implements Runnable {
    private long lastHeartbeatCheck;
    private long lastAccessKeyUpdate;
    /**
     */
    public void run() {
      while (fsRunning) {
        try {
          long now = now();
          if (lastHeartbeatCheck + heartbeatRecheckInterval < now) {
            heartbeatCheck();
            lastHeartbeatCheck = now;
          }
          if (isAccessTokenEnabled && (lastAccessKeyUpdate + accessKeyUpdateInterval < now)) {
            updateAccessKey();
            lastAccessKeyUpdate = now;
          }
        } catch (Exception e) {
          FSNamesystem.LOG.error(StringUtils.stringifyException(e));
        }
        try {
          Thread.sleep(5000);  // 5 seconds
        } catch (InterruptedException ie) {
        }
      }
    }
  }

  /**
   * Periodically calls computeReplicationWork().
   */
  class ReplicationMonitor implements Runnable {
    static final int INVALIDATE_WORK_PCT_PER_ITERATION = 32;
    static final float REPLICATION_WORK_MULTIPLIER_PER_ITERATION = 2;
    ReplicateQueueProcessingStats replicateQueueStats = 
        new ReplicateQueueProcessingStats();
    InvalidateQueueProcessingStats invalidateQueueStats = 
        new InvalidateQueueProcessingStats();
    
    public void run() {
      while (fsRunning) {
        try {
          computeDatanodeWork();
          processPendingReplications();
          Thread.sleep(replicationRecheckInterval);
        } catch (InterruptedException ie) {
          LOG.warn("ReplicationMonitor thread received InterruptedException." + ie);
          break;
        } catch (IOException ie) {
          LOG.warn("ReplicationMonitor thread received exception. " + ie +  " " +
                   StringUtils.stringifyException(ie));
        } catch (Throwable t) {
          LOG.warn("ReplicationMonitor thread received Runtime exception. " + t + " " +
                   StringUtils.stringifyException(t));
          Runtime.getRuntime().exit(-1);
        }
      }
    }

    /**
     * Just before exiting safe mode, {@link SafeModeInfo.leave()} scans all 
     * blocks and identifies under-replicated and invalid blocks.  These are 
     * placed in work queues.  Immediately after leaving safe mode,
     * {@link ReplicationMonitor} starts processing these queues via calls to
     * {@link #computeDatanodeWork()}.  Each call does a chunk of work, then
     * waits 3 seconds before doing the next chunk of work, to avoid monopolizing
     * the CPUs and the global lock.  It may take several cycles before the
     * queue is completely flushed.
     * 
     * Here we use two concrete subclasses of {@link QueueProcessingStatistics}
     * to collect stats about these processes.
     */
    private class ReplicateQueueProcessingStats 
    extends QueueProcessingStatistics {
      
      ReplicateQueueProcessingStats() {
        super("ReplicateQueue", "blocks", FSNamesystem.LOG);
      }
      
      // @see org.apache.hadoop.hdfs.server.namenode.FSNamesystem.QueueProcessingStatistics#preCheckIsLastCycle(int)
      @Override
      public boolean preCheckIsLastCycle(int maxWorkToProcess) {
        return (maxWorkToProcess >= neededReplications.size());
      }
  
      // @see org.apache.hadoop.hdfs.server.namenode.FSNamesystem.QueueProcessingStatistics#postCheckIsLastCycle(int)
      @Override
      public boolean postCheckIsLastCycle(int workFound) {
        return false;
      }
    }
  
    private class InvalidateQueueProcessingStats 
    extends QueueProcessingStatistics {
      
      InvalidateQueueProcessingStats() {
        super("InvalidateQueue", "blocks", FSNamesystem.LOG);
      }
  
      // @see org.apache.hadoop.hdfs.server.namenode.FSNamesystem.QueueProcessingStatistics#preCheckIsLastCycle(int)
      @Override
      public boolean preCheckIsLastCycle(int maxWorkToProcess) {
        return false;
      }
  
      // @see org.apache.hadoop.hdfs.server.namenode.FSNamesystem.QueueProcessingStatistics#postCheckIsLastCycle(int)
      @Override
      public boolean postCheckIsLastCycle(int workFound) {
        return recentInvalidateSets.isEmpty();
      }
    }
  }
  
  /////////////////////////////////////////////////////////
  //
  // These methods are called by the Namenode system, to see
  // if there is any work for registered datanodes.
  //
  /////////////////////////////////////////////////////////
  /**
   * Compute block replication and block invalidation work 
   * that can be scheduled on data-nodes.
   * The datanode will be informed of this work at the next heartbeat.
   * 
   * @return number of blocks scheduled for replication or removal.
   */
  public int computeDatanodeWork() throws IOException {
    int replicationWorkFound = 0;
    int invalidationWorkFound = 0;
    int blocksToProcess = 0;
    int nodesToProcess = 0;

    // blocks should not be replicated or removed if safe mode is on
    if (isInSafeMode()) {
      replmon.replicateQueueStats.checkRestart();
      replmon.invalidateQueueStats.checkRestart();
      return 0;
    }
    synchronized(heartbeats) {
      blocksToProcess = (int)(heartbeats.size() 
          * ReplicationMonitor.REPLICATION_WORK_MULTIPLIER_PER_ITERATION);
      nodesToProcess = (int)Math.ceil((double)heartbeats.size() 
          * ReplicationMonitor.INVALIDATE_WORK_PCT_PER_ITERATION / 100);
    }

    replmon.replicateQueueStats.startCycle(blocksToProcess);
    replicationWorkFound = computeReplicationWork(blocksToProcess);
    replmon.replicateQueueStats.endCycle(replicationWorkFound);
    
    // Update FSNamesystemMetrics counters
    synchronized (this) {
      pendingReplicationBlocksCount = pendingReplications.size();
      underReplicatedBlocksCount = neededReplications.size();
      scheduledReplicationBlocksCount = replicationWorkFound;
      corruptReplicaBlocksCount = corruptReplicas.size();
    }
    
    replmon.invalidateQueueStats.startCycle(nodesToProcess);
    invalidationWorkFound = computeInvalidateWork(nodesToProcess);
    replmon.invalidateQueueStats.endCycle(invalidationWorkFound);

    return replicationWorkFound + invalidationWorkFound;
  }

  /**
   * Schedule blocks for deletion at datanodes
   * @param nodesToProcess number of datanodes to schedule deletion work
   * @return total number of block for deletion
   */
  int computeInvalidateWork(int nodesToProcess) {
    int numOfNodes = 0;
    ArrayList<String> keyArray;
    synchronized (this) {
      numOfNodes = recentInvalidateSets.size();
      // get an array of the keys
      keyArray = new ArrayList<String>(recentInvalidateSets.keySet());
    }
    nodesToProcess = Math.min(numOfNodes, nodesToProcess);

    // randomly pick up <i>nodesToProcess</i> nodes 
    // and put them at [0, nodesToProcess)
    int remainingNodes = numOfNodes - nodesToProcess;
    if (nodesToProcess < remainingNodes) {
      for(int i=0; i<nodesToProcess; i++) {
        int keyIndex = r.nextInt(numOfNodes-i)+i;
        Collections.swap(keyArray, keyIndex, i); // swap to front
      }
    } else {
      for(int i=0; i<remainingNodes; i++) {
        int keyIndex = r.nextInt(numOfNodes-i);
        Collections.swap(keyArray, keyIndex, numOfNodes-i-1); // swap to end
      }
    }
    
    int blockCnt = 0;
    for(int nodeCnt = 0; nodeCnt < nodesToProcess; nodeCnt++ ) {
      blockCnt += invalidateWorkForOneNode(keyArray.get(nodeCnt));
    }
    return blockCnt;
  }

  /**
   * Scan blocks in {@link #neededReplications} and assign replication
   * work to data-nodes they belong to. 
   * 
   * The number of process blocks equals either twice the number of live 
   * data-nodes or the number of under-replicated blocks whichever is less.
   * 
   * @return number of blocks scheduled for replication during this iteration.
   */
  private int computeReplicationWork(
                                  int blocksToProcess) throws IOException {
    // stall only useful for unit tests (see TestFileAppend4.java)
    if (stallReplicationWork)  {
      return 0;
    }
    
    // Choose the blocks to be replicated
    List<List<Block>> blocksToReplicate = 
      chooseUnderReplicatedBlocks(blocksToProcess);

    // replicate blocks
    int scheduledReplicationCount = 0;
    for (int i=0; i<blocksToReplicate.size(); i++) {
      for(Block block : blocksToReplicate.get(i)) {
        if (computeReplicationWorkForBlock(block, i)) {
          scheduledReplicationCount++;
        }
      }
    }
    return scheduledReplicationCount;
  }
  
  /** Get a list of block lists to be replicated
   * The index of block lists represents the 
   * 
   * @param blocksToProcess
   * @return Return a list of block lists to be replicated. 
   *         The block list index represents its replication priority.
   */
  synchronized List<List<Block>> chooseUnderReplicatedBlocks(int blocksToProcess) {
    // initialize data structure for the return value
    List<List<Block>> blocksToReplicate = 
      new ArrayList<List<Block>>(UnderReplicatedBlocks.LEVEL);
    for (int i=0; i<UnderReplicatedBlocks.LEVEL; i++) {
      blocksToReplicate.add(new ArrayList<Block>());
    }
    
    synchronized(neededReplications) {
      if (neededReplications.size() == 0) {
        missingBlocksInCurIter = 0;
        missingBlocksInPrevIter = 0;
        return blocksToReplicate;
      }
      
      // Go through all blocks that need replications.
      BlockIterator neededReplicationsIterator = neededReplications.iterator();
      // skip to the first unprocessed block, which is at replIndex 
      for(int i=0; i < replIndex && neededReplicationsIterator.hasNext(); i++) {
        neededReplicationsIterator.next();
      }
      // # of blocks to process equals either twice the number of live 
      // data-nodes or the number of under-replicated blocks whichever is less
      blocksToProcess = Math.min(blocksToProcess, neededReplications.size());

      for (int blkCnt = 0; blkCnt < blocksToProcess; blkCnt++, replIndex++) {
        if( ! neededReplicationsIterator.hasNext()) {
          // start from the beginning
          replIndex = 0;
          missingBlocksInPrevIter = missingBlocksInCurIter;
          missingBlocksInCurIter = 0;
          blocksToProcess = Math.min(blocksToProcess, neededReplications.size());
          if(blkCnt >= blocksToProcess)
            break;
          neededReplicationsIterator = neededReplications.iterator();
          assert neededReplicationsIterator.hasNext() : 
                                  "neededReplications should not be empty.";
        }

        Block block = neededReplicationsIterator.next();
        int priority = neededReplicationsIterator.getPriority();
        if (priority < 0 || priority >= blocksToReplicate.size()) {
          LOG.warn("Unexpected replication priority: " + priority + " " + block);
        } else {
          blocksToReplicate.get(priority).add(block);
        }
      } // end for
    } // end synchronized
    return blocksToReplicate;
 }
  
  /** Replicate a block
   * 
   * @param block block to be replicated
   * @param priority a hint of its priority in the neededReplication queue
   * @return if the block gets replicated or not
   */
  boolean computeReplicationWorkForBlock(Block block, int priority) {
    int requiredReplication, numEffectiveReplicas; 
    List<DatanodeDescriptor> containingNodes;
    DatanodeDescriptor srcNode;
    
    INodeFile fileINode = null;
    synchronized (this) {
      synchronized (neededReplications) {
        // block should belong to a file
        fileINode = blocksMap.getINode(block);
        // abandoned block or block reopened for append
        if(fileINode == null || fileINode.isUnderConstruction()) { 
          neededReplications.remove(block, priority); // remove from neededReplications
          replIndex--;
          return false;
        }
        requiredReplication = fileINode.getReplication(); 

        // get a source data-node
        containingNodes = new ArrayList<DatanodeDescriptor>();
        NumberReplicas numReplicas = new NumberReplicas();
        srcNode = chooseSourceDatanode(block, containingNodes, numReplicas);
        if ((numReplicas.liveReplicas() + numReplicas.decommissionedReplicas())
            <= 0) {          
          missingBlocksInCurIter++;
        }
        if(srcNode == null) // block can not be replicated from any node
          return false;

        // do not schedule more if enough replicas is already pending
        numEffectiveReplicas = numReplicas.liveReplicas() +
                                pendingReplications.getNumReplicas(block);
        if(numEffectiveReplicas >= requiredReplication) {
          neededReplications.remove(block, priority); // remove from neededReplications
          replIndex--;
          NameNode.stateChangeLog.info("BLOCK* "
              + "Removing block " + block
              + " from neededReplications as it has enough replicas.");
          return false;
        }
      }
    }

    // choose replication targets: NOT HOLDING THE GLOBAL LOCK
<<<<<<< HEAD
=======
    // It is costly to extract the filename for which chooseTargets is called,
    // so for now we pass in the Inode itself.    
>>>>>>> bf56a879
    DatanodeDescriptor targets[] = replicator.chooseTarget(fileINode,
        requiredReplication - numEffectiveReplicas,
        srcNode, containingNodes, block.getNumBytes());
    if(targets.length == 0)
      return false;

    synchronized (this) {
      synchronized (neededReplications) {
        // Recheck since global lock was released
        // block should belong to a file
        fileINode = blocksMap.getINode(block);
        // abandoned block or block reopened for append
        if(fileINode == null || fileINode.isUnderConstruction()) { 
          neededReplications.remove(block, priority); // remove from neededReplications
          replIndex--;
          return false;
        }
        requiredReplication = fileINode.getReplication(); 

        // do not schedule more if enough replicas is already pending
        NumberReplicas numReplicas = countNodes(block);
        numEffectiveReplicas = numReplicas.liveReplicas() +
        pendingReplications.getNumReplicas(block);
        if(numEffectiveReplicas >= requiredReplication) {
          neededReplications.remove(block, priority); // remove from neededReplications
          replIndex--;
          NameNode.stateChangeLog.info("BLOCK* "
              + "Removing block " + block
              + " from neededReplications as it has enough replicas.");
          return false;
        } 

        // Add block to the to be replicated list
        srcNode.addBlockToBeReplicated(block, targets);

        for (DatanodeDescriptor dn : targets) {
          dn.incBlocksScheduled();
        }
        
        // Move the block-replication into a "pending" state.
        // The reason we use 'pending' is so we can retry
        // replications that fail after an appropriate amount of time.
        pendingReplications.add(block, targets.length);
        NameNode.stateChangeLog.debug(
            "BLOCK* block " + block
            + " is moved from neededReplications to pendingReplications");

        // remove from neededReplications
        if(numEffectiveReplicas + targets.length >= requiredReplication) {
          neededReplications.remove(block, priority); // remove from neededReplications
          replIndex--;
        }
        if (NameNode.stateChangeLog.isInfoEnabled()) {
          StringBuffer targetList = new StringBuffer("datanode(s)");
          for (int k = 0; k < targets.length; k++) {
            targetList.append(' ');
            targetList.append(targets[k].getName());
          }
          NameNode.stateChangeLog.info(
                    "BLOCK* ask "
                    + srcNode.getName() + " to replicate "
                    + block + " to " + targetList);
          NameNode.stateChangeLog.debug(
                    "BLOCK* neededReplications = " + neededReplications.size()
                    + " pendingReplications = " + pendingReplications.size());
        }
      }
    }
    
    return true;
  }

  /**
   * Parse the data-nodes the block belongs to and choose one,
   * which will be the replication source.
   * 
   * We prefer nodes that are in DECOMMISSION_INPROGRESS state to other nodes
   * since the former do not have write traffic and hence are less busy.
   * We do not use already decommissioned nodes as a source.
   * Otherwise we choose a random node among those that did not reach their 
   * replication limit.
   * 
   * In addition form a list of all nodes containing the block
   * and calculate its replication numbers.
   */
  private DatanodeDescriptor chooseSourceDatanode(
                                    Block block,
                                    List<DatanodeDescriptor> containingNodes,
                                    NumberReplicas numReplicas) {
    containingNodes.clear();
    DatanodeDescriptor srcNode = null;
    int live = 0;
    int decommissioned = 0;
    int corrupt = 0;
    int excess = 0;
    Iterator<DatanodeDescriptor> it = blocksMap.nodeIterator(block);
    Collection<DatanodeDescriptor> nodesCorrupt = corruptReplicas.getNodes(block);
    while(it.hasNext()) {
      DatanodeDescriptor node = it.next();
      Collection<Block> excessBlocks = 
        excessReplicateMap.get(node.getStorageID());
      if ((nodesCorrupt != null) && (nodesCorrupt.contains(node)))
        corrupt++;
      else if (node.isDecommissionInProgress() || node.isDecommissioned())
        decommissioned++;
      else if (excessBlocks != null && excessBlocks.contains(block)) {
        excess++;
      } else {
        live++;
      }
      containingNodes.add(node);
      // Check if this replica is corrupt
      // If so, do not select the node as src node
      if ((nodesCorrupt != null) && nodesCorrupt.contains(node))
        continue;
      if(node.getNumberOfBlocksToBeReplicated() >= maxReplicationStreams)
        continue; // already reached replication limit
      // the block must not be scheduled for removal on srcNode
      if(excessBlocks != null && excessBlocks.contains(block))
        continue;
      // never use already decommissioned nodes
      if(node.isDecommissioned())
        continue;
      // we prefer nodes that are in DECOMMISSION_INPROGRESS state
      if(node.isDecommissionInProgress() || srcNode == null) {
        srcNode = node;
        continue;
      }
      if(srcNode.isDecommissionInProgress())
        continue;
      // switch to a different node randomly
      // this to prevent from deterministically selecting the same node even
      // if the node failed to replicate the block on previous iterations
      if(r.nextBoolean())
        srcNode = node;
    }
    if(numReplicas != null)
      numReplicas.initialize(live, decommissioned, corrupt, excess);
    return srcNode;
  }

  /**
   * Get blocks to invalidate for <i>nodeId</i> 
   * in {@link #recentInvalidateSets}.
   * 
   * @return number of blocks scheduled for removal during this iteration.
   */
  private synchronized int invalidateWorkForOneNode(String nodeId) {
    // blocks should not be replicated or removed if safe mode is on
    if (isInSafeMode())
      return 0;
    // get blocks to invalidate for the nodeId
    assert nodeId != null;
    DatanodeDescriptor dn = datanodeMap.get(nodeId);
    if (dn == null) {
      recentInvalidateSets.remove(nodeId);
      return 0;
    }
    Collection<Block> invalidateSet = recentInvalidateSets.get(nodeId);
    if (invalidateSet == null) {
      return 0;
    }

    ArrayList<Block> blocksToInvalidate = 
      new ArrayList<Block>(blockInvalidateLimit);

    // # blocks that can be sent in one message is limited
    Iterator<Block> it = invalidateSet.iterator();
    for(int blkCount = 0; blkCount < blockInvalidateLimit && it.hasNext();
                                                                blkCount++) {
      blocksToInvalidate.add(it.next());
      it.remove();
    }

    // If we send everything in this message, remove this node entry
    if (!it.hasNext()) {
      recentInvalidateSets.remove(nodeId);
    }

    dn.addBlocksToBeInvalidated(blocksToInvalidate);

    if(NameNode.stateChangeLog.isInfoEnabled()) {
      StringBuffer blockList = new StringBuffer();
      for(Block blk : blocksToInvalidate) {
        blockList.append(' ');
        blockList.append(blk);
      }
      NameNode.stateChangeLog.info("BLOCK* ask "
          + dn.getName() + " to delete " + blockList);
    }
    pendingDeletionBlocksCount -= blocksToInvalidate.size();
    return blocksToInvalidate.size();
  }

  public void setNodeReplicationLimit(int limit) {
    this.maxReplicationStreams = limit;
  }

  /**
   * If there were any replication requests that timed out, reap them
   * and put them back into the neededReplication queue
   */
  void processPendingReplications() {
    Block[] timedOutItems = pendingReplications.getTimedOutBlocks();
    if (timedOutItems != null) {
      synchronized (this) {
        for (int i = 0; i < timedOutItems.length; i++) {
          NumberReplicas num = countNodes(timedOutItems[i]);
          neededReplications.add(timedOutItems[i], 
                                 num.liveReplicas(),
                                 num.decommissionedReplicas(),
                                 getReplication(timedOutItems[i]));
        }
      }
      /* If we know the target datanodes where the replication timedout,
       * we could invoke decBlocksScheduled() on it. Its ok for now.
       */
    }
  }

  /**
   * remove a datanode descriptor
   * @param nodeID datanode ID
   */
  synchronized public void removeDatanode(DatanodeID nodeID) 
    throws IOException {
    DatanodeDescriptor nodeInfo = getDatanode(nodeID);
    if (nodeInfo != null) {
      removeDatanode(nodeInfo);
    } else {
      NameNode.stateChangeLog.warn("BLOCK* NameSystem.removeDatanode: "
                                   + nodeID.getName() + " does not exist");
    }
  }
  
  /**
   * remove a datanode descriptor
   * @param nodeInfo datanode descriptor
   */
  private void removeDatanode(DatanodeDescriptor nodeInfo) {
    synchronized (heartbeats) {
      if (nodeInfo.isAlive) {
        updateStats(nodeInfo, false);
        heartbeats.remove(nodeInfo);
        nodeInfo.isAlive = false;
      }
    }

    for (Iterator<Block> it = nodeInfo.getBlockIterator(); it.hasNext();) {
      removeStoredBlock(it.next(), nodeInfo);
    }
    unprotectedRemoveDatanode(nodeInfo);
    clusterMap.remove(nodeInfo);
  }

  void unprotectedRemoveDatanode(DatanodeDescriptor nodeDescr) {
    nodeDescr.resetBlocks();
    removeFromInvalidates(nodeDescr.getStorageID());
    NameNode.stateChangeLog.debug(
                                  "BLOCK* NameSystem.unprotectedRemoveDatanode: "
                                  + nodeDescr.getName() + " is out of service now.");
  }
    
  void unprotectedAddDatanode(DatanodeDescriptor nodeDescr) {
    /* To keep host2DataNodeMap consistent with datanodeMap,
       remove  from host2DataNodeMap the datanodeDescriptor removed
       from datanodeMap before adding nodeDescr to host2DataNodeMap.
    */
    host2DataNodeMap.remove(
                            datanodeMap.put(nodeDescr.getStorageID(), nodeDescr));
    host2DataNodeMap.add(nodeDescr);
      
    NameNode.stateChangeLog.debug(
                                  "BLOCK* NameSystem.unprotectedAddDatanode: "
                                  + "node " + nodeDescr.getName() + " is added to datanodeMap.");
  }

  /**
   * Physically remove node from datanodeMap.
   * 
   * @param nodeID node
   */
  void wipeDatanode(DatanodeID nodeID) throws IOException {
    String key = nodeID.getStorageID();
    host2DataNodeMap.remove(datanodeMap.remove(key));
    NameNode.stateChangeLog.debug(
                                  "BLOCK* NameSystem.wipeDatanode: "
                                  + nodeID.getName() + " storage " + key 
                                  + " is removed from datanodeMap.");
  }

  FSImage getFSImage() {
    return dir.fsImage;
  }

  FSEditLog getEditLog() {
    return getFSImage().getEditLog();
  }

  /**
   * Check if there are any expired heartbeats, and if so,
   * whether any blocks have to be re-replicated.
   * While removing dead datanodes, make sure that only one datanode is marked
   * dead at a time within the synchronized section. Otherwise, a cascading
   * effect causes more datanodes to be declared dead.
   */
  void heartbeatCheck() {
    if (isInSafeMode()) {
      // not to check dead nodes if in safemode
      return;
    }
    boolean allAlive = false;
    while (!allAlive) {
      boolean foundDead = false;
      DatanodeID nodeID = null;

      // locate the first dead node.
      synchronized(heartbeats) {
        for (Iterator<DatanodeDescriptor> it = heartbeats.iterator();
             it.hasNext();) {
          DatanodeDescriptor nodeInfo = it.next();
          if (isDatanodeDead(nodeInfo)) {
            foundDead = true;
            nodeID = nodeInfo;
            break;
          }
        }
      }

      // acquire the fsnamesystem lock, and then remove the dead node.
      if (foundDead) {
        synchronized (this) {
          synchronized(heartbeats) {
            synchronized (datanodeMap) {
              DatanodeDescriptor nodeInfo = null;
              try {
                nodeInfo = getDatanode(nodeID);
              } catch (IOException e) {
                nodeInfo = null;
              }
              if (nodeInfo != null && isDatanodeDead(nodeInfo)) {
                NameNode.stateChangeLog.info("BLOCK* NameSystem.heartbeatCheck: "
                                             + "lost heartbeat from " + nodeInfo.getName());
                removeDatanode(nodeInfo);
              }
            }
          }
        }
      }
      allAlive = !foundDead;
    }
  }
  
  /**
   * Log a rejection of an addStoredBlock RPC, invalidate the reported block,
   * and return it.
   */
  private Block rejectAddStoredBlock(Block block, DatanodeDescriptor node,
      String msg) {
    NameNode.stateChangeLog.info("BLOCK* NameSystem.addStoredBlock: "
        + "addStoredBlock request received for " + block + " on "
        + node.getName() + " size " + block.getNumBytes()
        + " but was rejected: " + msg);
    addToInvalidates(block, node);
    return block;
  }

  /**
   * It will update the targets for INodeFileUnderConstruction
   * 
   * @param nodeID
   *          - DataNode ID
   * @param blocksBeingWritten
   *          - list of blocks which are still inprogress.
   * @throws IOException
   */
  public synchronized void processBlocksBeingWrittenReport(DatanodeID nodeID,
      BlockListAsLongs blocksBeingWritten) throws IOException {
    DatanodeDescriptor dataNode = getDatanode(nodeID);
    if (dataNode == null) {
      throw new IOException("ProcessReport from unregistered node: "
          + nodeID.getName());
    }

    // Check if this datanode should actually be shutdown instead.
    if (shouldNodeShutdown(dataNode)) {
      setDatanodeDead(dataNode);
      throw new DisallowedDatanodeException(dataNode);
    }

    Block block = new Block();

    for (int i = 0; i < blocksBeingWritten.getNumberOfBlocks(); i++) {
      block.set(blocksBeingWritten.getBlockId(i), blocksBeingWritten
          .getBlockLen(i), blocksBeingWritten.getBlockGenStamp(i));

      BlockInfo storedBlock = blocksMap.getStoredBlockWithoutMatchingGS(block);

      if (storedBlock == null) {
        rejectAddStoredBlock(new Block(block), dataNode,
            "Block not in blockMap with any generation stamp");
        continue;
      }

      INodeFile inode = storedBlock.getINode();
      if (inode == null) {
        rejectAddStoredBlock(new Block(block), dataNode,
            "Block does not correspond to any file");
        continue;
      }

      boolean underConstruction = inode.isUnderConstruction();
      boolean isLastBlock = inode.getLastBlock() != null
          && inode.getLastBlock().getBlockId() == block.getBlockId();

      // Must be the last block of a file under construction,
      if (!underConstruction) {
        rejectAddStoredBlock(new Block(block), dataNode,
            "Reported as block being written but is a block of closed file.");
        continue;
      }

      if (!isLastBlock) {
        rejectAddStoredBlock(new Block(block), dataNode,
            "Reported as block being written but not the last block of "
                + "an under-construction file.");
        continue;
      }

      INodeFileUnderConstruction pendingFile = (INodeFileUnderConstruction) inode;
      pendingFile.addTarget(dataNode);
      incrementSafeBlockCount(pendingFile.getTargets().length);
    }
  }
  
  /**
   * The given node is reporting all its blocks.  Use this info to 
   * update the (machine-->blocklist) and (block-->machinelist) tables.
   */
  public synchronized void processReport(DatanodeID nodeID, 
                                         BlockListAsLongs newReport
                                        ) throws IOException {
    long startTime = now();
    if (NameNode.stateChangeLog.isDebugEnabled()) {
      NameNode.stateChangeLog.debug("BLOCK* NameSystem.processReport: "
                             + "from " + nodeID.getName()+" " + 
                             newReport.getNumberOfBlocks()+" blocks");
    }
    DatanodeDescriptor node = getDatanode(nodeID);
    if (node == null || !node.isAlive) {
      throw new IOException("ProcessReport from dead or unregisterted node: "
                            + nodeID.getName());
    }

    // Check if this datanode should actually be shutdown instead.
    if (shouldNodeShutdown(node)) {
      setDatanodeDead(node);
      throw new DisallowedDatanodeException(node);
    }
    
    // To minimize startup time, we discard any second (or later) block reports
    // that we receive while still in startup phase.
    if (isInStartupSafeMode() && !node.firstBlockReport()) {
      NameNode.stateChangeLog.info("BLOCK* NameSystem.processReport: "
          + "discarded non-initial block report from " + nodeID.getName()
          + " because namenode still in startup phase");
      return;
    }

    //
    // Modify the (block-->datanode) map, according to the difference
    // between the old and new block report.
    //
    Collection<Block> toAdd = new LinkedList<Block>();
    Collection<Block> toRemove = new LinkedList<Block>();
    Collection<Block> toInvalidate = new LinkedList<Block>();
    node.reportDiff(blocksMap, newReport, toAdd, toRemove, toInvalidate);
        
    for (Block b : toRemove) {
      removeStoredBlock(b, node);
    }
    for (Block b : toAdd) {
      addStoredBlock(b, node, null);
    }
    for (Block b : toInvalidate) {
      NameNode.stateChangeLog.info("BLOCK* NameSystem.processReport: block " 
          + b + " on " + node.getName() + " size " + b.getNumBytes()
          + " does not belong to any file.");
      addToInvalidates(b, node);
    }
    long endTime = now();
    NameNode.getNameNodeMetrics().addBlockReport(endTime - startTime);
    NameNode.stateChangeLog.info("*BLOCK* NameSystem.processReport: from "
        + nodeID.getName() + ", blocks: " + newReport.getNumberOfBlocks()
        + ", processing time: " + (endTime - startTime) + " msecs");
    node.processedBlockReport();
  }

  /**
   * Modify (block-->datanode) map.  Remove block from set of 
   * needed replications if this takes care of the problem.
   * @return the block that is stored in blockMap.
   */
  synchronized Block addStoredBlock(Block block, 
                                    DatanodeDescriptor node,
                                    DatanodeDescriptor delNodeHint) {
    BlockInfo storedBlock = blocksMap.getStoredBlock(block);
    if (storedBlock == null) {
      // If we have a block in the block map with the same ID, but a different
      // generation stamp, and the corresponding file is under construction,
      // then we need to do some special processing.
      storedBlock = blocksMap.getStoredBlockWithoutMatchingGS(block);

      if (storedBlock == null) {
        return rejectAddStoredBlock(
          block, node,
          "Block not in blockMap with any generation stamp");
      }

      INodeFile inode = storedBlock.getINode();
      if (inode == null) {
        return rejectAddStoredBlock(
          block, node,
          "Block does not correspond to any file");
      }

      boolean reportedOldGS = block.getGenerationStamp() < storedBlock.getGenerationStamp();
      boolean reportedNewGS = block.getGenerationStamp() > storedBlock.getGenerationStamp();
      boolean underConstruction = inode.isUnderConstruction();
      boolean isLastBlock = inode.getLastBlock() != null &&
        inode.getLastBlock().getBlockId() == block.getBlockId();

      // We can report a stale generation stamp for the last block under construction,
      // we just need to make sure it ends up in targets.
      if (reportedOldGS && !(underConstruction && isLastBlock)) {
        return rejectAddStoredBlock(
          block, node,
          "Reported block has old generation stamp but is not the last block of " +
          "an under-construction file. (current generation is " +
          storedBlock.getGenerationStamp() + ")");
      }

      // Don't add blocks to the DN when they're part of the in-progress last block
      // and have an inconsistent generation stamp. Instead just add them to targets
      // for recovery purposes. They will get added to the node when
      // commitBlockSynchronization runs
      if (underConstruction && isLastBlock && (reportedOldGS || reportedNewGS)) {
        NameNode.stateChangeLog.info(
          "BLOCK* NameSystem.addStoredBlock: "
          + "Targets updated: block " + block + " on " + node.getName() +
          " is added as a target for block " + storedBlock + " with size " +
          block.getNumBytes());
        ((INodeFileUnderConstruction)inode).addTarget(node);
        return block;
      }
    }

    INodeFile fileINode = storedBlock.getINode();
    if (fileINode == null) {
      return rejectAddStoredBlock(
        block, node,
        "Block does not correspond to any file");
    }
    assert storedBlock != null : "Block must be stored by now";

    // add block to the data-node
    boolean added = node.addBlock(storedBlock);    


    // Is the block being reported the last block of an underconstruction file?
    boolean blockUnderConstruction = false;
    if (fileINode.isUnderConstruction()) {
      INodeFileUnderConstruction cons = (INodeFileUnderConstruction) fileINode;
      Block last = fileINode.getLastBlock();
      if (last == null) {
        // This should never happen, but better to handle it properly than to throw
        // an NPE below.
        LOG.error("Null blocks for reported block=" + block + " stored=" + storedBlock +
          " inode=" + fileINode);
        return block;
      }
      blockUnderConstruction = last.equals(storedBlock);
    }

    // block == storedBlock when this addStoredBlock is the result of a block report
    if (block != storedBlock) {
      if (block.getNumBytes() >= 0) {
        long cursize = storedBlock.getNumBytes();
        INodeFile file = storedBlock.getINode();
        if (cursize == 0) {
          storedBlock.setNumBytes(block.getNumBytes());
        } else if (cursize != block.getNumBytes()) {
          LOG.warn("Inconsistent size for block " + block + 
                   " reported from " + node.getName() + 
                   " current size is " + cursize +
                   " reported size is " + block.getNumBytes());
          try {
            if (cursize > block.getNumBytes() && !blockUnderConstruction) {
              // new replica is smaller in size than existing block.
              // Mark the new replica as corrupt.
              LOG.warn("Mark new replica " + block + " from " + node.getName() + 
                  "as corrupt because its length is shorter than existing ones");
              markBlockAsCorrupt(block, node);
            } else {
              // new replica is larger in size than existing block.
              if (!blockUnderConstruction) {
                // Mark pre-existing replicas as corrupt.
                int numNodes = blocksMap.numNodes(block);
                int count = 0;
                DatanodeDescriptor nodes[] = new DatanodeDescriptor[numNodes];
                Iterator<DatanodeDescriptor> it = blocksMap.nodeIterator(block);
                for (; it != null && it.hasNext();) {
                  DatanodeDescriptor dd = it.next();
                  if (!dd.equals(node)) {
                    nodes[count++] = dd;
                  }
                }
                for (int j = 0; j < count; j++) {
                  LOG.warn("Mark existing replica "
                      + block
                      + " from "
                      + node.getName()
                      + " as corrupt because its length is shorter than the new one");
                  markBlockAsCorrupt(block, nodes[j]);
                }
              }
              //
              // change the size of block in blocksMap
              //
              storedBlock.setNumBytes(block.getNumBytes());
            }
          } catch (IOException e) {
            LOG.warn("Error in deleting bad block " + block + e);
          }
        }
        
        //Updated space consumed if required.
        long diff = (file == null) ? 0 :
                    (file.getPreferredBlockSize() - storedBlock.getNumBytes());
        
        if (diff > 0 && file.isUnderConstruction() &&
            cursize < storedBlock.getNumBytes()) {
          try {
            String path = /* For finding parents */ 
              leaseManager.findPath((INodeFileUnderConstruction)file);
            dir.updateSpaceConsumed(path, 0, -diff*file.getReplication());
          } catch (IOException e) {
            LOG.warn("Unexpected exception while updating disk space : " +
                     e.getMessage());
          }
        }
      }
      block = storedBlock;
    }
    assert storedBlock == block : "Block must be stored by now";
        
    int curReplicaDelta = 0;
        
    if (added) {
      curReplicaDelta = 1;
      // 
      // At startup time, because too many new blocks come in
      // they take up lots of space in the log file. 
      // So, we log only when namenode is out of safemode.
      //
      if (!isInSafeMode()) {
        NameNode.stateChangeLog.info("BLOCK* NameSystem.addStoredBlock: "
                                      +"blockMap updated: "+node.getName()+" is added to "+block+" size "+block.getNumBytes());
      }
    } else {
      NameNode.stateChangeLog.warn("BLOCK* NameSystem.addStoredBlock: "
                                   + "Redundant addStoredBlock request received for " 
                                   + block + " on " + node.getName()
                                   + " size " + block.getNumBytes());
    }

    // filter out containingNodes that are marked for decommission.
    NumberReplicas num = countNodes(storedBlock);
    int numLiveReplicas = num.liveReplicas();
    int numCurrentReplica = numLiveReplicas
      + pendingReplications.getNumReplicas(block);

    // check whether safe replication is reached for the block
    incrementSafeBlockCount(numCurrentReplica);
 
    //
    // if file is being actively written to, then do not check 
    // replication-factor here. It will be checked when the file is closed.
    //
    if (blockUnderConstruction) {
      INodeFileUnderConstruction cons = (INodeFileUnderConstruction) fileINode;
      cons.addTarget(node);
      return block;
    }

    // do not handle mis-replicated blocks during startup
    if(isInSafeMode())
      return block;

    // handle underReplication/overReplication
    short fileReplication = fileINode.getReplication();
    if (numCurrentReplica >= fileReplication) {
      neededReplications.remove(block, numCurrentReplica, 
                                num.decommissionedReplicas, fileReplication);
    } else {
      updateNeededReplications(block, curReplicaDelta, 0);
    }
    if (numCurrentReplica > fileReplication) {
      processOverReplicatedBlock(block, fileReplication, node, delNodeHint);
    }
    // If the file replication has reached desired value
    // we can remove any corrupt replicas the block may have
    int corruptReplicasCount = corruptReplicas.numCorruptReplicas(block); 
    int numCorruptNodes = num.corruptReplicas();
    if ( numCorruptNodes != corruptReplicasCount) {
      LOG.warn("Inconsistent number of corrupt replicas for " + 
          block + "blockMap has " + numCorruptNodes + 
          " but corrupt replicas map has " + corruptReplicasCount);
    }
    if ((corruptReplicasCount > 0) && (numLiveReplicas >= fileReplication)) 
      invalidateCorruptReplicas(block);
    return block;
  }

  /**
   * Invalidate corrupt replicas.
   * <p>
   * This will remove the replicas from the block's location list,
   * add them to {@link #recentInvalidateSets} so that they could be further
   * deleted from the respective data-nodes,
   * and remove the block from corruptReplicasMap.
   * <p>
   * This method should be called when the block has sufficient
   * number of live replicas.
   *
   * @param blk Block whose corrupt replicas need to be invalidated
   */
  void invalidateCorruptReplicas(Block blk) {
    Collection<DatanodeDescriptor> nodes = corruptReplicas.getNodes(blk);
    boolean gotException = false;
    if (nodes == null)
      return;
    // Make a copy of this list, since calling invalidateBlock will modify
    // the original (avoid CME)
    nodes = new ArrayList<DatanodeDescriptor>(nodes);
    NameNode.stateChangeLog.debug("NameNode.invalidateCorruptReplicas: " +
        "invalidating corrupt replicas on " + nodes.size() + "nodes");
    for (Iterator<DatanodeDescriptor> it = nodes.iterator(); it.hasNext(); ) {
      DatanodeDescriptor node = it.next();
      try {
        invalidateBlock(blk, node);
      } catch (IOException e) {
        NameNode.stateChangeLog.info("NameNode.invalidateCorruptReplicas " +
                                      "error in deleting bad block " + blk +
                                      " on " + node + e);
        gotException = true;
      }
    }
    // Remove the block from corruptReplicasMap
    if (!gotException)
      corruptReplicas.removeFromCorruptReplicasMap(blk);
  }

  /**
   * For each block in the name-node verify whether it belongs to any file,
   * over or under replicated. Place it into the respective queue.
   */
  private synchronized void processMisReplicatedBlocks() {
    long nrInvalid = 0, nrOverReplicated = 0, nrUnderReplicated = 0;
    neededReplications.clear();
    for(BlocksMap.BlockInfo block : blocksMap.getBlocks()) {
      INodeFile fileINode = block.getINode();
      if(fileINode == null) {
        // block does not belong to any file
        nrInvalid++;
        addToInvalidates(block);
        continue;
      }
      // calculate current replication
      short expectedReplication = fileINode.getReplication();
      NumberReplicas num = countNodes(block);
      int numCurrentReplica = num.liveReplicas();
      // add to under-replicated queue if need to be
      if (neededReplications.add(block, 
                                 numCurrentReplica,
                                 num.decommissionedReplicas(),
                                 expectedReplication)) {
        nrUnderReplicated++;
      }

      if (numCurrentReplica > expectedReplication) {
        // over-replicated block
        nrOverReplicated++;
        processOverReplicatedBlock(block, expectedReplication, null, null);
      }
    }
    LOG.info("Total number of blocks = " + blocksMap.size());
    LOG.info("Number of invalid blocks = " + nrInvalid);
    LOG.info("Number of under-replicated blocks = " + nrUnderReplicated);
    LOG.info("Number of  over-replicated blocks = " + nrOverReplicated);
  }

  /**
   * Find how many of the containing nodes are "extra", if any.
   * If there are any extras, call chooseExcessReplicates() to
   * mark them in the excessReplicateMap.
   */
  private void processOverReplicatedBlock(Block block, short replication, 
      DatanodeDescriptor addedNode, DatanodeDescriptor delNodeHint) {
    if(addedNode == delNodeHint) {
      delNodeHint = null;
    }
    Collection<DatanodeDescriptor> nonExcess = new ArrayList<DatanodeDescriptor>();
    Collection<DatanodeDescriptor> corruptNodes = corruptReplicas.getNodes(block);
    for (Iterator<DatanodeDescriptor> it = blocksMap.nodeIterator(block); 
         it.hasNext();) {
      DatanodeDescriptor cur = it.next();
      Collection<Block> excessBlocks = excessReplicateMap.get(cur.getStorageID());
      if (excessBlocks == null || !excessBlocks.contains(block)) {
        if (!cur.isDecommissionInProgress() && !cur.isDecommissioned()) {
          // exclude corrupt replicas
          if (corruptNodes == null || !corruptNodes.contains(cur)) {
            nonExcess.add(cur);
          }
        }
      }
    }
    chooseExcessReplicates(nonExcess, block, replication, 
        addedNode, delNodeHint);    
  }

  /**
   * We want "replication" replicates for the block, but we now have too many.  
   * In this method, copy enough nodes from 'srcNodes' into 'dstNodes' such that:
   *
   * srcNodes.size() - dstNodes.size() == replication
   *
   * We pick node that make sure that replicas are spread across racks and
   * also try hard to pick one with least free space.
   * The algorithm is first to pick a node with least free space from nodes
   * that are on a rack holding more than one replicas of the block.
   * So removing such a replica won't remove a rack. 
   * If no such a node is available,
   * then pick a node with least free space
   */
  void chooseExcessReplicates(Collection<DatanodeDescriptor> nonExcess, 
                              Block b, short replication,
                              DatanodeDescriptor addedNode,
                              DatanodeDescriptor delNodeHint) {
<<<<<<< HEAD
  	INodeFile inode = blocksMap.getINode(b);
  	
=======
    INodeFile inode = blocksMap.getINode(b);
    
>>>>>>> bf56a879
    // first form a rack to datanodes map and
    HashMap<String, ArrayList<DatanodeDescriptor>> rackMap =
      new HashMap<String, ArrayList<DatanodeDescriptor>>();
    for (Iterator<DatanodeDescriptor> iter = nonExcess.iterator();
         iter.hasNext();) {
      DatanodeDescriptor node = iter.next();
      String rackName = node.getNetworkLocation();
      ArrayList<DatanodeDescriptor> datanodeList = rackMap.get(rackName);
      if(datanodeList==null) {
        datanodeList = new ArrayList<DatanodeDescriptor>();
      }
      datanodeList.add(node);
      rackMap.put(rackName, datanodeList);
    }
    
    // split nodes into two sets
    // priSet contains nodes on rack with more than one replica
    // remains contains the remaining nodes
    ArrayList<DatanodeDescriptor> priSet = new ArrayList<DatanodeDescriptor>();
    ArrayList<DatanodeDescriptor> remains = new ArrayList<DatanodeDescriptor>();
    for( Iterator<Entry<String, ArrayList<DatanodeDescriptor>>> iter = 
      rackMap.entrySet().iterator(); iter.hasNext(); ) {
      Entry<String, ArrayList<DatanodeDescriptor>> rackEntry = iter.next();
      ArrayList<DatanodeDescriptor> datanodeList = rackEntry.getValue(); 
      if( datanodeList.size() == 1 ) {
        remains.add(datanodeList.get(0));
      } else {
        priSet.addAll(datanodeList);
      }
    }
    
    // pick one node to delete that favors the delete hint
    // otherwise pick one with least space from priSet if it is not empty
    // otherwise one node with least space from remains
    boolean firstOne = true;
    while (nonExcess.size() - replication > 0) {
      DatanodeInfo cur = null;

      // check if we can del delNodeHint
      if (firstOne && delNodeHint !=null && nonExcess.contains(delNodeHint) &&
            (priSet.contains(delNodeHint) || (addedNode != null && !priSet.contains(addedNode))) ) {
          cur = delNodeHint;
      } else { // regular excessive replica removal
<<<<<<< HEAD
      	  cur = replicator.chooseReplicaToDelete(inode, b, replication, priSet, remains);          
=======
        cur = replicator.chooseReplicaToDelete(inode, b, replication, priSet, remains);          
>>>>>>> bf56a879
      }

      firstOne = false;
      // adjust rackmap, priSet, and remains
      String rack = cur.getNetworkLocation();
      ArrayList<DatanodeDescriptor> datanodes = rackMap.get(rack);
      datanodes.remove(cur);
      if(datanodes.isEmpty()) {
        rackMap.remove(rack);
      }
      if( priSet.remove(cur) ) {
        if (datanodes.size() == 1) {
          priSet.remove(datanodes.get(0));
          remains.add(datanodes.get(0));
        }
      } else {
        remains.remove(cur);
      }

      nonExcess.remove(cur);

      Collection<Block> excessBlocks = excessReplicateMap.get(cur.getStorageID());
      if (excessBlocks == null) {
        excessBlocks = new TreeSet<Block>();
        excessReplicateMap.put(cur.getStorageID(), excessBlocks);
      }
      if (excessBlocks.add(b)) {
        excessBlocksCount++;
        NameNode.stateChangeLog.debug("BLOCK* NameSystem.chooseExcessReplicates: "
                                      +"("+cur.getName()+", "+b
                                      +") is added to excessReplicateMap");
      }

      //
      // The 'excessblocks' tracks blocks until we get confirmation
      // that the datanode has deleted them; the only way we remove them
      // is when we get a "removeBlock" message.  
      //
      // The 'invalidate' list is used to inform the datanode the block 
      // should be deleted.  Items are removed from the invalidate list
      // upon giving instructions to the namenode.
      //
      addToInvalidatesNoLog(b, cur);
      NameNode.stateChangeLog.info("BLOCK* NameSystem.chooseExcessReplicates: "
                +"("+cur.getName()+", "+b+") is added to recentInvalidateSets");
    }
  }

  /**
   * Modify (block-->datanode) map.  Possibly generate 
   * replication tasks, if the removed block is still valid.
   */
  synchronized void removeStoredBlock(Block block, DatanodeDescriptor node) {
    NameNode.stateChangeLog.debug("BLOCK* NameSystem.removeStoredBlock: "
                                  +block + " from "+node.getName());
    if (!blocksMap.removeNode(block, node)) {
      NameNode.stateChangeLog.debug("BLOCK* NameSystem.removeStoredBlock: "
                                    +block+" has already been removed from node "+node);
      return;
    }
        
    //
    // It's possible that the block was removed because of a datanode
    // failure.  If the block is still valid, check if replication is
    // necessary.  In that case, put block on a possibly-will-
    // be-replicated list.
    //
    INode fileINode = blocksMap.getINode(block);
    if (fileINode != null) {
      decrementSafeBlockCount(block);
      updateNeededReplications(block, -1, 0);
    }

    //
    // We've removed a block from a node, so it's definitely no longer
    // in "excess" there.
    //
    Collection<Block> excessBlocks = excessReplicateMap.get(node.getStorageID());
    if (excessBlocks != null) {
      if (excessBlocks.remove(block)) {
        excessBlocksCount--;
        NameNode.stateChangeLog.debug("BLOCK* NameSystem.removeStoredBlock: "
            + block + " is removed from excessBlocks");
        if (excessBlocks.size() == 0) {
          excessReplicateMap.remove(node.getStorageID());
        }
      }
    }
    
    // Remove the replica from corruptReplicas
    corruptReplicas.removeFromCorruptReplicasMap(block, node);
  }

  /**
   * The given node is reporting that it received a certain block.
   */
  public synchronized void blockReceived(DatanodeID nodeID,  
                                         Block block,
                                         String delHint
                                         ) throws IOException {
    DatanodeDescriptor node = getDatanode(nodeID);
    if (node == null || !node.isAlive) {
      NameNode.stateChangeLog.warn("BLOCK* NameSystem.blockReceived: " + block
          + " is received from dead or unregistered node " + nodeID.getName());
      throw new IOException(
          "Got blockReceived message from unregistered or dead node " + block);
    }
        
    if (NameNode.stateChangeLog.isDebugEnabled()) {
      NameNode.stateChangeLog.debug("BLOCK* NameSystem.blockReceived: "
                                    +block+" is received from " + nodeID.getName());
    }

    // Check if this datanode should actually be shutdown instead.
    if (shouldNodeShutdown(node)) {
      setDatanodeDead(node);
      throw new DisallowedDatanodeException(node);
    }

    // get the deletion hint node
    DatanodeDescriptor delHintNode = null;
    if(delHint!=null && delHint.length()!=0) {
      delHintNode = datanodeMap.get(delHint);
      if(delHintNode == null) {
        NameNode.stateChangeLog.warn("BLOCK* NameSystem.blockReceived: "
            + block
            + " is expected to be removed from an unrecorded node " 
            + delHint);
      }
    }

    //
    // Modify the blocks->datanode map and node's map.
    // 
    pendingReplications.remove(block);
    addStoredBlock(block, node, delHintNode );
    
    // decrement number of blocks scheduled to this datanode.
    node.decBlocksScheduled();    
  }

  public long getMissingBlocksCount() {
    // not locking
    return Math.max(missingBlocksInPrevIter, missingBlocksInCurIter); 
  }
  
  long[] getStats() throws IOException {
    checkSuperuserPrivilege();
    synchronized(heartbeats) {
      return new long[] {this.capacityTotal, this.capacityUsed, 
                         this.capacityRemaining,
                         this.underReplicatedBlocksCount,
                         this.corruptReplicaBlocksCount,
                         getMissingBlocksCount()};
    }
  }

  /**
   * Total raw bytes including non-dfs used space.
   */
  public long getCapacityTotal() {
    synchronized (heartbeats) {
      return this.capacityTotal;
    }
  }

  /**
   * Total used space by data nodes
   */
  public long getCapacityUsed() {
    synchronized(heartbeats){
      return this.capacityUsed;
    }
  }
  /**
   * Total used space by data nodes as percentage of total capacity
   */
  public float getCapacityUsedPercent() {
    synchronized(heartbeats){
      if (capacityTotal <= 0) {
        return 100;
      }

      return ((float)capacityUsed * 100.0f)/(float)capacityTotal;
    }
  }
  /**
   * Total used space by data nodes for non DFS purposes such
   * as storing temporary files on the local file system
   */
  public long getCapacityUsedNonDFS() {
    long nonDFSUsed = 0;
    synchronized(heartbeats){
      nonDFSUsed = capacityTotal - capacityRemaining - capacityUsed;
    }
    return nonDFSUsed < 0 ? 0 : nonDFSUsed;
  }
  /**
   * Total non-used raw bytes.
   */
  public long getCapacityRemaining() {
    synchronized (heartbeats) {
      return this.capacityRemaining;
    }
  }

  /**
   * Total remaining space by data nodes as percentage of total capacity
   */
  public float getCapacityRemainingPercent() {
    synchronized(heartbeats){
      if (capacityTotal <= 0) {
        return 0;
      }

      return ((float)capacityRemaining * 100.0f)/(float)capacityTotal;
    }
  }
  /**
   * Total number of connections.
   */
  public int getTotalLoad() {
    synchronized (heartbeats) {
      return this.totalLoad;
    }
  }

  int getNumberOfDatanodes(DatanodeReportType type) {
    return getDatanodeListForReport(type).size(); 
  }

  private synchronized ArrayList<DatanodeDescriptor> getDatanodeListForReport(
                                                      DatanodeReportType type) {                  
    
    boolean listLiveNodes = type == DatanodeReportType.ALL ||
                            type == DatanodeReportType.LIVE;
    boolean listDeadNodes = type == DatanodeReportType.ALL ||
                            type == DatanodeReportType.DEAD;

    HashMap<String, String> mustList = new HashMap<String, String>();
    
    if (listDeadNodes) {
      //first load all the nodes listed in include and exclude files.
      for (Iterator<String> it = hostsReader.getHosts().iterator(); 
           it.hasNext();) {
        mustList.put(it.next(), "");
      }
      for (Iterator<String> it = hostsReader.getExcludedHosts().iterator(); 
           it.hasNext();) {
        mustList.put(it.next(), "");
      }
    }
   
    ArrayList<DatanodeDescriptor> nodes = null;
    
    synchronized (datanodeMap) {
      nodes = new ArrayList<DatanodeDescriptor>(datanodeMap.size() + 
                                                mustList.size());
      
      for(Iterator<DatanodeDescriptor> it = datanodeMap.values().iterator(); 
                                                               it.hasNext();) {
        DatanodeDescriptor dn = it.next();
        boolean isDead = isDatanodeDead(dn);
        if ( (isDead && listDeadNodes) || (!isDead && listLiveNodes) ) {
          nodes.add(dn);
        }
        //Remove any form of the this datanode in include/exclude lists.
        mustList.remove(dn.getName());
        mustList.remove(dn.getHost());
        mustList.remove(dn.getHostName());
      }
    }
    
    if (listDeadNodes) {
      for (Iterator<String> it = mustList.keySet().iterator(); it.hasNext();) {
        DatanodeDescriptor dn = 
            new DatanodeDescriptor(new DatanodeID(it.next()));
        dn.setLastUpdate(0);
        nodes.add(dn);
      }
    }
    
    return nodes;
  }

  public synchronized DatanodeInfo[] datanodeReport( DatanodeReportType type
      ) throws AccessControlException {
    checkSuperuserPrivilege();

    ArrayList<DatanodeDescriptor> results = getDatanodeListForReport(type);
    DatanodeInfo[] arr = new DatanodeInfo[results.size()];
    for (int i=0; i<arr.length; i++) {
      arr[i] = new DatanodeInfo(results.get(i));
    }
    return arr;
  }

  /**
   * Save namespace image.
   * This will save current namespace into fsimage file and empty edits file.
   * Requires superuser privilege and safe mode.
   * 
   * @throws AccessControlException if superuser privilege is violated.
   * @throws IOException if 
   */
  synchronized void saveNamespace() throws AccessControlException, IOException {
    checkSuperuserPrivilege();
    if(!isInSafeMode()) {
      throw new IOException("Safe mode should be turned ON " +
                            "in order to create namespace image.");
    }
    getFSImage().saveNamespace(true);
    LOG.info("New namespace image has been created.");
  }

  /**
   */
  public synchronized void DFSNodesStatus(ArrayList<DatanodeDescriptor> live, 
                                          ArrayList<DatanodeDescriptor> dead) {

    ArrayList<DatanodeDescriptor> results = 
                            getDatanodeListForReport(DatanodeReportType.ALL);    
    for(Iterator<DatanodeDescriptor> it = results.iterator(); it.hasNext();) {
      DatanodeDescriptor node = it.next();
      if (isDatanodeDead(node))
        dead.add(node);
      else
        live.add(node);
    }
  }

  /**
   * Prints information about all datanodes.
   */
  private synchronized void datanodeDump(PrintWriter out) {
    synchronized (datanodeMap) {
      out.println("Metasave: Number of datanodes: " + datanodeMap.size());
      for(Iterator<DatanodeDescriptor> it = datanodeMap.values().iterator(); it.hasNext();) {
        DatanodeDescriptor node = it.next();
        out.println(node.dumpDatanode());
      }
    }
  }

  /**
   * Start decommissioning the specified datanode. 
   */
  private void startDecommission (DatanodeDescriptor node) 
    throws IOException {

    if (!node.isDecommissionInProgress() && !node.isDecommissioned()) {
      LOG.info("Start Decommissioning node " + node.getName());
      node.startDecommission();
      node.decommissioningStatus.setStartTime(now());
      //
      // all the blocks that reside on this node have to be 
      // replicated.
      checkDecommissionStateInternal(node);
    }
  }

  /**
   * Stop decommissioning the specified datanodes.
   */
  public void stopDecommission (DatanodeDescriptor node) 
    throws IOException {
    LOG.info("Stop Decommissioning node " + node.getName());
    node.stopDecommission();
  }

  /** 
   */
  public DatanodeInfo getDataNodeInfo(String name) {
    return datanodeMap.get(name);
  }

  /**
   * @deprecated use {@link NameNode#getNameNodeAddress()} instead.
   */
  @Deprecated
  public InetSocketAddress getDFSNameNodeAddress() {
    return nameNodeAddress;
  }

  /**
   */
  public Date getStartTime() {
    return new Date(systemStart); 
  }
    
  short getMaxReplication()     { return (short)maxReplication; }
  short getMinReplication()     { return (short)minReplication; }
  short getDefaultReplication() { return (short)defaultReplication; }
  
  public void stallReplicationWork()   { stallReplicationWork = true;   }
  public void restartReplicationWork() { stallReplicationWork = false;  }
    
  /**
   * A immutable object that stores the number of live replicas and
   * the number of decommissined Replicas.
   */
  static class NumberReplicas {
    private int liveReplicas;
    private int decommissionedReplicas;
    private int corruptReplicas;
    private int excessReplicas;

    NumberReplicas() {
      initialize(0, 0, 0, 0);
    }

    NumberReplicas(int live, int decommissioned, int corrupt, int excess) {
      initialize(live, decommissioned, corrupt, excess);
    }

    void initialize(int live, int decommissioned, int corrupt, int excess) {
      liveReplicas = live;
      decommissionedReplicas = decommissioned;
      corruptReplicas = corrupt;
      excessReplicas = excess;
    }

    int liveReplicas() {
      return liveReplicas;
    }
    int decommissionedReplicas() {
      return decommissionedReplicas;
    }
    int corruptReplicas() {
      return corruptReplicas;
    }
    int excessReplicas() {
      return excessReplicas;
    }
  } 

  /**
   * Counts the number of nodes in the given list into active and
   * decommissioned counters.
   */
  private NumberReplicas countNodes(Block b,
                                    Iterator<DatanodeDescriptor> nodeIter) {
    int count = 0;
    int live = 0;
    int corrupt = 0;
    int excess = 0;
    Collection<DatanodeDescriptor> nodesCorrupt = corruptReplicas.getNodes(b);
    while ( nodeIter.hasNext() ) {
      DatanodeDescriptor node = nodeIter.next();
      if ((nodesCorrupt != null) && (nodesCorrupt.contains(node))) {
        corrupt++;
      }
      else if (node.isDecommissionInProgress() || node.isDecommissioned()) {
        count++;
      }
      else  {
        Collection<Block> blocksExcess = 
          excessReplicateMap.get(node.getStorageID());
        if (blocksExcess != null && blocksExcess.contains(b)) {
          excess++;
        } else {
          live++;
        }
      }
    }
    return new NumberReplicas(live, count, corrupt, excess);
  }

  /**
   * Return the number of nodes that are live and decommissioned.
   */
  NumberReplicas countNodes(Block b) {
    return countNodes(b, blocksMap.nodeIterator(b));
  }

  private void logBlockReplicationInfo(Block block, DatanodeDescriptor srcNode,
      NumberReplicas num) {
    int curReplicas = num.liveReplicas();
    int curExpectedReplicas = getReplication(block);
    INode fileINode = blocksMap.getINode(block);
    Iterator<DatanodeDescriptor> nodeIter = blocksMap.nodeIterator(block);
    StringBuffer nodeList = new StringBuffer();
    while (nodeIter.hasNext()) {
      DatanodeDescriptor node = nodeIter.next();
      nodeList.append(node.name);
      nodeList.append(" ");
    }
    FSNamesystem.LOG.info("Block: " + block + ", Expected Replicas: "
        + curExpectedReplicas + ", live replicas: " + curReplicas
        + ", corrupt replicas: " + num.corruptReplicas()
        + ", decommissioned replicas: " + num.decommissionedReplicas()
        + ", excess replicas: " + num.excessReplicas() + ", Is Open File: "
        + fileINode.isUnderConstruction() + ", Datanodes having this block: "
        + nodeList + ", Current Datanode: " + srcNode.name
        + ", Is current datanode decommissioning: "
        + srcNode.isDecommissionInProgress());
  }

  
  /**
   * Return true if there are any blocks on this node that have not
   * yet reached their replication factor. Otherwise returns false.
   */
  private boolean isReplicationInProgress(DatanodeDescriptor srcNode) {
    boolean status = false;
    int underReplicatedBlocks = 0;
    int decommissionOnlyReplicas = 0;
    int underReplicatedInOpenFiles = 0;

    for(final Iterator<Block> i = srcNode.getBlockIterator(); i.hasNext(); ) {
      final Block block = i.next();
      INode fileINode = blocksMap.getINode(block);

      if (fileINode != null) {
        NumberReplicas num = countNodes(block);
        int curReplicas = num.liveReplicas();
        int curExpectedReplicas = getReplication(block);
        if (curExpectedReplicas > curReplicas) {
          // Log info about one block for this node which needs replication
          if (!status) {
            status = true;
            logBlockReplicationInfo(block, srcNode, num);
          }
          underReplicatedBlocks++;
          if ((curReplicas == 0) && (num.decommissionedReplicas() > 0)) {
            decommissionOnlyReplicas++;
          }
          if (fileINode.isUnderConstruction()) {
            underReplicatedInOpenFiles++;
          }

          if (!neededReplications.contains(block) &&
            pendingReplications.getNumReplicas(block) == 0) {
            //
            // These blocks have been reported from the datanode
            // after the startDecommission method has been executed. These
            // blocks were in flight when the decommission was started.
            //
            neededReplications.add(block, 
                                   curReplicas,
                                   num.decommissionedReplicas(),
                                   curExpectedReplicas);
          }
        }
      }
    }
    srcNode.decommissioningStatus.set(underReplicatedBlocks,
        decommissionOnlyReplicas, underReplicatedInOpenFiles);

    return status;
  }

  /**
   * Change, if appropriate, the admin state of a datanode to 
   * decommission completed. Return true if decommission is complete.
   */
  boolean checkDecommissionStateInternal(DatanodeDescriptor node) {
    //
    // Check to see if all blocks in this decommissioned
    // node has reached their target replication factor.
    //
    if (node.isDecommissionInProgress()) {
      if (!isReplicationInProgress(node)) {
        node.setDecommissioned();
        LOG.info("Decommission complete for node " + node.getName());
      }
    }
    if (node.isDecommissioned()) {
      return true;
    }
    return false;
  }

  /** 
   * Keeps track of which datanodes/ipaddress are allowed to connect to the namenode.
   */
  private boolean inHostsList(DatanodeID node, String ipAddr) {
    Set<String> hostsList = hostsReader.getHosts();
    return (hostsList.isEmpty() || 
            (ipAddr != null && hostsList.contains(ipAddr)) ||
            hostsList.contains(node.getHost()) ||
            hostsList.contains(node.getName()) || 
            ((node instanceof DatanodeInfo) && 
             hostsList.contains(((DatanodeInfo)node).getHostName())));
  }
  
  private boolean inExcludedHostsList(DatanodeID node, String ipAddr) {
    Set<String> excludeList = hostsReader.getExcludedHosts();
    return  ((ipAddr != null && excludeList.contains(ipAddr)) ||
            excludeList.contains(node.getHost()) ||
            excludeList.contains(node.getName()) ||
            ((node instanceof DatanodeInfo) && 
             excludeList.contains(((DatanodeInfo)node).getHostName())));
  }

  /**
   * Rereads the config to get hosts and exclude list file names.
   * Rereads the files to update the hosts and exclude lists.  It
   * checks if any of the hosts have changed states:
   * 1. Added to hosts  --> no further work needed here.
   * 2. Removed from hosts --> mark AdminState as decommissioned. 
   * 3. Added to exclude --> start decommission.
   * 4. Removed from exclude --> stop decommission.
   */
  public void refreshNodes(Configuration conf) throws IOException {
    checkSuperuserPrivilege();
    // Reread the config to get dfs.hosts and dfs.hosts.exclude filenames.
    // Update the file names and refresh internal includes and excludes list
    if (conf == null)
      conf = new Configuration();
    hostsReader.updateFileNames(conf.get("dfs.hosts",""), 
                                conf.get("dfs.hosts.exclude", ""));
    hostsReader.refresh();
    synchronized (this) {
      for (Iterator<DatanodeDescriptor> it = datanodeMap.values().iterator();
           it.hasNext();) {
        DatanodeDescriptor node = it.next();
        // Check if not include.
        if (!inHostsList(node, null)) {
          node.setDecommissioned();  // case 2.
        } else {
          if (inExcludedHostsList(node, null)) {
            if (!node.isDecommissionInProgress() && 
                !node.isDecommissioned()) {
              startDecommission(node);   // case 3.
            }
          } else {
            if (node.isDecommissionInProgress() || 
                node.isDecommissioned()) {
              stopDecommission(node);   // case 4.
            } 
          }
        }
      }
    } 
      
  }
    
  void finalizeUpgrade() throws IOException {
    checkSuperuserPrivilege();
    getFSImage().finalizeUpgrade();
  }

  /**
   * Checks if the node is not on the hosts list.  If it is not, then
   * it will be ignored.  If the node is in the hosts list, but is also 
   * on the exclude list, then it will be decommissioned.
   * Returns FALSE if node is rejected for registration. 
   * Returns TRUE if node is registered (including when it is on the 
   * exclude list and is being decommissioned). 
   */
  private synchronized boolean verifyNodeRegistration(DatanodeRegistration nodeReg, String ipAddr) 
    throws IOException {
    if (!inHostsList(nodeReg, ipAddr)) {
      return false;    
    }
    if (inExcludedHostsList(nodeReg, ipAddr)) {
      DatanodeDescriptor node = getDatanode(nodeReg);
      if (node == null) {
        throw new IOException("verifyNodeRegistration: unknown datanode " +
                              nodeReg.getName());
      }
      if (!checkDecommissionStateInternal(node)) {
        startDecommission(node);
      }
    } 
    return true;
  }
    
  /**
   * Checks if the Admin state bit is DECOMMISSIONED.  If so, then 
   * we should shut it down. 
   * 
   * Returns true if the node should be shutdown.
   */
  private boolean shouldNodeShutdown(DatanodeDescriptor node) {
    return (node.isDecommissioned());
  }
    
  /**
   * Get data node by storage ID.
   * 
   * @param nodeID
   * @return DatanodeDescriptor or null if the node is not found.
   * @throws IOException
   */
  public DatanodeDescriptor getDatanode(DatanodeID nodeID) throws IOException {
    UnregisteredDatanodeException e = null;
    DatanodeDescriptor node = datanodeMap.get(nodeID.getStorageID());
    if (node == null) 
      return null;
    if (!node.getName().equals(nodeID.getName())) {
      e = new UnregisteredDatanodeException(nodeID, node);
      NameNode.stateChangeLog.fatal("BLOCK* NameSystem.getDatanode: "
                                    + e.getLocalizedMessage());
      throw e;
    }
    return node;
  }
    
  /** Stop at and return the datanode at index (used for content browsing)*/
  @Deprecated
  private DatanodeDescriptor getDatanodeByIndex(int index) {
    int i = 0;
    for (DatanodeDescriptor node : datanodeMap.values()) {
      if (i == index) {
        return node;
      }
      i++;
    }
    return null;
  }
    
  @Deprecated
  public String randomDataNode() {
    int size = datanodeMap.size();
    int index = 0;
    if (size != 0) {
      index = r.nextInt(size);
      for(int i=0; i<size; i++) {
        DatanodeDescriptor d = getDatanodeByIndex(index);
        if (d != null && !d.isDecommissioned() && !isDatanodeDead(d) &&
            !d.isDecommissionInProgress()) {
          return d.getHost() + ":" + d.getInfoPort();
        }
        index = (index + 1) % size;
      }
    }
    return null;
  }

  public DatanodeDescriptor getRandomDatanode() {
<<<<<<< HEAD
  	return (DatanodeDescriptor)clusterMap.chooseRandom(NodeBase.ROOT);
=======
    return (DatanodeDescriptor)clusterMap.chooseRandom(NodeBase.ROOT);
>>>>>>> bf56a879
  }

  /**
   * SafeModeInfo contains information related to the safe mode.
   * <p>
   * An instance of {@link SafeModeInfo} is created when the name node
   * enters safe mode.
   * <p>
   * During name node startup {@link SafeModeInfo} counts the number of
   * <em>safe blocks</em>, those that have at least the minimal number of
   * replicas, and calculates the ratio of safe blocks to the total number
   * of blocks in the system, which is the size of
   * {@link FSNamesystem#blocksMap}. When the ratio reaches the
   * {@link #threshold} it starts the {@link SafeModeMonitor} daemon in order
   * to monitor whether the safe mode {@link #extension} is passed.
   * Then it leaves safe mode and destroys itself.
   * <p>
   * If safe mode is turned on manually then the number of safe blocks is
   * not tracked because the name node is not intended to leave safe mode
   * automatically in the case.
   *
   * @see ClientProtocol#setSafeMode(FSConstants.SafeModeAction)
   * @see SafeModeMonitor
   */
  class SafeModeInfo {
    // configuration fields
    /** Safe mode threshold condition %.*/
    private double threshold;
    /** Safe mode extension after the threshold. */
    private int extension;
    /** Min replication required by safe mode. */
    private int safeReplication;
      
    // internal fields
    /** Time when threshold was reached.
     * 
     * <br>-1 safe mode is off
     * <br> 0 safe mode is on, but threshold is not reached yet 
     */
    private long reached = -1;  
    /** Total number of blocks. */
    int blockTotal; 
    /** Number of safe blocks. */
    private int blockSafe;
    /** time of the last status printout */
    private long lastStatusReport = 0;
      
    /**
     * Creates SafeModeInfo when the name node enters
     * automatic safe mode at startup.
     *  
     * @param conf configuration
     */
    SafeModeInfo(Configuration conf) {
      this.threshold = conf.getFloat("dfs.safemode.threshold.pct", 0.95f);
      this.extension = conf.getInt("dfs.safemode.extension", 0);
      this.safeReplication = conf.getInt("dfs.replication.min", 1);
      this.blockTotal = 0; 
      this.blockSafe = 0;
    }

    /**
     * Creates SafeModeInfo when safe mode is entered manually.
     *
     * The {@link #threshold} is set to 1.5 so that it could never be reached.
     * {@link #blockTotal} is set to -1 to indicate that safe mode is manual.
     * 
     * @see SafeModeInfo
     */
    private SafeModeInfo() {
      this.threshold = 1.5f;  // this threshold can never be reached
      this.extension = Integer.MAX_VALUE;
      this.safeReplication = Short.MAX_VALUE + 1; // more than maxReplication
      this.blockTotal = -1;
      this.blockSafe = -1;
      this.reached = -1;
      enter();
      reportStatus("STATE* Safe mode is ON.", true);
    }
      
    /**
     * Check if safe mode is on.
     * @return true if in safe mode
     */
    synchronized boolean isOn() {
      try {
        assert isConsistent() : " SafeMode: Inconsistent filesystem state: "
          + "Total num of blocks, active blocks, or "
          + "total safe blocks don't match.";
      } catch(IOException e) {
        System.err.print(StringUtils.stringifyException(e));
      }
      return this.reached >= 0;
    }
      
    /**
     * Enter safe mode.
     */
    void enter() {
      this.reached = 0;
    }
      
    /**
     * Leave safe mode.
     * <p>
     * Switch to manual safe mode if distributed upgrade is required.<br>
     * Check for invalid, under- & over-replicated blocks in the end of startup.
     */
    synchronized void leave(boolean checkForUpgrades) {
      if(checkForUpgrades) {
        // verify whether a distributed upgrade needs to be started
        boolean needUpgrade = false;
        try {
          needUpgrade = startDistributedUpgradeIfNeeded();
        } catch(IOException e) {
          FSNamesystem.LOG.error(StringUtils.stringifyException(e));
        }
        if(needUpgrade) {
          // switch to manual safe mode
          safeMode = new SafeModeInfo();
          return;
        }
      }
      // verify blocks replications
      long startTimeMisReplicatedScan = now();
      processMisReplicatedBlocks();
      NameNode.stateChangeLog.info("STATE* Safe mode termination "
          + "scan for invalid, over- and under-replicated blocks "
          + "completed in " + (now() - startTimeMisReplicatedScan)
          + " msec");

      long timeInSafemode = now() - systemStart;
      NameNode.stateChangeLog.info("STATE* Leaving safe mode after " 
                                    + timeInSafemode/1000 + " secs.");
      NameNode.getNameNodeMetrics().setSafeModeTime(timeInSafemode);
      
      if (reached >= 0) {
        NameNode.stateChangeLog.info("STATE* Safe mode is OFF."); 
      }
      reached = -1;
      safeMode = null;
      NameNode.stateChangeLog.info("STATE* Network topology has "
                                   +clusterMap.getNumOfRacks()+" racks and "
                                   +clusterMap.getNumOfLeaves()+ " datanodes");
      NameNode.stateChangeLog.info("STATE* UnderReplicatedBlocks has "
                                   +neededReplications.size()+" blocks");
    }
      
    /** 
     * Safe mode can be turned off iff 
     * the threshold is reached and 
     * the extension time have passed.
     * @return true if can leave or false otherwise.
     */
    synchronized boolean canLeave() {
      if (reached == 0)
        return false;
      if (now() - reached < extension) {
        reportStatus("STATE* Safe mode ON.", false);
        return false;
      }
      return !needEnter();
    }
      
    /** 
     * There is no need to enter safe mode 
     * if DFS is empty or {@link #threshold} == 0
     */
    boolean needEnter() {
      return getSafeBlockRatio() < threshold;
    }
      
    /**
     * Ratio of the number of safe blocks to the total number of blocks 
     * to be compared with the threshold.
     */
    private float getSafeBlockRatio() {
      return (blockTotal == 0 ? 1 : (float)blockSafe/blockTotal);
    }
      
    /**
     * Check and trigger safe mode if needed. 
     */
    private void checkMode() {
      if (needEnter()) {
        enter();
        reportStatus("STATE* Safe mode ON.", false);
        return;
      }
      // the threshold is reached
      if (!isOn() ||                           // safe mode is off
          extension <= 0 || threshold <= 0) {  // don't need to wait
        this.leave(true); // leave safe mode
        return;
      }
      if (reached > 0) {  // threshold has already been reached before
        reportStatus("STATE* Safe mode ON.", false);
        return;
      }
      // start monitor
      reached = now();
      smmthread = new Daemon(new SafeModeMonitor());
      smmthread.start();
      reportStatus("STATE* Safe mode extension entered.", true);
    }
      
    /**
     * Set total number of blocks.
     */
    synchronized void setBlockTotal(int total) {
      this.blockTotal = total; 
      checkMode();
    }
      
    /**
     * Increment number of safe blocks if current block has 
     * reached minimal replication.
     * @param replication current replication 
     */
    synchronized void incrementSafeBlockCount(short replication) {
      if ((int)replication == safeReplication)
        this.blockSafe++;
      checkMode();
    }
      
    /**
     * Decrement number of safe blocks if current block has 
     * fallen below minimal replication.
     * @param replication current replication 
     */
    synchronized void decrementSafeBlockCount(short replication) {
      if (replication == safeReplication-1)
        this.blockSafe--;
      checkMode();
    }

    /**
     * Check if safe mode was entered manually or at startup.
     */
    boolean isManual() {
      return extension == Integer.MAX_VALUE;
    }

    /**
     * Set manual safe mode.
     */
    void setManual() {
      extension = Integer.MAX_VALUE;
    }

    /**
     * A tip on how safe mode is to be turned off: manually or automatically.
     */
    String getTurnOffTip() {
      String leaveMsg = "Safe mode will be turned off automatically";
      if(reached < 0)
        return "Safe mode is OFF.";
      if(isManual()) {
        if(getDistributedUpgradeState())
          return leaveMsg + " upon completion of " + 
            "the distributed upgrade: upgrade progress = " + 
            getDistributedUpgradeStatus() + "%";
        leaveMsg = "Use \"hadoop dfsadmin -safemode leave\" to turn safe mode off";
      }
      if(blockTotal < 0)
        return leaveMsg + ".";
      String safeBlockRatioMsg = 
        String.format("The ratio of reported blocks %.4f has " +
          (reached == 0 ? "not " : "") + "reached the threshold %.4f. ",
          getSafeBlockRatio(), threshold) + leaveMsg;
      if(reached == 0 || isManual())  // threshold is not reached or manual
        return safeBlockRatioMsg + ".";
      // extension period is in progress
      return safeBlockRatioMsg + " in " 
            + Math.abs(reached + extension - now())/1000 + " seconds.";
    }

    /**
     * Print status every 20 seconds.
     */
    private void reportStatus(String msg, boolean rightNow) {
      long curTime = now();
      if(!rightNow && (curTime - lastStatusReport < 20 * 1000))
        return;
      NameNode.stateChangeLog.info(msg + " \n" + getTurnOffTip());
      lastStatusReport = curTime;
    }

    /**
     * Returns printable state of the class.
     */
    public String toString() {
      String resText = "Current safe block ratio = " 
        + getSafeBlockRatio() 
        + ". Target threshold = " + threshold
        + ". Minimal replication = " + safeReplication + ".";
      if (reached > 0) 
        resText += " Threshold was reached " + new Date(reached) + ".";
      return resText;
    }
      
    /**
     * Checks consistency of the class state.
     * This is costly and currently called only in assert.
     */
    boolean isConsistent() throws IOException {
      if (blockTotal == -1 && blockSafe == -1) {
        return true; // manual safe mode
      }
      int activeBlocks = blocksMap.size() - (int)pendingDeletionBlocksCount;
      return (blockTotal == activeBlocks) ||
        (blockSafe >= 0 && blockSafe <= blockTotal);
    }
  }
    
  /**
   * Periodically check whether it is time to leave safe mode.
   * This thread starts when the threshold level is reached.
   *
   */
  class SafeModeMonitor implements Runnable {
    /** interval in msec for checking safe mode: {@value} */
    private static final long recheckInterval = 1000;
      
    /**
     */
    public void run() {
      while (fsRunning && (safeMode != null && !safeMode.canLeave())) {
        try {
          Thread.sleep(recheckInterval);
        } catch (InterruptedException ie) {
        }
      }
      // leave safe mode and stop the monitor
      try {
        leaveSafeMode(true);
      } catch(SafeModeException es) { // should never happen
        String msg = "SafeModeMonitor may not run during distributed upgrade.";
        assert false : msg;
        throw new RuntimeException(msg, es);
      }
      smmthread = null;
    }
  }
    
  /**
   * Current system time.
   * @return current time in msec.
   */
  static long now() {
    return System.currentTimeMillis();
  }
    
  boolean setSafeMode(SafeModeAction action) throws IOException {
    if (action != SafeModeAction.SAFEMODE_GET) {
      checkSuperuserPrivilege();
      switch(action) {
      case SAFEMODE_LEAVE: // leave safe mode
        leaveSafeMode(false);
        break;
      case SAFEMODE_ENTER: // enter safe mode
        enterSafeMode();
        break;
      }
    }
    return isInSafeMode();
  }

  /**
   * Check whether the name node is in safe mode.
   * @return true if safe mode is ON, false otherwise
   */
  boolean isInSafeMode() {
    if (safeMode == null)
      return false;
    return safeMode.isOn();
  }
    
  /**
   * Check whether the name node is in startup mode.
   */
  synchronized boolean isInStartupSafeMode() {
    if (safeMode == null)
      return false;
    return safeMode.isOn() && !safeMode.isManual();
  }

  /**
   * Increment number of blocks that reached minimal replication.
   * @param replication current replication 
   */
  void incrementSafeBlockCount(int replication) {
    if (safeMode == null)
      return;
    safeMode.incrementSafeBlockCount((short)replication);
  }

  /**
   * Decrement number of blocks that reached minimal replication.
   */
  void decrementSafeBlockCount(Block b) {
    if (safeMode == null) // mostly true
      return;
    safeMode.decrementSafeBlockCount((short)countNodes(b).liveReplicas());
  }

  /**
   * Set the total number of blocks in the system. 
   */
  void setBlockTotal() {
    if (safeMode == null)
      return;
    safeMode.setBlockTotal(blocksMap.size());
  }

  /**
   * Get the total number of blocks in the system. 
   */
  public long getBlocksTotal() {
    return blocksMap.size();
  }

  /**
   * Enter safe mode manually.
   * @throws IOException
   */
  synchronized void enterSafeMode() throws IOException {
    if (!isInSafeMode()) {
      safeMode = new SafeModeInfo();
      return;
    }
    safeMode.setManual();
    getEditLog().logSync();
    NameNode.stateChangeLog.info("STATE* Safe mode is ON. " 
                                + safeMode.getTurnOffTip());
  }

  /**
   * Leave safe mode.
   * @throws IOException
   */
  synchronized void leaveSafeMode(boolean checkForUpgrades) throws SafeModeException {
    if (!isInSafeMode()) {
      NameNode.stateChangeLog.info("STATE* Safe mode is already OFF."); 
      return;
    }
    if(getDistributedUpgradeState())
      throw new SafeModeException("Distributed upgrade is in progress",
                                  safeMode);
    safeMode.leave(checkForUpgrades);
  }
    
  String getSafeModeTip() {
    if (!isInSafeMode())
      return "";
    return safeMode.getTurnOffTip();
  }

  long getEditLogSize() throws IOException {
    return getEditLog().getEditLogSize();
  }

  synchronized CheckpointSignature rollEditLog() throws IOException {
    if (isInSafeMode()) {
      throw new SafeModeException("Checkpoint not created",
                                  safeMode);
    }
    LOG.info("Roll Edit Log from " + Server.getRemoteAddress());
    return getFSImage().rollEditLog();
  }

  synchronized void rollFSImage() throws IOException {
    if (isInSafeMode()) {
      throw new SafeModeException("Checkpoint not created",
                                  safeMode);
    }
    LOG.info("Roll FSImage from " + Server.getRemoteAddress());
    getFSImage().rollFSImage();
  }

  /**
   * Returns whether the given block is one pointed-to by a file.
   */
  private boolean isValidBlock(Block b) {
    return (blocksMap.getINode(b) != null);
  }

  // Distributed upgrade manager
  UpgradeManagerNamenode upgradeManager = new UpgradeManagerNamenode();

  UpgradeStatusReport distributedUpgradeProgress(UpgradeAction action 
                                                 ) throws IOException {
    return upgradeManager.distributedUpgradeProgress(action);
  }

  UpgradeCommand processDistributedUpgradeCommand(UpgradeCommand comm) throws IOException {
    return upgradeManager.processUpgradeCommand(comm);
  }

  int getDistributedUpgradeVersion() {
    return upgradeManager.getUpgradeVersion();
  }

  UpgradeCommand getDistributedUpgradeCommand() throws IOException {
    return upgradeManager.getBroadcastCommand();
  }

  boolean getDistributedUpgradeState() {
    return upgradeManager.getUpgradeState();
  }

  short getDistributedUpgradeStatus() {
    return upgradeManager.getUpgradeStatus();
  }

  boolean startDistributedUpgradeIfNeeded() throws IOException {
    return upgradeManager.startUpgrade();
  }

  PermissionStatus createFsOwnerPermissions(FsPermission permission) {
    return new PermissionStatus(fsOwner.getShortUserName(), supergroup, permission);
  }

  private FSPermissionChecker checkOwner(String path) throws AccessControlException {
    return checkPermission(path, true, null, null, null, null);
  }

  private FSPermissionChecker checkPathAccess(String path, FsAction access
      ) throws AccessControlException {
    return checkPermission(path, false, null, null, access, null);
  }

  private FSPermissionChecker checkParentAccess(String path, FsAction access
      ) throws AccessControlException {
    return checkPermission(path, false, null, access, null, null);
  }

  private FSPermissionChecker checkAncestorAccess(String path, FsAction access
      ) throws AccessControlException {
    return checkPermission(path, false, access, null, null, null);
  }

  private FSPermissionChecker checkTraverse(String path
      ) throws AccessControlException {
    return checkPermission(path, false, null, null, null, null);
  }

  private void checkSuperuserPrivilege() throws AccessControlException {
    if (isPermissionEnabled) {
      PermissionChecker.checkSuperuserPrivilege(fsOwner, supergroup);
    }
  }

  /**
   * Check whether current user have permissions to access the path.
   * For more details of the parameters, see
   * {@link FSPermissionChecker#checkPermission(String, INodeDirectory, boolean, FsAction, FsAction, FsAction, FsAction)}.
   */
  private FSPermissionChecker checkPermission(String path, boolean doCheckOwner,
      FsAction ancestorAccess, FsAction parentAccess, FsAction access,
      FsAction subAccess) throws AccessControlException {
    FSPermissionChecker pc = new FSPermissionChecker(
        fsOwner.getShortUserName(), supergroup);
    if (!pc.isSuper) {
      dir.waitForReady();
      pc.checkPermission(path, dir.rootDir, doCheckOwner,
          ancestorAccess, parentAccess, access, subAccess);
    }
    return pc;
  }

  /**
   * Check to see if we have exceeded the limit on the number
   * of inodes.
   */
  void checkFsObjectLimit() throws IOException {
    if (maxFsObjects != 0 &&
        maxFsObjects <= dir.totalInodes() + getBlocksTotal()) {
      throw new IOException("Exceeded the configured number of objects " +
                             maxFsObjects + " in the filesystem.");
    }
  }

  /**
   * Get the total number of objects in the system. 
   */
  long getMaxObjects() {
    return maxFsObjects;
  }

  public long getFilesTotal() {
    return this.dir.totalInodes();
  }

  public long getPendingReplicationBlocks() {
    return pendingReplicationBlocksCount;
  }

  public long getUnderReplicatedBlocks() {
    return underReplicatedBlocksCount;
  }

  /** Returns number of blocks with corrupt replicas */
  public long getCorruptReplicaBlocks() {
    return corruptReplicaBlocksCount;
  }

  public long getScheduledReplicationBlocks() {
    return scheduledReplicationBlocksCount;
  }

  public long getPendingDeletionBlocks() {
    return pendingDeletionBlocksCount;
  }

  public long getExcessBlocks() {
    return excessBlocksCount;
  }
  
  public synchronized int getBlockCapacity() {
    return blocksMap.getCapacity();
  }

  public String getFSState() {
    return isInSafeMode() ? "safeMode" : "Operational";
  }
  
  private ObjectName mbeanName;
  
  private ObjectName mxBean = null;
  /**
   * Register the FSNamesystem MBean using the name
   *        "hadoop:service=NameNode,name=FSNamesystemState"
   * Register the FSNamesystem MXBean using the name
   *        "hadoop:service=NameNode,name=NameNodeInfo"
   */
  void registerMBean(Configuration conf) {
    // We wrap to bypass standard mbean naming convention.
    // This wraping can be removed in java 6 as it is more flexible in 
    // package naming for mbeans and their impl.
    StandardMBean bean;
    try {
      bean = new StandardMBean(this,FSNamesystemMBean.class);
      mbeanName = MBeans.register("NameNode", "FSNamesystemState", bean);
    } catch (NotCompliantMBeanException e) {
      e.printStackTrace();
    }
    mxBean = MBeans.register("NameNode", "NameNodeInfo", this);

    LOG.info("Registered FSNamesystemStateMBean and NameNodeMXBean");
  }

  /**
   * shutdown FSNamesystem
   */
  public void shutdown() {
    if (mbeanName != null)
      MBeans.unregister(mbeanName);
    if (mxBean != null)
      MBeans.unregister(mxBean);
  }
  

  /**
   * Number of live data nodes
   * @return Number of live data nodes
   */
  public int numLiveDataNodes() {
    int numLive = 0;
    synchronized (datanodeMap) {   
      for(Iterator<DatanodeDescriptor> it = datanodeMap.values().iterator(); 
                                                               it.hasNext();) {
        DatanodeDescriptor dn = it.next();
        if (!isDatanodeDead(dn) ) {
          numLive++;
        }
      }
    }
    return numLive;
  }
  

  /**
   * Number of dead data nodes
   * @return Number of dead data nodes
   */
  public int numDeadDataNodes() {
    int numDead = 0;
    synchronized (datanodeMap) {   
      for(Iterator<DatanodeDescriptor> it = datanodeMap.values().iterator(); 
                                                               it.hasNext();) {
        DatanodeDescriptor dn = it.next();
        if (isDatanodeDead(dn) ) {
          numDead++;
        }
      }
    }
    return numDead;
  }

  /**
   * Sets the generation stamp for this filesystem
   */
  public void setGenerationStamp(long stamp) {
    generationStamp.setStamp(stamp);
  }

  /**
   * Gets the generation stamp for this filesystem
   */
  public long getGenerationStamp() {
    return generationStamp.getStamp();
  }

  /**
   * Increments, logs and then returns the stamp
   */
  private long nextGenerationStamp() {
    long gs = generationStamp.nextStamp();
    getEditLog().logGenerationStamp(gs);
    return gs;
  }

  /**
   * Verifies that the block is associated with a file that has a lease.
   * Increments, logs and then returns the stamp
   *
   * @param block block
   * @param fromNN if it is for lease recovery initiated by NameNode
   * @return a new generation stamp
   */  
  synchronized long nextGenerationStampForBlock(Block block, boolean fromNN) throws IOException {
    if (isInSafeMode()) {
      throw new SafeModeException("Cannot get nextGenStamp for " + block, safeMode);
    }
    BlockInfo storedBlock = blocksMap.getStoredBlock(block);
    if (storedBlock == null) {
      BlockInfo match =
        blocksMap.getStoredBlock(block.getWithWildcardGS());
      String msg = (match == null)
        ? block + " is missing"
        : block + " has out of date GS " + block.getGenerationStamp() +
                  " found " + match.getGenerationStamp() +
                  ", may already be committed";
      LOG.info(msg);
      throw new IOException(msg);
    }
    INodeFile fileINode = storedBlock.getINode();
    if (!fileINode.isUnderConstruction()) {
      String msg = block + " is already commited, !fileINode.isUnderConstruction().";
      LOG.info(msg);
      throw new IOException(msg);
    }
    // Disallow client-initiated recovery once
    // NameNode initiated lease recovery starts
    if (!fromNN && HdfsConstants.NN_RECOVERY_LEASEHOLDER.equals(
        leaseManager.getLeaseByPath(FSDirectory.getFullPathName(fileINode)).getHolder())) {
      String msg = block +
        "is being recovered by NameNode, ignoring the request from a client";
      LOG.info(msg);
      throw new IOException(msg);
    }
    if (!((INodeFileUnderConstruction)fileINode).setLastRecoveryTime(now())) {
      String msg = block + " is already being recovered, ignoring this request.";
      LOG.info(msg);
      throw new IOException(msg);
    }
    return nextGenerationStamp();
  }

  // rename was successful. If any part of the renamed subtree had
  // files that were being written to, update with new filename.
  //
  void changeLease(String src, String dst, HdfsFileStatus dinfo) 
                   throws IOException {
    String overwrite;
    String replaceBy;

    boolean destinationExisted = true;
    if (dinfo == null) {
      destinationExisted = false;
    }

    if (destinationExisted && dinfo.isDir()) {
      Path spath = new Path(src);
      overwrite = spath.getParent().toString() + Path.SEPARATOR;
      replaceBy = dst + Path.SEPARATOR;
    } else {
      overwrite = src;
      replaceBy = dst;
    }

    leaseManager.changeLease(src, dst, overwrite, replaceBy);
  }
           
  /**
   * Serializes leases. 
   */
  void saveFilesUnderConstruction(DataOutputStream out) throws IOException {
    synchronized (leaseManager) {
      out.writeInt(leaseManager.countPath()); // write the size

      for (Lease lease : leaseManager.getSortedLeases()) {
        for(String path : lease.getPaths()) {
          // verify that path exists in namespace
          INode node = dir.getFileINode(path);
          if (node == null) {
            throw new IOException("saveLeases found path " + path +
                                  " but no matching entry in namespace.");
          }
          if (!node.isUnderConstruction()) {
            throw new IOException("saveLeases found path " + path +
                                  " but is not under construction.");
          }
          INodeFileUnderConstruction cons = (INodeFileUnderConstruction) node;
          FSImage.writeINodeUnderConstruction(out, cons, path);
        }
      }
    }
  }
  
  public synchronized ArrayList<DatanodeDescriptor> getDecommissioningNodes() {
    ArrayList<DatanodeDescriptor> decommissioningNodes = new ArrayList<DatanodeDescriptor>();
    ArrayList<DatanodeDescriptor> results = getDatanodeListForReport(DatanodeReportType.LIVE);
    for (Iterator<DatanodeDescriptor> it = results.iterator(); it.hasNext();) {
      DatanodeDescriptor node = it.next();
      if (node.isDecommissionInProgress()) {
        decommissioningNodes.add(node);
      }
    }
    return decommissioningNodes;
  }

  /*
   * Delegation Token
   */
  
  private DelegationTokenSecretManager createDelegationTokenSecretManager(
      Configuration conf) {
    return new DelegationTokenSecretManager(conf.getLong(
        "dfs.namenode.delegation.key.update-interval", 24*60*60*1000),
        conf.getLong(
            "dfs.namenode.delegation.token.max-lifetime", 7*24*60*60*1000),
        conf.getLong(
            "dfs.namenode.delegation.token.renew-interval", 24*60*60*1000),
        DELEGATION_TOKEN_REMOVER_SCAN_INTERVAL, this);
  }

  /**
   * Returns the DelegationTokenSecretManager instance in the namesystem.
   * @return delegation token secret manager object
   */
  public DelegationTokenSecretManager getDelegationTokenSecretManager() {
    return dtSecretManager;
  }

  /**
   * @param renewer
   * @return Token<DelegationTokenIdentifier>
   * @throws IOException
   */
  public Token<DelegationTokenIdentifier> getDelegationToken(Text renewer)
      throws IOException {
    if (isInSafeMode()) {
      throw new SafeModeException("Cannot issue delegation token", safeMode);
    }
    if (!isAllowedDelegationTokenOp()) {
      throw new IOException(
          "Delegation Token can be issued only with kerberos or web authentication");
    }
    if(dtSecretManager == null || !dtSecretManager.isRunning()) {
      LOG.warn("trying to get DT with no secret manager running");
      return null;
    }
    
    UserGroupInformation ugi = UserGroupInformation.getCurrentUser();
    String user = ugi.getUserName();
    Text owner = new Text(user);
    Text realUser = null;
    if (ugi.getRealUser() != null) {
      realUser = new Text(ugi.getRealUser().getUserName());
    }
    DelegationTokenIdentifier dtId = new DelegationTokenIdentifier(owner,
        renewer, realUser);
    Token<DelegationTokenIdentifier> token = new Token<DelegationTokenIdentifier>(
        dtId, dtSecretManager);
    long expiryTime = dtSecretManager.getTokenExpiryTime(dtId);
    logGetDelegationToken(dtId, expiryTime);
    return token;
  }

  /**
   * 
   * @param token
   * @return New expiryTime of the token
   * @throws InvalidToken
   * @throws IOException
   */
  public long renewDelegationToken(Token<DelegationTokenIdentifier> token)
      throws InvalidToken, IOException {
    if (isInSafeMode()) {
      throw new SafeModeException("Cannot renew delegation token", safeMode);
    }
    if (!isAllowedDelegationTokenOp()) {
      throw new IOException(
          "Delegation Token can be renewed only with kerberos or web authentication");
    }
    String renewer = UserGroupInformation.getCurrentUser().getShortUserName();
    long expiryTime = dtSecretManager.renewToken(token, renewer);
    DelegationTokenIdentifier id = new DelegationTokenIdentifier();
    ByteArrayInputStream buf = new ByteArrayInputStream(token.getIdentifier());
    DataInputStream in = new DataInputStream(buf);
    id.readFields(in);
    logRenewDelegationToken(id, expiryTime);
    return expiryTime;
  }

  /**
   * 
   * @param token
   * @throws IOException
   */
  public void cancelDelegationToken(Token<DelegationTokenIdentifier> token)
      throws IOException {
    if (isInSafeMode()) {
      throw new SafeModeException("Cannot cancel delegation token", safeMode);
    }
    String canceller = UserGroupInformation.getCurrentUser().getUserName();
    DelegationTokenIdentifier id = dtSecretManager
        .cancelToken(token, canceller);
    logCancelDelegationToken(id);
  }
  
  /**
   * @param out save state of the secret manager
   */
  void saveSecretManagerState(DataOutputStream out) throws IOException {
    dtSecretManager.saveSecretManagerState(out);
  }

  /**
   * @param in load the state of secret manager from input stream
   */
  void loadSecretManagerState(DataInputStream in) throws IOException {
    dtSecretManager.loadSecretManagerState(in);
  }

  /**
   * Log the getDelegationToken operation to edit logs
   * 
   * @param id identifer of the new delegation token
   * @param expiryTime when delegation token expires
   */
  private void logGetDelegationToken(DelegationTokenIdentifier id,
      long expiryTime) throws IOException {
    synchronized (this) {
      getEditLog().logGetDelegationToken(id, expiryTime);
    }
    getEditLog().logSync();
  }

  /**
   * Log the renewDelegationToken operation to edit logs
   * 
   * @param id identifer of the delegation token being renewed
   * @param expiryTime when delegation token expires
   */
  private void logRenewDelegationToken(DelegationTokenIdentifier id,
      long expiryTime) throws IOException {
    synchronized (this) {
      getEditLog().logRenewDelegationToken(id, expiryTime);
    }
    getEditLog().logSync();
  }

  
  /**
   * Log the cancelDelegationToken operation to edit logs
   * 
   * @param id identifer of the delegation token being cancelled
   */
  private void logCancelDelegationToken(DelegationTokenIdentifier id)
      throws IOException {
    synchronized (this) {
      getEditLog().logCancelDelegationToken(id);
    }
    getEditLog().logSync();
  }

  /**
   * Log the updateMasterKey operation to edit logs
   * 
   * @param key new delegation key.
   */
  public void logUpdateMasterKey(DelegationKey key) throws IOException {
    synchronized (this) {
      getEditLog().logUpdateMasterKey(key);
    }
    getEditLog().logSync();
  }
  
  /**
   * 
   * @return true if delegation token operation is allowed
   */
  private boolean isAllowedDelegationTokenOp() throws IOException {
    AuthenticationMethod authMethod = getConnectionAuthenticationMethod();
    if (UserGroupInformation.isSecurityEnabled()
        && (authMethod != AuthenticationMethod.KERBEROS)
        && (authMethod != AuthenticationMethod.KERBEROS_SSL)
        && (authMethod != AuthenticationMethod.CERTIFICATE)) {
      return false;
    }
    return true;
  }
  
  /**
   * Returns authentication method used to establish the connection
   * @return AuthenticationMethod used to establish connection
   * @throws IOException
   */
  private AuthenticationMethod getConnectionAuthenticationMethod()
      throws IOException {
    UserGroupInformation ugi = UserGroupInformation.getCurrentUser();
    AuthenticationMethod authMethod = ugi.getAuthenticationMethod();
    if (authMethod == AuthenticationMethod.PROXY) {
      authMethod = ugi.getRealUser().getAuthenticationMethod();
    }
    return authMethod;
  }
  
  @Override // NameNodeMXBean
  public String getHostName() {
    return this.nameNodeHostName;
  }
  
  @Override // NameNodeMXBean
  public String getVersion() {
    return VersionInfo.getVersion() + ", r" + VersionInfo.getRevision();
  }

  @Override // NameNodeMXBean
  public long getUsed() {
    return this.getCapacityUsed();
  }

  @Override // NameNodeMXBean
  public long getFree() {
    return this.getCapacityRemaining();
  }

  @Override // NameNodeMXBean
  public long getTotal() {
    return this.getCapacityTotal();
  }

  @Override // NameNodeMXBean
  public String getSafemode() {
    if (!this.isInSafeMode())
      return "";
    return "Safe mode is ON." + this.getSafeModeTip();
  }

  @Override // NameNodeMXBean
  public boolean isUpgradeFinalized() {
    return this.getFSImage().isUpgradeFinalized();
  }

  @Override // NameNodeMXBean
  public long getNonDfsUsedSpace() {
    return getCapacityUsedNonDFS();
  }

  @Override // NameNodeMXBean
  public float getPercentUsed() {
    return getCapacityUsedPercent();
  }

  @Override // NameNodeMXBean
  public float getPercentRemaining() {
    return getCapacityRemainingPercent();
  }

  @Override // NameNodeMXBean
  public long getTotalBlocks() {
    return getBlocksTotal();
  }

  @Override // NameNodeMXBean
  public long getTotalFiles() {
    return getFilesTotal();
  }

  @Override // NameNodeMXBean
  public int getThreads() {
    return ManagementFactory.getThreadMXBean().getThreadCount();
  }

  /**
   * Returned information is a JSON representation of map with host name as the
   * key and value is a map of live node attribute keys to its values
   */
  @Override // NameNodeMXBean
  public String getLiveNodes() {
    final Map<String, Object> info = new HashMap<String, Object>();
    final ArrayList<DatanodeDescriptor> aliveNodeList =
      this.getDatanodeListForReport(DatanodeReportType.LIVE); 
    for (DatanodeDescriptor node : aliveNodeList) {
      final Map<String, Object> innerinfo = new HashMap<String, Object>();
      innerinfo.put("lastContact", getLastContact(node));
      innerinfo.put("usedSpace", getDfsUsed(node));
      info.put(node.getHostName(), innerinfo);
    }
    return JSON.toString(info);
  }

  /**
   * Returned information is a JSON representation of map with host name as the
   * key and value is a map of dead node attribute keys to its values
   */
  @Override // NameNodeMXBean
  public String getDeadNodes() {
    final Map<String, Object> info = new HashMap<String, Object>();
    final ArrayList<DatanodeDescriptor> deadNodeList =
      this.getDatanodeListForReport(DatanodeReportType.DEAD); 
    removeDecomNodeFromDeadList(deadNodeList);
    for (DatanodeDescriptor node : deadNodeList) {
      final Map<String, Object> innerinfo = new HashMap<String, Object>();
      innerinfo.put("lastContact", getLastContact(node));
      info.put(node.getHostName(), innerinfo);
    }
    return JSON.toString(info);
  }

  /**
   * Returned information is a JSON representation of map with host name as the
   * key and value is a map of decomisioning node attribute keys to its values
   */
  @Override // NameNodeMXBean
  public String getDecomNodes() {
    final Map<String, Object> info = new HashMap<String, Object>();
    final ArrayList<DatanodeDescriptor> decomNodeList = 
      this.getDecommissioningNodes();
    for (DatanodeDescriptor node : decomNodeList) {
      final Map<String, Object> innerinfo = new HashMap<String, Object>();
      innerinfo.put("underReplicatedBlocks", node.decommissioningStatus
          .getUnderReplicatedBlocks());
      innerinfo.put("decommissionOnlyReplicas", node.decommissioningStatus
          .getDecommissionOnlyReplicas());
      innerinfo.put("underReplicateInOpenFiles", node.decommissioningStatus
          .getUnderReplicatedInOpenFiles());
      info.put(node.getHostName(), innerinfo);
    }
    return JSON.toString(info);
  }

  @Override  // NameNodeMXBean
  public String getNameDirStatuses() {
    Map<String, Map<File, StorageDirType>> statusMap =
      new HashMap<String, Map<File, StorageDirType>>();
    
    Map<File, StorageDirType> activeDirs = new HashMap<File, StorageDirType>();
    for (Iterator<StorageDirectory> it
        = getFSImage().dirIterator(); it.hasNext();) {
      StorageDirectory st = it.next();
      activeDirs.put(st.getRoot(), st.getStorageDirType());
    }
    statusMap.put("active", activeDirs);
    
    List<Storage.StorageDirectory> removedStorageDirs
        = getFSImage().getRemovedStorageDirs();
    Map<File, StorageDirType> failedDirs = new HashMap<File, StorageDirType>();
    for (StorageDirectory st : removedStorageDirs) {
      failedDirs.put(st.getRoot(), st.getStorageDirType());
    }
    statusMap.put("failed", failedDirs);
    
    return JSON.toString(statusMap);
  }

  private long getLastContact(DatanodeDescriptor alivenode) {
    return (System.currentTimeMillis() - alivenode.getLastUpdate())/1000;
  }

  private long getDfsUsed(DatanodeDescriptor alivenode) {
    return alivenode.getDfsUsed();
  }

  private static int roundBytesToGBytes(long bytes) {
    return Math.round(((float)bytes/(1024 * 1024 * 1024)));
  }

  @Override
  public void getMetrics(MetricsBuilder builder, boolean all) {
    builder.addRecord("FSNamesystem").setContext("dfs")
      .addGauge("FilesTotal", "", getFilesTotal())
      .addGauge("BlocksTotal", "", getBlocksTotal())
      .addGauge("CapacityTotalGB", "",
                roundBytesToGBytes(getCapacityTotal()))
      .addGauge("CapacityUsedGB", "",
                roundBytesToGBytes(getCapacityUsed()))
      .addGauge("CapacityRemainingGB", "",
                roundBytesToGBytes(getCapacityRemaining()))
      .addGauge("TotalLoad", "", getTotalLoad())
      .addGauge("CorruptBlocks", "", getCorruptReplicaBlocks())
      .addGauge("ExcessBlocks", "", getExcessBlocks())
      .addGauge("PendingDeletionBlocks", "", getPendingDeletionBlocks())
      .addGauge("PendingReplicationBlocks", "", getPendingReplicationBlocks())
      .addGauge("UnderReplicatedBlocks", "", getUnderReplicatedBlocks())
      .addGauge("ScheduledReplicationBlocks", "",
                getScheduledReplicationBlocks())
      .addGauge("MissingBlocks", "", getMissingBlocksCount())
      .addGauge("BlockCapacity", "", getBlockCapacity());
  }

  private void registerWith(MetricsSystem ms) {
    ms.register("FSNamesystemMetrics", "FSNamesystem metrics", this);
  }

  
  /**
   * If the remote IP for namenode method invokation is null, then the
   * invocation is internal to the namenode. Client invoked methods are invoked
   * over RPC and always have address != null.
   */
  private boolean isExternalInvocation() {
    return Server.getRemoteIp() != null;
  }
  
  /**
   * Log fsck event in the audit log 
   */
  void logFsckEvent(String src, InetAddress remoteAddress) throws IOException {
    if (auditLog.isInfoEnabled()) {
      logAuditEvent(UserGroupInformation.getCurrentUser(),
                    remoteAddress,
                    "fsck", src, null, null);
    }
  }


  /**
   * Remove an already decommissioned data node who is neither in include nor
   * exclude lists from the dead node list.
   * @param dead, array list of dead nodes
   */
  void removeDecomNodeFromDeadList(ArrayList<DatanodeDescriptor> dead) {
    // If the include list is empty, any nodes are welcomed and it does not 
    // make sense to exclude any nodes from the cluster.  Therefore, no remove.
    if (hostsReader.getHosts().isEmpty()) {
      return;
    }
    for (Iterator<DatanodeDescriptor> it = dead.iterator();it.hasNext();){
      DatanodeDescriptor node = it.next();
      if ((!inHostsList(node,null)) 
          && (!inExcludedHostsList(node, null))
          && node.isDecommissioned()){
        // Include list is not empty, an existing datanode does not appear 
        // in both include or exclude lists and it has been decommissioned.
        // Remove it from dead node list.
        it.remove();
      } 
    }
  }
}<|MERGE_RESOLUTION|>--- conflicted
+++ resolved
@@ -483,15 +483,9 @@
     short filePermission = (short)conf.getInt("dfs.upgrade.permission", 0777);
     this.defaultPermission = PermissionStatus.createImmutable(
         fsOwner.getShortUserName(), supergroup, new FsPermission(filePermission));
-<<<<<<< HEAD
-
-		this.replicator = BlockPlacementPolicy.getInstance(conf, this,	clusterMap);
-		
-=======
     
     this.replicator = BlockPlacementPolicy.getInstance(conf, this, clusterMap);
     
->>>>>>> bf56a879
     this.defaultReplication = conf.getInt("dfs.replication", 3);
     this.maxReplication = conf.getInt("dfs.replication.max", 512);
     this.minReplication = conf.getInt("dfs.replication.min", 1);
@@ -1554,13 +1548,8 @@
     }
 
     // choose targets for the new block tobe allocated.
-<<<<<<< HEAD
-    DatanodeDescriptor targets[] = replicator.chooseTarget(src, 
-    		                                                   replication,
-=======
     DatanodeDescriptor targets[] = replicator.chooseTarget(src,
                                                            replication,
->>>>>>> bf56a879
                                                            clientNode,
                                                            excludedNodes,
                                                            blockSize);
@@ -3019,11 +3008,8 @@
     }
 
     // choose replication targets: NOT HOLDING THE GLOBAL LOCK
-<<<<<<< HEAD
-=======
     // It is costly to extract the filename for which chooseTargets is called,
     // so for now we pass in the Inode itself.    
->>>>>>> bf56a879
     DatanodeDescriptor targets[] = replicator.chooseTarget(fileINode,
         requiredReplication - numEffectiveReplicas,
         srcNode, containingNodes, block.getNumBytes());
@@ -3873,13 +3859,8 @@
                               Block b, short replication,
                               DatanodeDescriptor addedNode,
                               DatanodeDescriptor delNodeHint) {
-<<<<<<< HEAD
-  	INodeFile inode = blocksMap.getINode(b);
-  	
-=======
     INodeFile inode = blocksMap.getINode(b);
     
->>>>>>> bf56a879
     // first form a rack to datanodes map and
     HashMap<String, ArrayList<DatanodeDescriptor>> rackMap =
       new HashMap<String, ArrayList<DatanodeDescriptor>>();
@@ -3923,11 +3904,7 @@
             (priSet.contains(delNodeHint) || (addedNode != null && !priSet.contains(addedNode))) ) {
           cur = delNodeHint;
       } else { // regular excessive replica removal
-<<<<<<< HEAD
-      	  cur = replicator.chooseReplicaToDelete(inode, b, replication, priSet, remains);          
-=======
         cur = replicator.chooseReplicaToDelete(inode, b, replication, priSet, remains);          
->>>>>>> bf56a879
       }
 
       firstOne = false;
@@ -4660,11 +4637,7 @@
   }
 
   public DatanodeDescriptor getRandomDatanode() {
-<<<<<<< HEAD
-  	return (DatanodeDescriptor)clusterMap.chooseRandom(NodeBase.ROOT);
-=======
     return (DatanodeDescriptor)clusterMap.chooseRandom(NodeBase.ROOT);
->>>>>>> bf56a879
   }
 
   /**
