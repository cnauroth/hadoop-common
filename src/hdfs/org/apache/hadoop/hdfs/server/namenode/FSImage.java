/**
 * Licensed to the Apache Software Foundation (ASF) under one
 * or more contributor license agreements.  See the NOTICE file
 * distributed with this work for additional information
 * regarding copyright ownership.  The ASF licenses this file
 * to you under the Apache License, Version 2.0 (the
 * "License"); you may not use this file except in compliance
 * with the License.  You may obtain a copy of the License at
 *
 *     http://www.apache.org/licenses/LICENSE-2.0
 *
 * Unless required by applicable law or agreed to in writing, software
 * distributed under the License is distributed on an "AS IS" BASIS,
 * WITHOUT WARRANTIES OR CONDITIONS OF ANY KIND, either express or implied.
 * See the License for the specific language governing permissions and
 * limitations under the License.
 */
package org.apache.hadoop.hdfs.server.namenode;

import java.io.BufferedInputStream;
import java.io.BufferedOutputStream;
import java.io.DataInput;
import java.io.DataInputStream;
import java.io.DataOutput;
import java.io.DataOutputStream;
import java.io.File;
import java.io.FileInputStream;
import java.io.FileOutputStream;
import java.io.IOException;
import java.io.RandomAccessFile;
import java.nio.ByteBuffer;
import java.text.SimpleDateFormat;
import java.util.ArrayList;
import java.util.Collection;
import java.util.Date;
import java.util.HashMap;
import java.util.Iterator;
import java.util.List;
import java.util.Map;
import java.util.Properties;
import java.util.Random;

import org.apache.hadoop.conf.Configuration;
import org.apache.hadoop.fs.FileUtil;
import org.apache.hadoop.fs.Path;
import org.apache.hadoop.fs.permission.FsPermission;
import org.apache.hadoop.fs.permission.PermissionStatus;
import org.apache.hadoop.hdfs.DFSConfigKeys;
import org.apache.hadoop.hdfs.DFSUtil;
import org.apache.hadoop.hdfs.protocol.Block;
import org.apache.hadoop.hdfs.protocol.DatanodeID;
import org.apache.hadoop.hdfs.protocol.FSConstants;
import org.apache.hadoop.hdfs.server.common.HdfsConstants.NodeType;
import org.apache.hadoop.hdfs.server.common.HdfsConstants.StartupOption;
import org.apache.hadoop.hdfs.server.common.InconsistentFSStateException;
import org.apache.hadoop.hdfs.server.common.Storage;
import org.apache.hadoop.hdfs.server.common.StorageInfo;
import org.apache.hadoop.hdfs.server.common.UpgradeManager;
import org.apache.hadoop.hdfs.server.namenode.BlocksMap.BlockInfo;
import org.apache.hadoop.hdfs.server.namenode.FSEditLog.EditLogFileInputStream;
import org.apache.hadoop.hdfs.util.AtomicFileOutputStream;
import org.apache.hadoop.io.IOUtils;
import org.apache.hadoop.io.UTF8;
import org.apache.hadoop.io.Writable;

/**
 * FSImage handles checkpointing and logging of the namespace edits.
 * 
 */
public class FSImage extends Storage {

  private static final SimpleDateFormat DATE_FORM =
    new SimpleDateFormat("yyyy-MM-dd HH:mm:ss");

  //
  // The filenames used for storing the images
  //
  enum NameNodeFile {
    IMAGE     ("fsimage"),
    TIME      ("fstime"),
    EDITS     ("edits"),
    IMAGE_NEW ("fsimage.ckpt"),
    EDITS_NEW ("edits.new");
    
    private String fileName = null;
    private NameNodeFile(String name) {this.fileName = name;}
    String getName() {return fileName;}
  }

  // checkpoint states
  enum CheckpointStates{START, ROLLED_EDITS, UPLOAD_START, UPLOAD_DONE; }
  /**
   * Implementation of StorageDirType specific to namenode storage
   * A Storage directory could be of type IMAGE which stores only fsimage,
   * or of type EDITS which stores edits or of type IMAGE_AND_EDITS which 
   * stores both fsimage and edits.
   */
  static enum NameNodeDirType implements StorageDirType {
    UNDEFINED,
    IMAGE,
    EDITS,
    IMAGE_AND_EDITS;
    
    public StorageDirType getStorageDirType() {
      return this;
    }
    
    public boolean isOfType(StorageDirType type) {
      if ((this == IMAGE_AND_EDITS) && (type == IMAGE || type == EDITS))
        return true;
      return this == type;
    }
  }
  
  protected long checkpointTime = -1L;
  protected FSEditLog editLog = null;
  private boolean isUpgradeFinalized = false;
  
  /**
   * List of failed (and thus removed) storages
   */
  private List<StorageDirectory> removedStorageDirs 
    = new ArrayList<StorageDirectory>();
  
  /**
   * Directories for importing an image from a checkpoint.
   */
  private Collection<File> checkpointDirs;
  private Collection<File> checkpointEditsDirs;

  /**
   * Can fs-image be rolled?
   */
  volatile private CheckpointStates ckptState = FSImage.CheckpointStates.START; 

  /**
   * Used for saving the image to disk
   */
  static private final FsPermission FILE_PERM = new FsPermission((short)0);
  static private final byte[] PATH_SEPARATOR = DFSUtil.string2Bytes(Path.SEPARATOR);

  /** Flag to restore removed storage directories at checkpointing */
  private boolean restoreRemovedDirs = DFSConfigKeys.DFS_NAMENODE_NAME_DIR_RESTORE_DEFAULT;
<<<<<<< HEAD
  
=======

>>>>>>> edbe2876
  private int editsTolerationLength = DFSConfigKeys.DFS_NAMENODE_EDITS_TOLERATION_LENGTH_DEFAULT;

  /**
   */
  FSImage() {
    super(NodeType.NAME_NODE);
    this.editLog = new FSEditLog(this);
  }

  /**
   */
  FSImage(Collection<File> fsDirs, Collection<File> fsEditsDirs) 
    throws IOException {
    this();
    setStorageDirectories(fsDirs, fsEditsDirs);
  }

  public FSImage(StorageInfo storageInfo) {
    super(NodeType.NAME_NODE, storageInfo);
  }

  /**
   * Represents an Image (image and edit file).
   */
  public FSImage(File imageDir) throws IOException {
    this();
    ArrayList<File> dirs = new ArrayList<File>(1);
    ArrayList<File> editsDirs = new ArrayList<File>(1);
    dirs.add(imageDir);
    editsDirs.add(imageDir);
    setStorageDirectories(dirs, editsDirs);
  }
  
  void setStorageDirectories(Collection<File> fsNameDirs,
                        Collection<File> fsEditsDirs
                             ) throws IOException {
    storageDirs = new ArrayList<StorageDirectory>();
    removedStorageDirs = new ArrayList<StorageDirectory>();
    // Add all name dirs with appropriate NameNodeDirType 
    for (File dirName : fsNameDirs) {
      boolean isAlsoEdits = false;
      for (File editsDirName : fsEditsDirs) {
        if (editsDirName.compareTo(dirName) == 0) {
          isAlsoEdits = true;
          fsEditsDirs.remove(editsDirName);
          break;
        }
      }
      NameNodeDirType dirType = (isAlsoEdits) ?
                          NameNodeDirType.IMAGE_AND_EDITS :
                          NameNodeDirType.IMAGE;
      addStorageDir(new StorageDirectory(dirName, dirType));
    }
    
    // Add edits dirs if they are different from name dirs
    for (File dirName : fsEditsDirs) {
      addStorageDir(new StorageDirectory(dirName, NameNodeDirType.EDITS)); 
    }
  }

  void setCheckpointDirectories(Collection<File> dirs,
                                Collection<File> editsDirs) {
    checkpointDirs = dirs;
    checkpointEditsDirs = editsDirs;
  }
  
  static File getImageFile(StorageDirectory sd, NameNodeFile type) {
    return new File(sd.getCurrentDir(), type.getName());
  }
  
  List<StorageDirectory> getRemovedStorageDirs() {
	  return removedStorageDirs;
  }

  void updateRemovedDirs(StorageDirectory sd, IOException ioe) {
    LOG.warn("Removing storage dir " + sd.getRoot().getPath(), ioe);
    removedStorageDirs.add(sd);
  }

  void updateRemovedDirs(StorageDirectory sd) {
    LOG.warn("Removing storage dir " + sd.getRoot().getPath());
    removedStorageDirs.add(sd);
  }

  File getEditFile(StorageDirectory sd) {
    return getImageFile(sd, NameNodeFile.EDITS);
  }
  
  File getEditNewFile(StorageDirectory sd) {
    return getImageFile(sd, NameNodeFile.EDITS_NEW);
  }

  File[] getFileNames(NameNodeFile type, NameNodeDirType dirType) {
    ArrayList<File> list = new ArrayList<File>();
    Iterator<StorageDirectory> it = (dirType == null) ? dirIterator() :
                                    dirIterator(dirType);
    for ( ;it.hasNext(); ) {
      list.add(getImageFile(it.next(), type));
    }
    return list.toArray(new File[list.size()]);
  }

  File[] getImageFiles() {
    return getFileNames(NameNodeFile.IMAGE, NameNodeDirType.IMAGE);
  }

  File[] getEditsFiles() {
    return getFileNames(NameNodeFile.EDITS, NameNodeDirType.EDITS);
  }

  /**
   * Analyze storage directories.
   * Recover from previous transitions if required. 
   * Perform fs state transition if necessary depending on the namespace info.
   * Read storage info. 
   * 
   * @param dataDirs
   * @param startOpt startup option
   * @throws IOException
   * @return true if the image needs to be saved or false otherwise
   */
  boolean recoverTransitionRead(Collection<File> dataDirs,
                             Collection<File> editsDirs,
                                StartupOption startOpt
                                ) throws IOException {
    assert startOpt != StartupOption.FORMAT : 
      "NameNode formatting should be performed before reading the image";
    
    // none of the data dirs exist
    if (dataDirs.size() == 0 || editsDirs.size() == 0)  
      throw new IOException(
        "All specified directories are not accessible or do not exist.");
    
    if(startOpt == StartupOption.IMPORT 
        && (checkpointDirs == null || checkpointDirs.isEmpty()))
      throw new IOException("Cannot import image from a checkpoint. "
                          + "\"fs.checkpoint.dir\" is not set." );

    if(startOpt == StartupOption.IMPORT 
        && (checkpointEditsDirs == null || checkpointEditsDirs.isEmpty()))
      throw new IOException("Cannot import image from a checkpoint. "
                          + "\"fs.checkpoint.edits.dir\" is not set." );
    
    setStorageDirectories(dataDirs, editsDirs);
    // 1. For each data directory calculate its state and 
    // check whether all is consistent before transitioning.
    Map<StorageDirectory, StorageState> dataDirStates = 
             new HashMap<StorageDirectory, StorageState>();
    boolean isFormatted = false;
    for (Iterator<StorageDirectory> it = 
                      dirIterator(); it.hasNext();) {
      StorageDirectory sd = it.next();
      StorageState curState;
      try {
        curState = sd.analyzeStorage(startOpt);
        // sd is locked but not opened
        switch(curState) {
        case NON_EXISTENT:
          // name-node fails if any of the configured storage dirs are missing
          throw new InconsistentFSStateException(sd.getRoot(),
                                                 "storage directory does not exist or is not accessible.");
        case NOT_FORMATTED:
          break;
        case NORMAL:
          break;
        default:  // recovery is possible
          sd.doRecover(curState);      
        }
        if (curState != StorageState.NOT_FORMATTED 
            && startOpt != StartupOption.ROLLBACK) {
          sd.read(); // read and verify consistency with other directories
          isFormatted = true;
        }
        if (startOpt == StartupOption.IMPORT && isFormatted)
          // import of a checkpoint is allowed only into empty image directories
          throw new IOException("Cannot import image from a checkpoint. " 
              + " NameNode already contains an image in " + sd.getRoot());
      } catch (IOException ioe) {
        sd.unlock();
        throw ioe;
      }
      dataDirStates.put(sd,curState);
    }
    
    if (!isFormatted && startOpt != StartupOption.ROLLBACK 
                     && startOpt != StartupOption.IMPORT)
      throw new IOException("NameNode is not formatted.");
    if (layoutVersion < LAST_PRE_UPGRADE_LAYOUT_VERSION) {
      checkVersionUpgradable(layoutVersion);
    }
    if (startOpt != StartupOption.UPGRADE
          && layoutVersion < LAST_PRE_UPGRADE_LAYOUT_VERSION
          && layoutVersion != FSConstants.LAYOUT_VERSION)
        throw new IOException(
                          "\nFile system image contains an old layout version " + layoutVersion
                          + ".\nAn upgrade to version " + FSConstants.LAYOUT_VERSION
                          + " is required.\nPlease restart NameNode with -upgrade option.");
    // check whether distributed upgrade is reguired and/or should be continued
    verifyDistributedUpgradeProgress(startOpt);

    // 2. Format unformatted dirs.
    this.checkpointTime = 0L;
    for (Iterator<StorageDirectory> it = 
                     dirIterator(); it.hasNext();) {
      StorageDirectory sd = it.next();
      StorageState curState = dataDirStates.get(sd);
      switch(curState) {
      case NON_EXISTENT:
        assert false : StorageState.NON_EXISTENT + " state cannot be here";
      case NOT_FORMATTED:
        LOG.info("Storage directory " + sd.getRoot() + " is not formatted.");
        LOG.info("Formatting ...");
        sd.clearDirectory(); // create empty currrent dir
        break;
      default:
        break;
      }
    }

    // 3. Do transitions
    switch(startOpt) {
    case UPGRADE:
      doUpgrade();
      return false; // upgrade saved image already
    case IMPORT:
      doImportCheckpoint();
      return true;
    case ROLLBACK:
      doRollback();
      break;
    case REGULAR:
      // just load the image
    }
    return loadFSImage(startOpt.createRecoveryContext());
  }

  private void doUpgrade() throws IOException {
    MetaRecoveryContext recovery = null;
    if(getDistributedUpgradeState()) {
      // only distributed upgrade need to continue
      // don't do version upgrade
      this.loadFSImage(recovery);
      initializeDistributedUpgrade();
      return;
    }
    // Upgrade is allowed only if there are 
    // no previous fs states in any of the directories
    for (Iterator<StorageDirectory> it = 
                           dirIterator(); it.hasNext();) {
      StorageDirectory sd = it.next();
      if (sd.getPreviousDir().exists())
        throw new InconsistentFSStateException(sd.getRoot(),
                                               "previous fs state should not exist during upgrade. "
                                               + "Finalize or rollback first.");
    }

    // load the latest image
    this.loadFSImage(recovery);

    // Do upgrade for each directory
    long oldCTime = this.getCTime();
    this.cTime = FSNamesystem.now();  // generate new cTime for the state
    int oldLV = this.getLayoutVersion();
    this.layoutVersion = FSConstants.LAYOUT_VERSION;
    this.checkpointTime = FSNamesystem.now();
    for (Iterator<StorageDirectory> it = 
                           dirIterator(); it.hasNext();) {
      StorageDirectory sd = it.next();
      LOG.info("Upgrading image directory " + sd.getRoot()
               + ".\n   old LV = " + oldLV
               + "; old CTime = " + oldCTime
               + ".\n   new LV = " + this.getLayoutVersion()
               + "; new CTime = " + this.getCTime());
      File curDir = sd.getCurrentDir();
      File prevDir = sd.getPreviousDir();
      File tmpDir = sd.getPreviousTmp();
      assert curDir.exists() : "Current directory must exist.";
      assert !prevDir.exists() : "prvious directory must not exist.";
      assert !tmpDir.exists() : "prvious.tmp directory must not exist.";
      // rename current to tmp
      rename(curDir, tmpDir);
      // save new image
      saveCurrent(sd);
      // rename tmp to previous
      rename(tmpDir, prevDir);
      isUpgradeFinalized = false;
      LOG.info("Upgrade of " + sd.getRoot() + " is complete.");
    }
    initializeDistributedUpgrade();
    editLog.open();
  }

  private void doRollback() throws IOException {
    // Rollback is allowed only if there is 
    // a previous fs states in at least one of the storage directories.
    // Directories that don't have previous state do not rollback
    boolean canRollback = false;
    FSImage prevState = new FSImage();
    prevState.layoutVersion = FSConstants.LAYOUT_VERSION;
    for (Iterator<StorageDirectory> it = 
                       dirIterator(); it.hasNext();) {
      StorageDirectory sd = it.next();
      File prevDir = sd.getPreviousDir();
      if (!prevDir.exists()) {  // use current directory then
        LOG.info("Storage directory " + sd.getRoot()
                 + " does not contain previous fs state.");
        sd.read(); // read and verify consistency with other directories
        continue;
      }
      StorageDirectory sdPrev = prevState.new StorageDirectory(sd.getRoot());
      sdPrev.read(sdPrev.getPreviousVersionFile());  // read and verify consistency of the prev dir
      canRollback = true;
    }
    if (!canRollback)
      throw new IOException("Cannot rollback. " 
                            + "None of the storage directories contain previous fs state.");

    // Now that we know all directories are going to be consistent
    // Do rollback for each directory containing previous state
    for (Iterator<StorageDirectory> it = 
                          dirIterator(); it.hasNext();) {
      StorageDirectory sd = it.next();
      File prevDir = sd.getPreviousDir();
      if (!prevDir.exists())
        continue;

      LOG.info("Rolling back storage directory " + sd.getRoot()
               + ".\n   new LV = " + prevState.getLayoutVersion()
               + "; new CTime = " + prevState.getCTime());
      File tmpDir = sd.getRemovedTmp();
      assert !tmpDir.exists() : "removed.tmp directory must not exist.";
      // rename current to tmp
      File curDir = sd.getCurrentDir();
      assert curDir.exists() : "Current directory must exist.";
      rename(curDir, tmpDir);
      // rename previous to current
      rename(prevDir, curDir);

      // delete tmp dir
      deleteDir(tmpDir);
      LOG.info("Rollback of " + sd.getRoot()+ " is complete.");
    }
    isUpgradeFinalized = true;
    // check whether name-node can start in regular mode
    verifyDistributedUpgradeProgress(StartupOption.REGULAR);
  }

  private void doFinalize(StorageDirectory sd) throws IOException {
    File prevDir = sd.getPreviousDir();
    if (!prevDir.exists()) { // already discarded
      LOG.info("Directory " + prevDir + " does not exist.");
      LOG.info("Finalize upgrade for " + sd.getRoot()+ " is not required.");
      return;
    }
    LOG.info("Finalizing upgrade for storage directory " 
             + sd.getRoot() + "."
             + (getLayoutVersion()==0 ? "" :
                   "\n   cur LV = " + this.getLayoutVersion()
                   + "; cur CTime = " + this.getCTime()));
    assert sd.getCurrentDir().exists() : "Current directory must exist.";
    final File tmpDir = sd.getFinalizedTmp();
    // rename previous to tmp and remove
    rename(prevDir, tmpDir);
    deleteDir(tmpDir);
    isUpgradeFinalized = true;
    LOG.info("Finalize upgrade for " + sd.getRoot()+ " is complete.");
  }

  /**
   * Load image from a checkpoint directory and save it into the current one.
   * @throws IOException
   */
  void doImportCheckpoint() throws IOException {
    FSImage ckptImage = new FSImage();
    FSNamesystem fsNamesys = FSNamesystem.getFSNamesystem();
    // replace real image with the checkpoint image
    FSImage realImage = fsNamesys.getFSImage();
    assert realImage == this;
    fsNamesys.dir.fsImage = ckptImage;
    // load from the checkpoint dirs
    try {
      ckptImage.recoverTransitionRead(checkpointDirs, checkpointEditsDirs,
                                              StartupOption.REGULAR);
    } finally {
      ckptImage.close();
    }
    // return back the real image
    realImage.setStorageInfo(ckptImage);
    fsNamesys.dir.fsImage = realImage;
    // and save it
    saveNamespace(false);
  }

  void finalizeUpgrade() throws IOException {
    for (Iterator<StorageDirectory> it = 
                          dirIterator(); it.hasNext();) {
      doFinalize(it.next());
    }
  }

  boolean isUpgradeFinalized() {
    return isUpgradeFinalized;
  }

  protected void getFields(Properties props, 
                           StorageDirectory sd 
                           ) throws IOException {
    super.getFields(props, sd);
    if (layoutVersion == 0)
      throw new IOException("NameNode directory " 
                            + sd.getRoot() + " is not formatted.");
    String sDUS, sDUV;
    sDUS = props.getProperty("distributedUpgradeState"); 
    sDUV = props.getProperty("distributedUpgradeVersion");
    setDistributedUpgradeState(
        sDUS == null? false : Boolean.parseBoolean(sDUS),
        sDUV == null? getLayoutVersion() : Integer.parseInt(sDUV));
    this.checkpointTime = readCheckpointTime(sd);
  }

  long readCheckpointTime(StorageDirectory sd) throws IOException {
    File timeFile = getImageFile(sd, NameNodeFile.TIME);
    long timeStamp = 0L;
    if (timeFile.exists() && timeFile.canRead()) {
      DataInputStream in = new DataInputStream(new FileInputStream(timeFile));
      try {
        timeStamp = in.readLong();
      } catch (IOException e) {
        LOG.info("Could not read fstime file in storage directory " + sd, e);
      } finally {
        in.close();
      }
    }
    return timeStamp;
  }

  /**
   * Write last checkpoint time and version file into the storage directory.
   * 
   * The version file should always be written last.
   * Missing or corrupted version file indicates that 
   * the checkpoint is not valid.
   * 
   * @param sd storage directory
   * @throws IOException
   */
  protected void setFields(Properties props, 
                           StorageDirectory sd 
                           ) throws IOException {
    super.setFields(props, sd);
    boolean uState = getDistributedUpgradeState();
    int uVersion = getDistributedUpgradeVersion();
    if(uState && uVersion != getLayoutVersion()) {
      props.setProperty("distributedUpgradeState", Boolean.toString(uState));
      props.setProperty("distributedUpgradeVersion", Integer.toString(uVersion)); 
    }
    writeCheckpointTime(sd);
  }

  /**
   * Write last checkpoint time into a separate file.
   * 
   * @param sd
   * @throws IOException
   */
  void writeCheckpointTime(StorageDirectory sd) throws IOException {
    if (checkpointTime < 0L)
      return; // do not write negative time
    File timeFile = getImageFile(sd, NameNodeFile.TIME);
    DataOutputStream out = new DataOutputStream(
        new AtomicFileOutputStream(timeFile));
    try {
      out.writeLong(checkpointTime);
    } finally {
      out.close();
    }
  }

  /**
   * Record new checkpoint time in each storage dir in order to
   * distinguish healthy directories from the removed ones.
   * If there is an error writing new checkpoint time, the corresponding
   * storage directory is removed from the list.
   */
  void incrementCheckpointTime() {
    this.checkpointTime++;

    Iterator<StorageDirectory> it = dirIterator();
    while (it.hasNext()) {
      StorageDirectory sd = it.next();
      try {
        writeCheckpointTime(sd);
      } catch (IOException ioe) {
        editLog.removeEditsForStorageDir(sd);
        updateRemovedDirs(sd, ioe);
        it.remove();
      }
    }
    editLog.exitIfNoStreams();
  }
  
  /**
   * Remove the given storage directory.
   */
  void removeStorageDir(File dir) {
    Iterator<StorageDirectory> it = dirIterator(); 
    while (it.hasNext()) {
      StorageDirectory sd = it.next();
      if (sd.getRoot().getPath().equals(dir.getPath())) {
        updateRemovedDirs(sd);
        it.remove();
        editLog.removeEditsForStorageDir(sd);
      }
    }
  }

  public FSEditLog getEditLog() {
    return editLog;
  }

  /** Testing hook */
  public void setEditLog(FSEditLog newLog) {
    editLog = newLog;
  }

  public boolean isConversionNeeded(StorageDirectory sd) throws IOException {
    File oldImageDir = new File(sd.getRoot(), "image");
    if (!oldImageDir.exists()) {
      if(sd.getVersionFile().exists())
        throw new InconsistentFSStateException(sd.getRoot(),
            oldImageDir + " does not exist.");
      return false;
    }
    // check the layout version inside the image file
    File oldF = new File(oldImageDir, "fsimage");
    RandomAccessFile oldFile = new RandomAccessFile(oldF, "rws");
    try {
      oldFile.seek(0);
      int odlVersion = oldFile.readInt();
      if (odlVersion < LAST_PRE_UPGRADE_LAYOUT_VERSION)
        return false;
    } finally {
      oldFile.close();
    }
    return true;
  }
  
  //
  // Atomic move sequence, to recover from interrupted checkpoint
  //
  boolean recoverInterruptedCheckpoint(StorageDirectory nameSD,
                                       StorageDirectory editsSD) 
                                       throws IOException {
    boolean needToSave = false;
    File curFile = getImageFile(nameSD, NameNodeFile.IMAGE);
    File ckptFile = getImageFile(nameSD, NameNodeFile.IMAGE_NEW);

    //
    // If we were in the midst of a checkpoint
    //
    if (ckptFile.exists()) {
      needToSave = true;
      if (getImageFile(editsSD, NameNodeFile.EDITS_NEW).exists()) {
        //
        // checkpointing migth have uploaded a new
        // merged image, but we discard it here because we are
        // not sure whether the entire merged image was uploaded
        // before the namenode crashed.
        //
        if (!ckptFile.delete()) {
          throw new IOException("Unable to delete " + ckptFile);
        }
      } else {
        //
        // checkpointing was in progress when the namenode
        // shutdown. The fsimage.ckpt was created and the edits.new
        // file was moved to edits. We complete that checkpoint by
        // moving fsimage.new to fsimage. There is no need to 
        // update the fstime file here. renameTo fails on Windows
        // if the destination file already exists.
        //
        if (!ckptFile.renameTo(curFile)) {
          if (!curFile.delete())
            LOG.warn("Unable to delete dir " + curFile + " before rename");
          if (!ckptFile.renameTo(curFile)) {
            throw new IOException("Unable to rename " + ckptFile +
                                  " to " + curFile);
          }
        }
      }
    }
    return needToSave;
  }

  /**
   * Choose latest image from one of the directories,
   * load it and merge with the edits from that directory.
   * 
   * @return whether the image should be saved
   * @throws IOException
   */
  boolean loadFSImage(MetaRecoveryContext recovery) throws IOException {
    // Now check all curFiles and see which is the newest
    long latestNameCheckpointTime = Long.MIN_VALUE;
    long latestEditsCheckpointTime = Long.MIN_VALUE;
    StorageDirectory latestNameSD = null;
    StorageDirectory latestEditsSD = null;
    boolean needToSave = false;
    isUpgradeFinalized = true;
    Collection<String> imageDirs = new ArrayList<String>();
    Collection<String> editsDirs = new ArrayList<String>();
    for (Iterator<StorageDirectory> it = dirIterator(); it.hasNext();) {
      StorageDirectory sd = it.next();
      if (!sd.getVersionFile().exists()) {
        needToSave |= true;
        continue; // some of them might have just been formatted
      }
      boolean imageExists = false, editsExists = false;
      if (sd.getStorageDirType().isOfType(NameNodeDirType.IMAGE)) {
        imageExists = getImageFile(sd, NameNodeFile.IMAGE).exists();
        imageDirs.add(sd.getRoot().getCanonicalPath());
      }
      if (sd.getStorageDirType().isOfType(NameNodeDirType.EDITS)) {
        editsExists = getImageFile(sd, NameNodeFile.EDITS).exists();
        editsDirs.add(sd.getRoot().getCanonicalPath());
      }
      
      checkpointTime = readCheckpointTime(sd);
      if ((checkpointTime != Long.MIN_VALUE) && 
          ((checkpointTime != latestNameCheckpointTime) || 
           (checkpointTime != latestEditsCheckpointTime))) {
        // Force saving of new image if checkpoint time
        // is not same in all of the storage directories.
        needToSave |= true;
      }
      if (sd.getStorageDirType().isOfType(NameNodeDirType.IMAGE) && 
         (latestNameCheckpointTime < checkpointTime) && imageExists) {
        latestNameCheckpointTime = checkpointTime;
        latestNameSD = sd;
      }
      if (sd.getStorageDirType().isOfType(NameNodeDirType.EDITS) && 
           (latestEditsCheckpointTime < checkpointTime) && editsExists) {
        latestEditsCheckpointTime = checkpointTime;
        latestEditsSD = sd;
      }
      if (checkpointTime <= 0L)
        needToSave |= true;
      // set finalized flag
      isUpgradeFinalized = isUpgradeFinalized && !sd.getPreviousDir().exists();
    }

    // We should have at least one image and one edits dirs
    if (latestNameSD == null)
      throw new IOException("Image file is not found in " + imageDirs);
    if (latestEditsSD == null)
      throw new IOException("Edits file is not found in " + editsDirs);

    // Make sure we are loading image and edits from same checkpoint
    if (latestNameCheckpointTime > latestEditsCheckpointTime
        && latestNameSD != latestEditsSD
        && latestNameSD.getStorageDirType() == NameNodeDirType.IMAGE
        && latestEditsSD.getStorageDirType() == NameNodeDirType.EDITS) {
      // This is a rare failure when NN has image-only and edits-only
      // storage directories, and fails right after saving images,
      // in some of the storage directories, but before purging edits.
      // See -NOTE- in saveNamespace().
      LOG.error("This is a rare failure scenario!!!");
      LOG.error("Image checkpoint time " + latestNameCheckpointTime +
                " > edits checkpoint time " + latestEditsCheckpointTime);
      LOG.error("Name-node will treat the image as the latest state of " +
                "the namespace. Old edits will be discarded.");
    } else if (latestNameCheckpointTime != latestEditsCheckpointTime)
      throw new IOException("Inconsistent storage detected, " +
                      "image and edits checkpoint times do not match. " +
                      "image checkpoint time = " + latestNameCheckpointTime +
                      "edits checkpoint time = " + latestEditsCheckpointTime);
    
    // Recover from previous interrrupted checkpoint if any
    needToSave |= recoverInterruptedCheckpoint(latestNameSD, latestEditsSD);

    long startTime = FSNamesystem.now();
    long imageSize = getImageFile(latestNameSD, NameNodeFile.IMAGE).length();

    //
    // Load in bits
    //
    latestNameSD.read();
    needToSave |= loadFSImage(getImageFile(latestNameSD, NameNodeFile.IMAGE));
    LOG.info("Image file of size " + imageSize + " loaded in " 
        + (FSNamesystem.now() - startTime)/1000 + " seconds.");
    
    // Load latest edits
    if (latestNameCheckpointTime > latestEditsCheckpointTime) {
      // the image is already current, discard edits
      needToSave |= true;
      FSNamesystem.getFSNamesystem().dir.updateCountForINodeWithQuota();
    } else { // latestNameCheckpointTime == latestEditsCheckpointTime
      needToSave |= (loadFSEdits(latestEditsSD, recovery) > 0);
    }
    
    return needToSave;
  }

  /**
   * Load in the filesystem imagefrom file. It's a big list of
   * filenames and blocks.  Return whether we should
   * "re-save" and consolidate the edit-logs
   */
  boolean loadFSImage(File curFile) throws IOException {
    assert this.getLayoutVersion() < 0 : "Negative layout version is expected.";
    assert curFile != null : "curFile is null";

    FSNamesystem fsNamesys = FSNamesystem.getFSNamesystem();
    FSDirectory fsDir = fsNamesys.dir;

    //
    // Load in bits
    //
    boolean needToSave = true;
    DataInputStream in = new DataInputStream(new BufferedInputStream(
                              new FileInputStream(curFile)));
    try {
      /*
       * Note: Remove any checks for version earlier than 
       * Storage.LAST_UPGRADABLE_LAYOUT_VERSION since we should never get 
       * to here with older images.
       */
      
      /*
       * TODO we need to change format of the image file
       * it should not contain version and namespace fields
       */
      // read image version: first appeared in version -1
      int imgVersion = in.readInt();
      // read namespaceID: first appeared in version -2
      this.namespaceID = in.readInt();

      // read number of files
      long numFiles;
      if (imgVersion <= -16) {
        numFiles = in.readLong();
      } else {
        numFiles = in.readInt();
      }

      this.layoutVersion = imgVersion;
      // read in the last generation stamp.
      if (imgVersion <= -12) {
        long genstamp = in.readLong();
        fsNamesys.setGenerationStamp(genstamp); 
      }

      needToSave = (imgVersion != FSConstants.LAYOUT_VERSION);

      // read file info
      short replication = FSNamesystem.getFSNamesystem().getDefaultReplication();

      LOG.info("Number of files = " + numFiles);

      String path;
      String parentPath = "";
      INodeDirectory parentINode = fsDir.rootDir;
      for (long i = 0; i < numFiles; i++) {
        long modificationTime = 0;
        long atime = 0;
        long blockSize = 0;
        path = readString(in);
        replication = in.readShort();
        replication = FSEditLog.adjustReplication(replication);
        modificationTime = in.readLong();
        if (imgVersion <= -17) {
          atime = in.readLong();
        }
        if (imgVersion <= -8) {
          blockSize = in.readLong();
        }
        int numBlocks = in.readInt();
        Block blocks[] = null;

        // for older versions, a blocklist of size 0
        // indicates a directory.
        if ((-9 <= imgVersion && numBlocks > 0) ||
            (imgVersion < -9 && numBlocks >= 0)) {
          blocks = new Block[numBlocks];
          for (int j = 0; j < numBlocks; j++) {
            blocks[j] = new Block();
            if (-14 < imgVersion) {
              blocks[j].set(in.readLong(), in.readLong(), 
                            Block.GRANDFATHER_GENERATION_STAMP);
            } else {
              blocks[j].readFields(in);
            }
          }
        }
        // Older versions of HDFS does not store the block size in inode.
        // If the file has more than one block, use the size of the 
        // first block as the blocksize. Otherwise use the default block size.
        //
        if (-8 <= imgVersion && blockSize == 0) {
          if (numBlocks > 1) {
            blockSize = blocks[0].getNumBytes();
          } else {
            long first = ((numBlocks == 1) ? blocks[0].getNumBytes(): 0);
            blockSize = Math.max(fsNamesys.getDefaultBlockSize(), first);
          }
        }
        
        // get quota only when the node is a directory
        long nsQuota = -1L;
        if (imgVersion <= -16 && blocks == null) {
          nsQuota = in.readLong();
        }
        long dsQuota = -1L;
        if (imgVersion <= -18 && blocks == null) {
          dsQuota = in.readLong();
        }
        
        PermissionStatus permissions = fsNamesys.getUpgradePermission();
        if (imgVersion <= -11) {
          permissions = PermissionStatus.read(in);
        }
        if (path.length() == 0) { // it is the root
          // update the root's attributes
          if (nsQuota != -1 || dsQuota != -1) {
            fsDir.rootDir.setQuota(nsQuota, dsQuota);
          }
          fsDir.rootDir.setModificationTime(modificationTime);
          fsDir.rootDir.setPermissionStatus(permissions);
          continue;
        }
        // check if the new inode belongs to the same parent
        if(!isParent(path, parentPath)) {
          parentINode = null;
          parentPath = getParent(path);
        }
        // add new inode
        parentINode = fsDir.addToParent(path, parentINode, permissions,
                                        blocks, replication, modificationTime, 
                                        atime, nsQuota, dsQuota, blockSize);
      }
      
      // load datanode info
      this.loadDatanodes(imgVersion, in);

      // load Files Under Construction
      this.loadFilesUnderConstruction(imgVersion, in, fsNamesys);
      
      this.loadSecretManagerState(imgVersion, in, fsNamesys);
      
    } finally {
      in.close();
    }
    
    return needToSave;
  }

  /**
   * Return string representing the parent of the given path.
   */
  String getParent(String path) {
    return path.substring(0, path.lastIndexOf(Path.SEPARATOR));
  }

  private boolean isParent(String path, String parent) {
    return parent != null && path != null
          && path.indexOf(parent) == 0
          && path.lastIndexOf(Path.SEPARATOR) == parent.length();
  }

  /**
   * Load and merge edits from two edits files
   * 
   * @param sd storage directory
   * @return number of edits loaded
   * @throws IOException
   */
  int loadFSEdits(StorageDirectory sd, MetaRecoveryContext recovery)
      throws IOException {
    int numEdits = 0;
    EditLogFileInputStream edits = 
      new EditLogFileInputStream(getImageFile(sd, NameNodeFile.EDITS));
<<<<<<< HEAD
    numEdits = FSEditLog.loadFSEdits(edits, editsTolerationLength);
=======
    numEdits = FSEditLog.loadFSEdits(edits, editsTolerationLength, recovery);
>>>>>>> edbe2876
    edits.close();
    File editsNew = getImageFile(sd, NameNodeFile.EDITS_NEW);
    if (editsNew.exists() && editsNew.length() > 0) {
      edits = new EditLogFileInputStream(editsNew);
<<<<<<< HEAD
      numEdits += FSEditLog.loadFSEdits(edits, editsTolerationLength);
=======
      numEdits += FSEditLog.loadFSEdits(edits, editsTolerationLength, recovery);
>>>>>>> edbe2876
      edits.close();
    }
    // update the counts.
    FSNamesystem.getFSNamesystem().dir.updateCountForINodeWithQuota();    
    return numEdits;
  }

  /**
   * Save the contents of the FS image to the file.
   */
  void saveFSImage(File newFile) throws IOException {
    FSNamesystem fsNamesys = FSNamesystem.getFSNamesystem();
    FSDirectory fsDir = fsNamesys.dir;
    long startTime = FSNamesystem.now();
    //
    // Write out data
    //
    DataOutputStream out = new DataOutputStream(
                                                new BufferedOutputStream(
                                                                         new FileOutputStream(newFile)));
    try {
      out.writeInt(FSConstants.LAYOUT_VERSION);
      out.writeInt(namespaceID);
      out.writeLong(fsDir.rootDir.numItemsInTree());
      out.writeLong(fsNamesys.getGenerationStamp());
      byte[] byteStore = new byte[4*FSConstants.MAX_PATH_LENGTH];
      ByteBuffer strbuf = ByteBuffer.wrap(byteStore);
      // save the root
      saveINode2Image(strbuf, fsDir.rootDir, out);
      // save the rest of the nodes
      saveImage(strbuf, 0, fsDir.rootDir, out);
      fsNamesys.saveFilesUnderConstruction(out);
      fsNamesys.saveSecretManagerState(out);
      strbuf = null;
    } finally {
      out.close();
    }

    LOG.info("Image file of size " + newFile.length() + " saved in " 
        + (FSNamesystem.now() - startTime)/1000 + " seconds.");
  }

  /**
   * Save the contents of the FS image and create empty edits.
   * 
   * In order to minimize the recovery effort in case of failure during
   * saveNamespace the algorithm reduces discrepancy between directory states
   * by performing updates in the following order:
   * <ol>
   * <li> rename current to lastcheckpoint.tmp for all of them,</li>
   * <li> save image and recreate edits for all of them,</li>
   * <li> rename lastcheckpoint.tmp to previous.checkpoint.</li>
   * </ol>
   * On stage (2) we first save all images, then recreate edits.
   * Otherwise the name-node may purge all edits and fail,
   * in which case the journal will be lost.
   */
  void saveNamespace(boolean renewCheckpointTime) throws IOException {
    editLog.close();
    if(renewCheckpointTime)
      this.checkpointTime = FSNamesystem.now();

    // mv current -> lastcheckpoint.tmp
    for (Iterator<StorageDirectory> it = dirIterator(); it.hasNext();) {
      StorageDirectory sd = it.next();
      try {
        moveCurrent(sd);
      } catch(IOException ie) {
        LOG.error("Unable to move current for " + sd.getRoot(), ie);
        removeStorageDir(sd.getRoot());
      }
    }

    // save images into current
    for (Iterator<StorageDirectory> it = dirIterator(NameNodeDirType.IMAGE);
                                                              it.hasNext();) {
      StorageDirectory sd = it.next();
      try {
        saveCurrent(sd);
      } catch(IOException ie) {
        LOG.error("Unable to save image for " + sd.getRoot(), ie);
        removeStorageDir(sd.getRoot());
      }
    }

    // -NOTE-
    // If NN has image-only and edits-only storage directories and fails here 
    // the image will have the latest namespace state.
    // During startup the image-only directories will recover by discarding
    // lastcheckpoint.tmp, while
    // the edits-only directories will recover by falling back
    // to the old state contained in their lastcheckpoint.tmp.
    // The edits directories should be discarded during startup because their
    // checkpointTime is older than that of image directories.

    // recreate edits in current
    for (Iterator<StorageDirectory> it = dirIterator(NameNodeDirType.EDITS);
                                                              it.hasNext();) {
      StorageDirectory sd = it.next();
      try {
        if (sd.getStorageDirType().isOfType(NameNodeDirType.IMAGE_AND_EDITS))
          continue; // this has already been saved as IMAGE directory
        saveCurrent(sd);
      } catch(IOException ie) {
        LOG.error("Unable to save edits for " + sd.getRoot(), ie);
        removeStorageDir(sd.getRoot());
      }
    }
    // mv lastcheckpoint.tmp -> previous.checkpoint
    for (Iterator<StorageDirectory> it = dirIterator(); it.hasNext();) {
      StorageDirectory sd = it.next();
      try {
        moveLastCheckpoint(sd);
      } catch(IOException ie) {
        LOG.error("Unable to move last checkpoint for " + sd.getRoot(), ie);
        removeStorageDir(sd.getRoot());
      }
    }
    if(!editLog.isOpen()) editLog.open();
    ckptState = CheckpointStates.UPLOAD_DONE;
  }

  /**
   * Save current image and empty journal into {@code current} directory.
   */
  protected void saveCurrent(StorageDirectory sd) throws IOException {
    File curDir = sd.getCurrentDir();
    NameNodeDirType dirType = (NameNodeDirType)sd.getStorageDirType();
    // save new image or new edits
    if (!curDir.exists() && !curDir.mkdir())
      throw new IOException("Cannot create directory " + curDir);
    if (dirType.isOfType(NameNodeDirType.IMAGE))
      saveFSImage(getImageFile(sd, NameNodeFile.IMAGE));
    if (dirType.isOfType(NameNodeDirType.EDITS))
      editLog.createEditLogFile(getImageFile(sd, NameNodeFile.EDITS));
    // write version and time files
    sd.write();
  }

  /**
   * Move {@code current} to {@code lastcheckpoint.tmp} and
   * recreate empty {@code current}.
   * {@code current} is moved only if it is well formatted,
   * that is contains VERSION file.
   * 
   * @see org.apache.hadoop.hdfs.server.common.Storage.StorageDirectory#getLastCheckpointTmp()
   * @see org.apache.hadoop.hdfs.server.common.Storage.StorageDirectory#getPreviousCheckpoint()
   */
  protected void moveCurrent(StorageDirectory sd)
  throws IOException {
    File curDir = sd.getCurrentDir();
    File tmpCkptDir = sd.getLastCheckpointTmp();
    // mv current -> lastcheckpoint.tmp
    // only if current is formatted - has VERSION file
    if(sd.getVersionFile().exists()) {
      assert curDir.exists() : curDir + " directory must exist.";
      assert !tmpCkptDir.exists() : tmpCkptDir + " directory must not exist.";
      rename(curDir, tmpCkptDir);
    }
    // recreate current
    if(!curDir.exists() && !curDir.mkdir())
      throw new IOException("Cannot create directory " + curDir);
  }

  /**
   * Move {@code lastcheckpoint.tmp} to {@code previous.checkpoint}
   * 
   * @see org.apache.hadoop.hdfs.server.common.Storage.StorageDirectory#getPreviousCheckpoint()
   * @see org.apache.hadoop.hdfs.server.common.Storage.StorageDirectory#getLastCheckpointTmp()
   */
  protected void moveLastCheckpoint(StorageDirectory sd)
  throws IOException {
    File tmpCkptDir = sd.getLastCheckpointTmp();
    File prevCkptDir = sd.getPreviousCheckpoint();
    // remove previous.checkpoint
    if (prevCkptDir.exists())
      deleteDir(prevCkptDir);
    // rename lastcheckpoint.tmp -> previous.checkpoint
    if(tmpCkptDir.exists())
      rename(tmpCkptDir, prevCkptDir);
  }

  /**
   * Generate new namespaceID.
   * 
   * namespaceID is a persistent attribute of the namespace.
   * It is generated when the namenode is formatted and remains the same
   * during the life cycle of the namenode.
   * When a datanodes register they receive it as the registrationID,
   * which is checked every time the datanode is communicating with the 
   * namenode. Datanodes that do not 'know' the namespaceID are rejected.
   * 
   * @return new namespaceID
   */
  private int newNamespaceID() {
    Random r = new Random();
    r.setSeed(FSNamesystem.now());
    int newID = 0;
    while(newID == 0)
      newID = r.nextInt(0x7FFFFFFF);  // use 31 bits only
    return newID;
  }
  
  void setRestoreRemovedDirs(boolean allow) {
    this.restoreRemovedDirs = allow;
  }  
  
  void setEditsTolerationLength(int editsTolerationLength) {
    this.editsTolerationLength = editsTolerationLength;
    FSEditLog.LOG.info(DFSConfigKeys.DFS_NAMENODE_EDITS_TOLERATION_LENGTH_KEY
        + " = " + editsTolerationLength);
  }  
<<<<<<< HEAD

=======
  
>>>>>>> edbe2876
  /** restore a metadata file */
  private static void restoreFile(File src, File dstdir, String dstfile)
      throws IOException {
    File dst = new File(dstdir, dstfile);
    IOUtils.copyBytes(new FileInputStream(src), new FileOutputStream(dst),
        DFSConfigKeys.DFS_STREAM_BUFFER_SIZE_DEFAULT, true);
  }
<<<<<<< HEAD

  /** 
   * Refresh storage dirs by copying files from good storage dir
   */
  void restoreStorageDirs() {
    if (!restoreRemovedDirs || getRemovedStorageDirs().isEmpty()) {
      return;
    }
    
    Iterator<StorageDirectory> it = dirIterator(NameNodeDirType.EDITS);
    if (!it.hasNext()) {
      FSNamesystem.LOG.warn("No healthy edits directory");
      return;
    }
    StorageDirectory goodSd = it.next();
    File goodEdits = getEditFile(goodSd);

=======

  /** 
   * Refresh storage dirs by copying files from good storage dir
   */
  void restoreStorageDirs() {
    if (!restoreRemovedDirs || getRemovedStorageDirs().isEmpty()) {
      return;
    }
    
    Iterator<StorageDirectory> it = dirIterator(NameNodeDirType.EDITS);
    if (!it.hasNext()) {
      FSNamesystem.LOG.warn("No healthy edits directory");
      return;
    }
    StorageDirectory goodSd = it.next();
    File goodEdits = getEditFile(goodSd);

>>>>>>> edbe2876
    it = dirIterator(NameNodeDirType.IMAGE);
    if (!it.hasNext()) {
      FSNamesystem.LOG.warn("No healthy fsimage directory");
      return;
    }
    goodSd = it.next();
    File goodImage = getImageFile(goodSd, NameNodeFile.IMAGE);
    File goodFstime = getImageFile(goodSd, NameNodeFile.TIME);
    File goodVersion = goodSd.getVersionFile();
    //for Hadoop version < 0.13 to fail to start
    File goodImage013 = new File(goodSd.getRoot(), "image/fsimage");

    for (Iterator<StorageDirectory> i = removedStorageDirs.iterator();
        i.hasNext();) {
      StorageDirectory sd = i.next();
      FSNamesystem.LOG.info("Try to recover removed directory " + sd.getRoot()
          + " by reformatting");
      try {
        // don't create dir if it doesn't exist, since it may should be mounted
        if (!sd.getRoot().exists()) {
          throw new IOException("Directory " + sd.getRoot() + "doesn't exist"); 
        }
        if (!FileUtil.fullyDeleteContents(sd.getRoot())) {
          throw new IOException("Can't fully delete content of " + sd.getRoot());
        }
        sd.clearDirectory(); // create empty "current" dir
        restoreFile(goodVersion, sd.getCurrentDir(), Storage.STORAGE_FILE_VERSION);
        restoreFile(goodFstime, sd.getCurrentDir(), NameNodeFile.TIME.getName());

        // Create image directory
        File imageDir = new File(sd.getRoot(), "image");
        if (!imageDir.mkdir()) {
          throw new IOException("Can't make directory 'image'.");
        }
        restoreFile(goodImage013, imageDir, NameNodeFile.IMAGE.getName());

        if (sd.getStorageDirType().equals(NameNodeDirType.EDITS)) {
          restoreFile(goodEdits, sd.getCurrentDir(), NameNodeFile.EDITS.getName());
        } else if (sd.getStorageDirType().equals(NameNodeDirType.IMAGE)) {
          restoreFile(goodImage, sd.getCurrentDir(), NameNodeFile.IMAGE.getName());
        } else if (sd.getStorageDirType().equals(
            NameNodeDirType.IMAGE_AND_EDITS)) {
          restoreFile(goodEdits, sd.getCurrentDir(), NameNodeFile.EDITS.getName());
          restoreFile(goodImage, sd.getCurrentDir(), NameNodeFile.IMAGE.getName());
        } else {
          throw new IOException("Invalid NameNodeDirType: "
              + sd.getStorageDirType());
        }
        
        //remove from removedStorageDirs and add back to healthy. 
        i.remove();
        addStorageDir(new StorageDirectory(sd.getRoot(), sd.getStorageDirType()));
      } catch (IOException e) {
        FSNamesystem.LOG.warn("Failed to recover removed directory "
            + sd.getRoot() + " with " + e);
        //ignore restore exception
      }
    }
  }
  
  
  /** Create new dfs name directory.  Caution: this destroys all files
   * in this filesystem. */
  void format(StorageDirectory sd) throws IOException {
    sd.clearDirectory(); // create currrent dir
    sd.lock();
    try {
      saveCurrent(sd);
    } finally {
      sd.unlock();
    }
    LOG.info("Storage directory " + sd.getRoot()
             + " has been successfully formatted.");
  }

  public void format() throws IOException {
    this.layoutVersion = FSConstants.LAYOUT_VERSION;
    this.namespaceID = newNamespaceID();
    this.cTime = 0L;
    this.checkpointTime = FSNamesystem.now();
    for (Iterator<StorageDirectory> it = 
                           dirIterator(); it.hasNext();) {
      StorageDirectory sd = it.next();
      format(sd);
    }
  }

  /*
   * Save one inode's attributes to the image.
   */
  private static void saveINode2Image(ByteBuffer name,
                                      INode node,
                                      DataOutputStream out) throws IOException {
    int nameLen = name.position();
    out.writeShort(nameLen);
    out.write(name.array(), name.arrayOffset(), nameLen);
    if (!node.isDirectory()) {  // write file inode
      INodeFile fileINode = (INodeFile)node;
      out.writeShort(fileINode.getReplication());
      out.writeLong(fileINode.getModificationTime());
      out.writeLong(fileINode.getAccessTime());
      out.writeLong(fileINode.getPreferredBlockSize());
      Block[] blocks = fileINode.getBlocks();
      out.writeInt(blocks.length);
      for (Block blk : blocks)
        blk.write(out);
      FILE_PERM.fromShort(fileINode.getFsPermissionShort());
      PermissionStatus.write(out, fileINode.getUserName(),
                             fileINode.getGroupName(),
                             FILE_PERM);
    } else {   // write directory inode
      out.writeShort(0);  // replication
      out.writeLong(node.getModificationTime());
      out.writeLong(0);   // access time
      out.writeLong(0);   // preferred block size
      out.writeInt(-1);    // # of blocks
      out.writeLong(node.getNsQuota());
      out.writeLong(node.getDsQuota());
      FILE_PERM.fromShort(node.getFsPermissionShort());
      PermissionStatus.write(out, node.getUserName(),
                             node.getGroupName(),
                             FILE_PERM);
    }
  }
  /**
   * Save file tree image starting from the given root.
   * This is a recursive procedure, which first saves all children of
   * a current directory and then moves inside the sub-directories.
   */
  private static void saveImage(ByteBuffer parentPrefix,
                                int prefixLength,
                                INodeDirectory current,
                                DataOutputStream out) throws IOException {
    int newPrefixLength = prefixLength;
    if (current.getChildrenRaw() == null)
      return;
    for(INode child : current.getChildren()) {
      // print all children first
      parentPrefix.position(prefixLength);
      parentPrefix.put(PATH_SEPARATOR).put(child.getLocalNameBytes());
      saveINode2Image(parentPrefix, child, out);
    }
    for(INode child : current.getChildren()) {
      if(!child.isDirectory())
        continue;
      parentPrefix.position(prefixLength);
      parentPrefix.put(PATH_SEPARATOR).put(child.getLocalNameBytes());
      newPrefixLength = parentPrefix.position();
      saveImage(parentPrefix, newPrefixLength, (INodeDirectory)child, out);
    }
    parentPrefix.position(prefixLength);
  }

  void loadDatanodes(int version, DataInputStream in) throws IOException {
    if (version > -3) // pre datanode image version
      return;
    if (version <= -12) {
      return; // new versions do not store the datanodes any more.
    }
    int size = in.readInt();
    for(int i = 0; i < size; i++) {
      DatanodeImage nodeImage = new DatanodeImage();
      nodeImage.readFields(in);
      // We don't need to add these descriptors any more.
    }
  }

  private void loadFilesUnderConstruction(int version, DataInputStream in, 
                                  FSNamesystem fs) throws IOException {

    FSDirectory fsDir = fs.dir;
    if (version > -13) // pre lease image version
      return;
    int size = in.readInt();

    LOG.info("Number of files under construction = " + size);

    for (int i = 0; i < size; i++) {
      INodeFileUnderConstruction cons = readINodeUnderConstruction(in);

      // verify that file exists in namespace
      String path = cons.getLocalName();
      INode old = fsDir.getFileINode(path);
      if (old == null) {
        throw new IOException("Found lease for non-existent file " + path);
      }
      if (old.isDirectory()) {
        throw new IOException("Found lease for directory " + path);
      }
      INodeFile oldnode = (INodeFile) old;
      fsDir.replaceNode(path, oldnode, cons);
      fs.leaseManager.addLease(cons.clientName, path); 
    }
  }

  private void loadSecretManagerState(int version,  DataInputStream in, 
      FSNamesystem fs) throws IOException {
    if (version > -19) {
      //SecretManagerState is not available.
      //This must not happen if security is turned on.
      return; 
    }
    fs.loadSecretManagerState(in);
  }
  
  // Helper function that reads in an INodeUnderConstruction
  // from the input stream
  //
  static INodeFileUnderConstruction readINodeUnderConstruction(
                            DataInputStream in) throws IOException {
    byte[] name = readBytes(in);
    short blockReplication = in.readShort();
    long modificationTime = in.readLong();
    long preferredBlockSize = in.readLong();
    int numBlocks = in.readInt();
    BlockInfo[] blocks = new BlockInfo[numBlocks];
    Block blk = new Block();
    for (int i = 0; i < numBlocks; i++) {
      blk.readFields(in);
      blocks[i] = new BlockInfo(blk, blockReplication);
    }
    PermissionStatus perm = PermissionStatus.read(in);
    String clientName = readString(in);
    String clientMachine = readString(in);

    // These locations are not used at all
    int numLocs = in.readInt();
    DatanodeDescriptor[] locations = new DatanodeDescriptor[numLocs];
    for (int i = 0; i < numLocs; i++) {
      locations[i] = new DatanodeDescriptor();
      locations[i].readFields(in);
    }

    return new INodeFileUnderConstruction(name, 
                                          blockReplication, 
                                          modificationTime,
                                          preferredBlockSize,
                                          blocks,
                                          perm,
                                          clientName,
                                          clientMachine,
                                          null);
  }

  // Helper function that writes an INodeUnderConstruction
  // into the input stream
  //
  static void writeINodeUnderConstruction(DataOutputStream out,
                                           INodeFileUnderConstruction cons,
                                           String path) 
                                           throws IOException {
    writeString(path, out);
    out.writeShort(cons.getReplication());
    out.writeLong(cons.getModificationTime());
    out.writeLong(cons.getPreferredBlockSize());
    int nrBlocks = cons.getBlocks().length;
    out.writeInt(nrBlocks);
    for (int i = 0; i < nrBlocks; i++) {
      cons.getBlocks()[i].write(out);
    }
    cons.getPermissionStatus().write(out);
    writeString(cons.getClientName(), out);
    writeString(cons.getClientMachine(), out);

    out.writeInt(0); //  do not store locations of last block
  }

  /**
   * Moves fsimage.ckpt to fsImage and edits.new to edits
   * Reopens the new edits file.
   */
  void rollFSImage() throws IOException {
    if (ckptState != CheckpointStates.UPLOAD_DONE) {
      throw new IOException("Cannot roll fsImage before rolling edits log.");
    }
    //
    // First, verify that edits.new and fsimage.ckpt exists in all
    // checkpoint directories.
    //
    if (!editLog.existsNew()) {
      throw new IOException("New Edits file does not exist");
    }
    Iterator<StorageDirectory> it = dirIterator(NameNodeDirType.IMAGE);
    while (it.hasNext()) {
      StorageDirectory sd = it.next();
      File ckpt = getImageFile(sd, NameNodeFile.IMAGE_NEW);
      if (!ckpt.exists()) {
        throw new IOException("Checkpoint file " + ckpt +
                              " does not exist");
      }
    }
    editLog.purgeEditLog(); // renamed edits.new to edits

    //
    // Renames new image
    //
    it = dirIterator(NameNodeDirType.IMAGE);
    while (it.hasNext()) {
      StorageDirectory sd = it.next();
      File ckpt = getImageFile(sd, NameNodeFile.IMAGE_NEW);
      File curFile = getImageFile(sd, NameNodeFile.IMAGE);
      // renameTo fails on Windows if the destination file 
      // already exists.
      if (!ckpt.renameTo(curFile)) {
        curFile.delete();
        if (!ckpt.renameTo(curFile)) {
          editLog.removeEditsForStorageDir(sd);
          updateRemovedDirs(sd);
          it.remove();
        }
      }
    }
    editLog.exitIfNoStreams();

    //
    // Updates the fstime file on all directories (fsimage and edits)
    // and write version file
    //
    this.layoutVersion = FSConstants.LAYOUT_VERSION;
    this.checkpointTime = FSNamesystem.now();
    it = dirIterator();
    while (it.hasNext()) {
      StorageDirectory sd = it.next();
      // delete old edits if sd is the image only the directory
      if (!sd.getStorageDirType().isOfType(NameNodeDirType.EDITS)) {
        File editsFile = getImageFile(sd, NameNodeFile.EDITS);
        editsFile.delete();
      }
      // delete old fsimage if sd is the edits only the directory
      if (!sd.getStorageDirType().isOfType(NameNodeDirType.IMAGE)) {
        File imageFile = getImageFile(sd, NameNodeFile.IMAGE);
        imageFile.delete();
      }
      try {
        sd.write();
      } catch (IOException ioe) {
        editLog.removeEditsForStorageDir(sd);
        updateRemovedDirs(sd, ioe);
        it.remove();
      }
    }
    ckptState = FSImage.CheckpointStates.START;
  }

  CheckpointSignature rollEditLog() throws IOException {
    getEditLog().rollEditLog();
    ckptState = CheckpointStates.ROLLED_EDITS;
    return new CheckpointSignature(this);
  }

  /**
   * This is called just before a new checkpoint is uploaded to the
   * namenode.
   */
  void validateCheckpointUpload(CheckpointSignature sig) throws IOException {
    if (ckptState != CheckpointStates.ROLLED_EDITS) {
      throw new IOException("Namenode is not expecting an new image " +
                             ckptState);
    } 
    // verify token
    long modtime = getEditLog().getFsEditTime();
    if (sig.editsTime != modtime) {
      throw new IOException("Namenode has an edit log with timestamp of " +
                            DATE_FORM.format(new Date(modtime)) +
                            " but new checkpoint was created using editlog " +
                            " with timestamp " + 
                            DATE_FORM.format(new Date(sig.editsTime)) + 
                            ". Checkpoint Aborted.");
    }
    sig.validateStorageInfo(this);
    ckptState = FSImage.CheckpointStates.UPLOAD_START;
  }

  /**
   * This is called when a checkpoint upload finishes successfully.
   */
  synchronized void checkpointUploadDone() {
    ckptState = CheckpointStates.UPLOAD_DONE;
  }

  void close() throws IOException {
    getEditLog().close();
    unlockAll();
  }

  /**
   * Return the name of the image file.
   */
  File getFsImageName() {
  StorageDirectory sd = null;
  for (Iterator<StorageDirectory> it = 
              dirIterator(NameNodeDirType.IMAGE); it.hasNext();)
    sd = it.next();
  return getImageFile(sd, NameNodeFile.IMAGE); 
  }

  public File getFsEditName() throws IOException {
    return getEditLog().getFsEditName();
  }

  File getFsTimeName() {
    StorageDirectory sd = null;
    // NameNodeFile.TIME shoul be same on all directories
    for (Iterator<StorageDirectory> it = 
             dirIterator(); it.hasNext();)
      sd = it.next();
    return getImageFile(sd, NameNodeFile.TIME);
  }

  /**
   * Return the name of the image file that is uploaded by periodic
   * checkpointing.
   */
  File[] getFsImageNameCheckpoint() {
    ArrayList<File> list = new ArrayList<File>();
    for (Iterator<StorageDirectory> it = 
                 dirIterator(NameNodeDirType.IMAGE); it.hasNext();) {
      list.add(getImageFile(it.next(), NameNodeFile.IMAGE_NEW));
    }
    return list.toArray(new File[list.size()]);
  }

  /**
   * DatanodeImage is used to store persistent information
   * about datanodes into the fsImage.
   */
  static class DatanodeImage implements Writable {
    DatanodeDescriptor node = new DatanodeDescriptor();

    /////////////////////////////////////////////////
    // Writable
    /////////////////////////////////////////////////
    /**
     * Public method that serializes the information about a
     * Datanode to be stored in the fsImage.
     */
    public void write(DataOutput out) throws IOException {
      new DatanodeID(node).write(out);
      out.writeLong(node.getCapacity());
      out.writeLong(node.getRemaining());
      out.writeLong(node.getLastUpdate());
      out.writeInt(node.getXceiverCount());
    }

    /**
     * Public method that reads a serialized Datanode
     * from the fsImage.
     */
    public void readFields(DataInput in) throws IOException {
      DatanodeID id = new DatanodeID();
      id.readFields(in);
      long capacity = in.readLong();
      long remaining = in.readLong();
      long lastUpdate = in.readLong();
      int xceiverCount = in.readInt();

      // update the DatanodeDescriptor with the data we read in
      node.updateRegInfo(id);
      node.setStorageID(id.getStorageID());
      node.setCapacity(capacity);
      node.setRemaining(remaining);
      node.setLastUpdate(lastUpdate);
      node.setXceiverCount(xceiverCount);
    }
  }

  protected void corruptPreUpgradeStorage(File rootDir) throws IOException {
    File oldImageDir = new File(rootDir, "image");
    if (!oldImageDir.exists())
      if (!oldImageDir.mkdir())
        throw new IOException("Cannot create directory " + oldImageDir);
    File oldImage = new File(oldImageDir, "fsimage");
    if (!oldImage.exists())
      // recreate old image file to let pre-upgrade versions fail
      if (!oldImage.createNewFile())
        throw new IOException("Cannot create file " + oldImage);
    RandomAccessFile oldFile = new RandomAccessFile(oldImage, "rws");
    // write new version into old image file
    try {
      writeCorruptedData(oldFile);
    } finally {
      oldFile.close();
    }
  }

  private boolean getDistributedUpgradeState() {
    return FSNamesystem.getFSNamesystem().getDistributedUpgradeState();
  }

  private int getDistributedUpgradeVersion() {
    return FSNamesystem.getFSNamesystem().getDistributedUpgradeVersion();
  }

  private void setDistributedUpgradeState(boolean uState, int uVersion) {
    FSNamesystem.getFSNamesystem().upgradeManager.setUpgradeState(uState, uVersion);
  }

  private void verifyDistributedUpgradeProgress(StartupOption startOpt
                                                ) throws IOException {
    if(startOpt == StartupOption.ROLLBACK || startOpt == StartupOption.IMPORT)
      return;
    UpgradeManager um = FSNamesystem.getFSNamesystem().upgradeManager;
    assert um != null : "FSNameSystem.upgradeManager is null.";
    if(startOpt != StartupOption.UPGRADE) {
      if(um.getUpgradeState())
        throw new IOException(
                    "\n   Previous distributed upgrade was not completed. "
                  + "\n   Please restart NameNode with -upgrade option.");
      if(um.getDistributedUpgrades() != null)
        throw new IOException("\n   Distributed upgrade for NameNode version " 
          + um.getUpgradeVersion() + " to current LV " + FSConstants.LAYOUT_VERSION
          + " is required.\n   Please restart NameNode with -upgrade option.");
    }
  }

  private void initializeDistributedUpgrade() throws IOException {
    UpgradeManagerNamenode um = FSNamesystem.getFSNamesystem().upgradeManager;
    if(! um.initializeUpgrade())
      return;
    // write new upgrade state into disk
    FSNamesystem.getFSNamesystem().getFSImage().writeAll();
    NameNode.LOG.info("\n   Distributed upgrade for NameNode version " 
        + um.getUpgradeVersion() + " to current LV " 
        + FSConstants.LAYOUT_VERSION + " is initialized.");
  }

  static Collection<File> getCheckpointDirs(Configuration conf,
                                            String defaultName) {
    Collection<String> dirNames = conf.getStringCollection("fs.checkpoint.dir");
    if (dirNames.size() == 0 && defaultName != null) {
      dirNames.add(defaultName);
    }
    Collection<File> dirs = new ArrayList<File>(dirNames.size());
    for(String name : dirNames) {
      dirs.add(new File(name));
    }
    return dirs;
  }
  
  static Collection<File> getCheckpointEditsDirs(Configuration conf,
                                                 String defaultName) {
    Collection<String> dirNames = 
                conf.getStringCollection("fs.checkpoint.edits.dir");
 if (dirNames.size() == 0 && defaultName != null) {
   dirNames.add(defaultName);
 }
 Collection<File> dirs = new ArrayList<File>(dirNames.size());
 for(String name : dirNames) {
   dirs.add(new File(name));
 }
 return dirs;    
  }

  static private final UTF8 U_STR = new UTF8();
  public static String readString(DataInputStream in) throws IOException {
    U_STR.readFields(in);
    return U_STR.toStringChecked();
  }

  static String readString_EmptyAsNull(DataInputStream in) throws IOException {
    final String s = readString(in);
    return s.isEmpty()? null: s;
  }

  public static byte[] readBytes(DataInputStream in) throws IOException {
    U_STR.readFields(in);
    int len = U_STR.getLength();
    byte[] bytes = new byte[len];
    System.arraycopy(U_STR.getBytes(), 0, bytes, 0, len);
    return bytes;
  }

  static void writeString(String str, DataOutputStream out) throws IOException {
    U_STR.set(str);
    U_STR.write(out);
  }
}<|MERGE_RESOLUTION|>--- conflicted
+++ resolved
@@ -141,11 +141,7 @@
 
   /** Flag to restore removed storage directories at checkpointing */
   private boolean restoreRemovedDirs = DFSConfigKeys.DFS_NAMENODE_NAME_DIR_RESTORE_DEFAULT;
-<<<<<<< HEAD
-  
-=======
-
->>>>>>> edbe2876
+
   private int editsTolerationLength = DFSConfigKeys.DFS_NAMENODE_EDITS_TOLERATION_LENGTH_DEFAULT;
 
   /**
@@ -1027,20 +1023,12 @@
     int numEdits = 0;
     EditLogFileInputStream edits = 
       new EditLogFileInputStream(getImageFile(sd, NameNodeFile.EDITS));
-<<<<<<< HEAD
-    numEdits = FSEditLog.loadFSEdits(edits, editsTolerationLength);
-=======
     numEdits = FSEditLog.loadFSEdits(edits, editsTolerationLength, recovery);
->>>>>>> edbe2876
     edits.close();
     File editsNew = getImageFile(sd, NameNodeFile.EDITS_NEW);
     if (editsNew.exists() && editsNew.length() > 0) {
       edits = new EditLogFileInputStream(editsNew);
-<<<<<<< HEAD
-      numEdits += FSEditLog.loadFSEdits(edits, editsTolerationLength);
-=======
       numEdits += FSEditLog.loadFSEdits(edits, editsTolerationLength, recovery);
->>>>>>> edbe2876
       edits.close();
     }
     // update the counts.
@@ -1253,11 +1241,7 @@
     FSEditLog.LOG.info(DFSConfigKeys.DFS_NAMENODE_EDITS_TOLERATION_LENGTH_KEY
         + " = " + editsTolerationLength);
   }  
-<<<<<<< HEAD
-
-=======
   
->>>>>>> edbe2876
   /** restore a metadata file */
   private static void restoreFile(File src, File dstdir, String dstfile)
       throws IOException {
@@ -1265,7 +1249,6 @@
     IOUtils.copyBytes(new FileInputStream(src), new FileOutputStream(dst),
         DFSConfigKeys.DFS_STREAM_BUFFER_SIZE_DEFAULT, true);
   }
-<<<<<<< HEAD
 
   /** 
    * Refresh storage dirs by copying files from good storage dir
@@ -1283,25 +1266,6 @@
     StorageDirectory goodSd = it.next();
     File goodEdits = getEditFile(goodSd);
 
-=======
-
-  /** 
-   * Refresh storage dirs by copying files from good storage dir
-   */
-  void restoreStorageDirs() {
-    if (!restoreRemovedDirs || getRemovedStorageDirs().isEmpty()) {
-      return;
-    }
-    
-    Iterator<StorageDirectory> it = dirIterator(NameNodeDirType.EDITS);
-    if (!it.hasNext()) {
-      FSNamesystem.LOG.warn("No healthy edits directory");
-      return;
-    }
-    StorageDirectory goodSd = it.next();
-    File goodEdits = getEditFile(goodSd);
-
->>>>>>> edbe2876
     it = dirIterator(NameNodeDirType.IMAGE);
     if (!it.hasNext()) {
       FSNamesystem.LOG.warn("No healthy fsimage directory");
