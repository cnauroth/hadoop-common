--- conflicted
+++ resolved
@@ -790,17 +790,6 @@
       }
     }
   }
-<<<<<<< HEAD
-
-  /* Check that this Balancer is compatible with the Block Placement Policy
-   * used by the Namenode.
-   */
-  private void checkReplicationPolicyCompatibility(Configuration conf) throws UnsupportedActionException {
-    if (BlockPlacementPolicy.getInstance(conf, null, null).getClass() != 
-        BlockPlacementPolicyDefault.class) {
-      throw new UnsupportedActionException("Balancer without BlockPlacementPolicyDefault");
-    }
-=======
 
   /*
    * Check that this Balancer is compatible with the Block Placement Policy used
@@ -814,26 +803,6 @@
     }
   }
 
-  /** Default constructor */
-  Balancer() throws UnsupportedActionException {
-    checkReplicationPolicyCompatibility(getConf());
-  }
-
-  /** Construct a balancer from the given configuration */
-  Balancer(Configuration conf) throws UnsupportedActionException {
-    checkReplicationPolicyCompatibility(conf);
-    setConf(conf);
-  }
-
-  /** Construct a balancer from the given configuration and threshold */
-  Balancer(Configuration conf, double threshold)
-      throws UnsupportedActionException {
-    checkReplicationPolicyCompatibility(conf);
-    setConf(conf);
-    this.threshold = threshold;
->>>>>>> bf56a879
-  }
-   
    /** Default constructor */
   Balancer() throws UnsupportedActionException {
     checkReplicationPolicyCompatibility(getConf());
