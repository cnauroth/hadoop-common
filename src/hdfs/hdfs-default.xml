--- conflicted
+++ resolved
@@ -479,7 +479,6 @@
 </property>
 
 <property>
-<<<<<<< HEAD
   <name>dfs.datanode.readahead.bytes</name>
   <value>4193404</value>
   <description>
@@ -704,7 +703,10 @@
   <name>dfs.namenode.plugins</name>
   <value></value>
   <description>Comma-separated list of namenode plug-ins to be activated.
-=======
+  </description>
+</property>
+
+<property>
   <name>dfs.namenode.edits.noeditlogchannelflush</name>
   <value>false</value>
   <description>
@@ -718,7 +720,6 @@
     For example, the write will skip the disk-cache on SAS and SCSI devices
     while it might not on SATA devices. This is an expert level setting,
     change with caution.
->>>>>>> 50a86b9f
   </description>
 </property>
 
