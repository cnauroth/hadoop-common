--- conflicted
+++ resolved
@@ -25,13 +25,8 @@
     HUDSON)
       ### Set HUDSON to true to indicate that this script is being run by Hudson
       HUDSON=true
-<<<<<<< HEAD
-      if [[ $# != 17 ]] ; then
-        echo "ERROR: usage $0 HUDSON <PATCH_DIR> <SUPPORT_DIR> <PS_CMD> <WGET_CMD> <JIRACLI> <SVN_CMD> <GREP_CMD> <PATCH_CMD> <FINDBUGS_HOME> <FORREST_HOME> <ECLIPSE_HOME> <PYTHON_HOME> <WORKSPACE_BASEDIR> <TRIGGER_BUILD> <JIRA_PASSWD>"
-=======
       if [[ $# != 16 ]] ; then
         echo "ERROR: usage $0 HUDSON <PATCH_DIR> <SUPPORT_DIR> <PS_CMD> <WGET_CMD> <JIRACLI> <SVN_CMD> <GREP_CMD> <PATCH_CMD> <FINDBUGS_HOME> <FORREST_HOME> <ECLIPSE_HOME> <PYTHON_HOME> <WORKSPACE_BASEDIR> <TRIGGER_BUILD> <JIRA_PASSWD> "
->>>>>>> edbe2876
         cleanupAndExit 0
       fi
       PATCH_DIR=$2
@@ -65,11 +60,7 @@
     DEVELOPER)
       ### Set HUDSON to false to indicate that this script is being run by a developer
       HUDSON=false
-<<<<<<< HEAD
-      if [[ $# != 10 ]] ; then
-=======
       if [[ $# != 9 ]] ; then
->>>>>>> edbe2876
         echo "ERROR: usage $0 DEVELOPER <PATCH_FILE> <SCRATCH_DIR> <SVN_CMD> <GREP_CMD> <PATCH_CMD> <FINDBUGS_HOME> <FORREST_HOME> <WORKSPACE_BASEDIR>"
         cleanupAndExit 0
       fi
