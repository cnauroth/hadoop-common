--- conflicted
+++ resolved
@@ -517,8 +517,6 @@
     DFSTestUtil.waitReplication(fileSys, name, replication);
   }
   
-<<<<<<< HEAD
-=======
   public void testSplitPlacementForCompressedFiles() throws IOException {
     MiniDFSCluster dfs = null;
     FileSystem fileSys = null;
@@ -867,7 +865,6 @@
     }
   }
   
->>>>>>> edbe2876
   /**
    * Test when input files are from non-default file systems
    */
