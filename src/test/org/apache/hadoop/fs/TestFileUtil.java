/**
 * Licensed to the Apache Software Foundation (ASF) under one
 * or more contributor license agreements.  See the NOTICE file
 * distributed with this work for additional information
 * regarding copyright ownership.  The ASF licenses this file
 * to you under the Apache License, Version 2.0 (the
 * "License"); you may not use this file except in compliance
 * with the License.  You may obtain a copy of the License at
 *
 *     http://www.apache.org/licenses/LICENSE-2.0
 *
 * Unless required by applicable law or agreed to in writing, software
 * distributed under the License is distributed on an "AS IS" BASIS,
 * WITHOUT WARRANTIES OR CONDITIONS OF ANY KIND, either express or implied.
 * See the License for the specific language governing permissions and
 * limitations under the License.
 */
package org.apache.hadoop.fs;

import static org.junit.Assert.assertTrue;

import java.io.File;
import java.io.FileInputStream;
import java.io.FileOutputStream;
import java.io.IOException;
import java.util.Arrays;
import java.util.Collections;
import java.util.List;

import org.apache.commons.logging.Log;
import org.apache.commons.logging.LogFactory;
<<<<<<< HEAD
import org.apache.hadoop.util.Shell;
=======
import org.apache.hadoop.conf.Configuration;
import org.apache.hadoop.hdfs.DistributedFileSystem;
import org.apache.hadoop.hdfs.MiniDFSCluster;
>>>>>>> edbe2876
import org.junit.After;
import org.junit.Assert;
import org.junit.Test;

public class TestFileUtil {
  private static final Log LOG = LogFactory.getLog(TestFileUtil.class);

  final static private File TEST_DIR = new File(System.getProperty(
      "test.build.data", "/tmp"), "fu");
  private static String FILE = "x";
  private static String LINK = "y";
  private static String DIR = "dir";
  private File del = new File(TEST_DIR, "del");
  private File tmp = new File(TEST_DIR, "tmp");

  /**
   * Creates directories del and tmp for testing.
   * 
   * Contents of them are
   * dir:tmp: 
   *   file: x
   * dir:del:
   *   file: x
   *   dir: dir1 : file:x
   *   dir: dir2 : file:x
   *   link: y to tmp/x
   *   link: tmpDir to tmp
   */
  private void setupDirs() throws IOException {
    Assert.assertFalse(del.exists());
    Assert.assertFalse(tmp.exists());
    del.mkdirs();
    tmp.mkdirs();
    new File(del, FILE).createNewFile();
    File tmpFile = new File(tmp, FILE);
    tmpFile.createNewFile();

    // create directories 
    File one = new File(del, DIR + "1");
    one.mkdirs();
    File two = new File(del, DIR + "2");
    two.mkdirs();
    new File(one, FILE).createNewFile();
    new File(two, FILE).createNewFile();

    // create a symlink to file
    File link = new File(del, LINK);
    FileUtil.symLink(tmpFile.toString(), link.toString());

    // create a symlink to dir
    File linkDir = new File(del, "tmpDir");
    FileUtil.symLink(tmp.toString(), linkDir.toString());
    Assert.assertEquals(5, del.listFiles().length);

    // create a cycle using symlinks. Cycles should be handled
    FileUtil.symLink(del.toString(), del.toString() + "/" + DIR + "1/cycle");
  }

  @After
  public void tearDown() throws IOException {
    FileUtil.fullyDelete(del);
    FileUtil.fullyDelete(tmp);
  }

  @Test
  public void testFullyDelete() throws IOException {
    setupDirs();
    boolean ret = FileUtil.fullyDelete(del);
    Assert.assertTrue(ret);
    Assert.assertFalse(del.exists());
    validateTmpDir();
  }

  @Test
  public void testFullyDeleteContents() throws IOException {
    setupDirs();
    boolean ret = FileUtil.fullyDeleteContents(del);
    Assert.assertTrue(ret);
    Assert.assertTrue(del.exists());
    Assert.assertEquals(0, del.listFiles().length);
    validateTmpDir();
  }

  private void validateTmpDir() {
    Assert.assertTrue(tmp.exists());
    Assert.assertEquals(1, tmp.listFiles().length);
    Assert.assertTrue(new File(tmp, FILE).exists());
  }

  private File xSubDir = new File(del, "xsubdir");
  private File ySubDir = new File(del, "ysubdir");
  static String file1Name = "file1";
  private File file2 = new File(xSubDir, "file2");
  private File file3 = new File(ySubDir, "file3");
  private File zlink = new File(del, "zlink");
  
  /**
   * Creates a directory which can not be deleted completely.
   * 
   * Directory structure. The naming is important in that {@link MyFile}
   * is used to return them in alphabetical order when listed.
   * 
   *                     del(+w)
   *                       |
   *    .---------------------------------------,
   *    |            |              |           |
   *  file1(!w)   xsubdir(-w)   ysubdir(+w)   zlink
   *                 |              |
   *               file2          file3
   *
   * @throws IOException
   */
  private void setupDirsAndNonWritablePermissions() throws IOException {
    Assert.assertFalse("The directory del should not have existed!",
        del.exists());
    del.mkdirs();
    new MyFile(del, file1Name).createNewFile();

    // "file1" is non-deletable by default, see MyFile.delete().

    xSubDir.mkdirs();
    file2.createNewFile();
    xSubDir.setWritable(false);
    ySubDir.mkdirs();
    file3.createNewFile();

    Assert.assertFalse("The directory tmp should not have existed!",
        tmp.exists());
    tmp.mkdirs();
    File tmpFile = new File(tmp, FILE);
    tmpFile.createNewFile();
    FileUtil.symLink(tmpFile.toString(), zlink.toString());
  }
  
  // Validates the return value.
  // Validates the existence of directory "xsubdir" and the file "file1"
  // Sets writable permissions for the non-deleted dir "xsubdir" so that it can
  // be deleted in tearDown().
  private void validateAndSetWritablePermissions(boolean ret) {
    xSubDir.setWritable(true);
    Assert.assertFalse("The return value should have been false!", ret);
    Assert.assertTrue("The file file1 should not have been deleted!",
        new File(del, file1Name).exists());
    Assert.assertTrue(
        "The directory xsubdir should not have been deleted!",
        xSubDir.exists());
    Assert.assertTrue("The file file2 should not have been deleted!",
        file2.exists());
    Assert.assertFalse("The directory ysubdir should have been deleted!",
        ySubDir.exists());
    Assert.assertFalse("The link zlink should have been deleted!",
        zlink.exists());
  }

  @Test
  public void testFailFullyDelete() throws IOException {
    if(Shell.WINDOWS) {
      // windows Dir.setWritable(false) does not work for directories
      return;
    }
    LOG.info("Running test to verify failure of fullyDelete()");
    setupDirsAndNonWritablePermissions();
    boolean ret = FileUtil.fullyDelete(new MyFile(del));
    validateAndSetWritablePermissions(ret);
  }

  /**
   * Extend {@link File}. Same as {@link File} except for two things: (1) This
   * treats file1Name as a very special file which is not delete-able
   * irrespective of it's parent-dir's permissions, a peculiar file instance for
   * testing. (2) It returns the files in alphabetically sorted order when
   * listed.
   * 
   */
  public static class MyFile extends File {

    private static final long serialVersionUID = 1L;

    public MyFile(File f) {
      super(f.getAbsolutePath());
    }

    public MyFile(File parent, String child) {
      super(parent, child);
    }

    /**
     * Same as {@link File#delete()} except for file1Name which will never be
     * deleted (hard-coded)
     */
    @Override
    public boolean delete() {
      LOG.info("Trying to delete myFile " + getAbsolutePath());
      boolean bool = false;
      if (getName().equals(file1Name)) {
        bool = false;
      } else {
        bool = super.delete();
      }
      if (bool) {
        LOG.info("Deleted " + getAbsolutePath() + " successfully");
      } else {
        LOG.info("Cannot delete " + getAbsolutePath());
      }
      return bool;
    }

    /**
     * Return the list of files in an alphabetically sorted order
     */
    @Override
    public File[] listFiles() {
      File[] files = super.listFiles();
      List<File> filesList = Arrays.asList(files);
      Collections.sort(filesList);
      File[] myFiles = new MyFile[files.length];
      int i=0;
      for(File f : filesList) {
        myFiles[i++] = new MyFile(f);
      }
      return myFiles;
    }
  }

  @Test
  public void testFailFullyDeleteContents() throws IOException {
    if(Shell.WINDOWS) {
      // windows Dir.setWritable(false) does not work for directories
      return;
    }
    LOG.info("Running test to verify failure of fullyDeleteContents()");
    setupDirsAndNonWritablePermissions();
    boolean ret = FileUtil.fullyDeleteContents(new MyFile(del));
    validateAndSetWritablePermissions(ret);
  }
  
  @Test
  public void testListFiles() throws IOException {
    setupDirs();
    //Test existing files case 
    File[] files = FileUtil.listFiles(tmp);
    Assert.assertEquals(1, files.length);

    //Test existing directory with no files case 
    File newDir = new File(tmp.getPath(),"test");
    newDir.mkdir();
    Assert.assertTrue("Failed to create test dir", newDir.exists());
    files = FileUtil.listFiles(newDir);
    Assert.assertEquals(0, files.length);
    newDir.delete();
    Assert.assertFalse("Failed to delete test dir", newDir.exists());
    
    //Test non-existing directory case, this throws 
    //IOException
    try {
      files = FileUtil.listFiles(newDir);
      Assert.fail("IOException expected on listFiles() for non-existent dir "
          + newDir.toString());
    } catch(IOException ioe) {
      //Expected an IOException
    }
  }

  @Test
  public void testListAPI() throws IOException {
    setupDirs();
    //Test existing files case 
    String[] files = FileUtil.list(tmp);
    Assert.assertEquals(1, files.length);

    //Test existing directory with no files case 
    File newDir = new File(tmp.getPath(),"test");
    newDir.mkdir();
    Assert.assertTrue("Failed to create test dir", newDir.exists());
    files = FileUtil.list(newDir);
    Assert.assertEquals(0, files.length);
    newDir.delete();
    Assert.assertFalse("Failed to delete test dir", newDir.exists());
    
    //Test non-existing directory case, this throws 
    //IOException
    try {
      files = FileUtil.list(newDir);
      Assert.fail("IOException expected on list() for non-existent dir "
          + newDir.toString());
    } catch(IOException ioe) {
      //Expected an IOException
    }
  }

  /**
   * Test that getDU is able to handle cycles caused due to symbolic links
   * and that directory sizes are not added to the final calculated size
   * @throws IOException
   */
  @Test
  public void testGetDU() throws IOException {
    setupDirs();

    long du = FileUtil.getDU(TEST_DIR);
    Assert.assertEquals(du, 0);
  }
<<<<<<< HEAD

  @Test
  public void testSymlink() throws Exception {
    Assert.assertFalse(del.exists());
    del.mkdirs();

    byte[] data = "testSymLink".getBytes();

    File file = new File(del, FILE);
    File link = new File(del, "_link");

    //write some data to the file
    FileOutputStream os = new FileOutputStream(file);
    os.write(data);
    os.close();

    //create the symlink
    FileUtil.symLink(file.getAbsolutePath(), link.getAbsolutePath());

    //ensure that symlink length is correctly reported by Java
    Assert.assertEquals(data.length, file.length());
    Assert.assertEquals(data.length, link.length());

    //ensure that we can read from link.
    FileInputStream in = new FileInputStream(link);
    long len = 0;
    while (in.read() > 0) {
      len++;
    }
    in.close();
    Assert.assertEquals(data.length, len);
  }

  /**
   * Test that rename on a symlink works as expected.
   */
  @Test
  public void testSymlinkRenameTo() throws Exception {
    Assert.assertFalse(del.exists());
    del.mkdirs();

    File file = new File(del, FILE);
    file.createNewFile();
    File link = new File(del, "_link");

    // create the symlink
    FileUtil.symLink(file.getAbsolutePath(), link.getAbsolutePath());

    Assert.assertTrue(file.exists());
    Assert.assertTrue(link.exists());

    File link2 = new File(del, "_link2");

    // Rename the symlink
    Assert.assertTrue(link.renameTo(link2));

    // Make sure the file still exists
    // (NOTE: this would fail on Java6 on Windows if we didn't
    // copy the file in FileUtil#symlink)
    Assert.assertTrue(file.exists());

    Assert.assertTrue(link2.exists());
    Assert.assertFalse(link.exists());
  }

  /**
   * Test that deletion of a symlink works as expected.
   */
  @Test
  public void testSymlinkDelete() throws Exception {
    Assert.assertFalse(del.exists());
    del.mkdirs();

    File file = new File(del, FILE);
    file.createNewFile();
    File link = new File(del, "_link");

    // create the symlink
    FileUtil.symLink(file.getAbsolutePath(), link.getAbsolutePath());

    Assert.assertTrue(file.exists());
    Assert.assertTrue(link.exists());

    // make sure that deleting a symlink works properly
    Assert.assertTrue(link.delete());
    Assert.assertFalse(link.exists());
    Assert.assertTrue(file.exists());
  }

  /**
   * Test that length on a symlink works as expected.
   */
  @Test
  public void testSymlinkLength() throws Exception {
    Assert.assertFalse(del.exists());
    del.mkdirs();

    byte[] data = "testSymLinkData".getBytes();

    File file = new File(del, FILE);
    File link = new File(del, "_link");

    // write some data to the file
    FileOutputStream os = new FileOutputStream(file);
    os.write(data);
    os.close();

    Assert.assertEquals(0, link.length());

    // create the symlink
    FileUtil.symLink(file.getAbsolutePath(), link.getAbsolutePath());

    // ensure that File#length returns the target file and link size
    Assert.assertEquals(data.length, file.length());
    Assert.assertEquals(data.length, link.length());

    file.delete();
    Assert.assertFalse(file.exists());

    if (Shell.WINDOWS && !Shell.isJava7OrAbove()) {
      // On Java6 on Windows, we copied the file
      Assert.assertEquals(data.length, link.length());
    } else {
      // Otherwise, the target file size is zero
      Assert.assertEquals(0, link.length());
    }

    link.delete();
    Assert.assertFalse(link.exists());
  }

  private void doUntarAndVerify(File tarFile, File untarDir) 
                                 throws IOException {
    if (untarDir.exists() && !FileUtil.fullyDelete(untarDir)) {
      throw new IOException("Could not delete directory '" + untarDir + "'");
    }
    FileUtil.unTar(tarFile, untarDir);

    String parentDir = untarDir.getCanonicalPath() + Path.SEPARATOR + "name";
    File testFile = new File(parentDir + Path.SEPARATOR + "version");
    Assert.assertTrue(testFile.exists());
    Assert.assertTrue(testFile.length() == 0);
    String imageDir = parentDir + Path.SEPARATOR + "image";
    testFile = new File(imageDir + Path.SEPARATOR + "fsimage");
    Assert.assertTrue(testFile.exists());
    Assert.assertTrue(testFile.length() == 157);
    String currentDir = parentDir + Path.SEPARATOR + "current";
    testFile = new File(currentDir + Path.SEPARATOR + "fsimage");
    Assert.assertTrue(testFile.exists());
    Assert.assertTrue(testFile.length() == 4331);
    testFile = new File(currentDir + Path.SEPARATOR + "edits");
    Assert.assertTrue(testFile.exists());
    Assert.assertTrue(testFile.length() == 1033);
    testFile = new File(currentDir + Path.SEPARATOR + "fstime");
    Assert.assertTrue(testFile.exists());
    Assert.assertTrue(testFile.length() == 8);
  }

  @Test
  public void testUntar() throws IOException {
    String tarGzFileName = System.getProperty("test.cache.data",
        "build/test/cache") + "/test-untar.tgz";
    String tarFileName = System.getProperty("test.cache.data",
        "build/test/cache") + "/test-untar.tar";
    String dataDir = System.getProperty("test.build.data", "build/test/data");
    File untarDir = new File(dataDir, "untarDir");

    doUntarAndVerify(new File(tarGzFileName), untarDir);
    doUntarAndVerify(new File(tarFileName), untarDir);
=======
  
  /**
   * Test that copies file from local filesystem to hdfs. It tests the overwrite
   * flag is respected when copying files over.
   */
  @Test
  public void testCopy() throws IOException {
    Configuration conf = new Configuration();
    MiniDFSCluster cluster = new MiniDFSCluster(conf, 2, true, null);
    DistributedFileSystem dfs = (DistributedFileSystem) cluster.getFileSystem();
    // local file system
    LocalFileSystem lfs = FileSystem.getLocal(conf);
    try {
      String fname = "testCopyFromLocal1.txt";
      File f = new File(TEST_DIR, fname);
      f.createNewFile();
      // copy the file to hdfs with overwrite = false
      boolean status = FileUtil.copy(lfs, new Path(f.getAbsolutePath()), dfs,
          new Path("."), false, true, conf);
      assertTrue(status);
      // make sure the file exists on hdfs
      assertTrue("File " + fname + " does not exist on hdfs.",
          dfs.exists(new Path(fname)));
      // copy the same file to hdfs with overwrite and it should pass
      status = FileUtil.copy(lfs, new Path(f.getAbsolutePath()), dfs, new Path(
          "."), false, true, conf);
      assertTrue(status);

      try {
        // copy the same file to hdfs with overwrite as false and it should
        // thrown an exception, catch it and make sure the file name is part of
        // the message
        status = FileUtil.copy(lfs, new Path(f.getAbsolutePath()), dfs,
            new Path("."), false, false, conf);
      } catch (IOException expected) {
        assertTrue("Exception message doesn't contain filename " + fname,
            expected.getMessage().indexOf(fname) >= 0);
      }
    } finally {
      try {
        dfs.close();
        lfs.close();
      } catch (Exception e) {
      }
      cluster.shutdown();
    }
>>>>>>> edbe2876
  }
}<|MERGE_RESOLUTION|>--- conflicted
+++ resolved
@@ -29,13 +29,10 @@
 
 import org.apache.commons.logging.Log;
 import org.apache.commons.logging.LogFactory;
-<<<<<<< HEAD
 import org.apache.hadoop.util.Shell;
-=======
 import org.apache.hadoop.conf.Configuration;
 import org.apache.hadoop.hdfs.DistributedFileSystem;
 import org.apache.hadoop.hdfs.MiniDFSCluster;
->>>>>>> edbe2876
 import org.junit.After;
 import org.junit.Assert;
 import org.junit.Test;
@@ -338,7 +335,6 @@
     long du = FileUtil.getDU(TEST_DIR);
     Assert.assertEquals(du, 0);
   }
-<<<<<<< HEAD
 
   @Test
   public void testSymlink() throws Exception {
@@ -508,7 +504,7 @@
 
     doUntarAndVerify(new File(tarGzFileName), untarDir);
     doUntarAndVerify(new File(tarFileName), untarDir);
-=======
+  }
   
   /**
    * Test that copies file from local filesystem to hdfs. It tests the overwrite
@@ -555,6 +551,5 @@
       }
       cluster.shutdown();
     }
->>>>>>> edbe2876
   }
 }