--- conflicted
+++ resolved
@@ -133,21 +133,6 @@
     return false;
   }
 
-<<<<<<< HEAD
-=======
-  private static boolean hasConnectionString(Configuration conf) {
-    if (conf.get(CONNECTION_STRING_PROPERTY_NAME) != null) {
-      return true;
-    }
-    if (System.getenv(CONNECTION_STRING_PROPERTY_NAME) != null) {
-      conf.set(CONNECTION_STRING_PROPERTY_NAME,
-          System.getenv(CONNECTION_STRING_PROPERTY_NAME));
-      return true;
-    }
-
-    return false;
-  }
-
   /**
    * Gets the blob reference to the given blob key.
    * @param blobKey The blob key (no initial slash).
@@ -178,7 +163,6 @@
     getBlobReference(blobKey).releaseLease(accessCondition);
   }
 
->>>>>>> 88bb8a04
   private static void saveMetricsConfigFile() {
     if (!metricsConfigSaved) {
       new org.apache.hadoop.metrics2.impl.ConfigBuilder()
