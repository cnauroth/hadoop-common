--- conflicted
+++ resolved
@@ -98,7 +98,6 @@
     }
   }
 
-<<<<<<< HEAD
   private static enum DeepCreateTestVariation {
     File,
     Folder
@@ -124,7 +123,8 @@
           AzureBlobStorageTestAccount.toMockUri("x/y")));
       fs.delete(new Path("/x"), true);
     }
-=======
+  }
+
   public void testSetPermissionOnImplicitFolder() throws Exception {
     createEmptyBlobOutOfBand("root/b");
     FsPermission newPermission = new FsPermission((short)0600);
@@ -140,6 +140,5 @@
     FileStatus newStatus = fs.getFileStatus(new Path("/root"));
     assertNotNull(newStatus);
     assertEquals("newOwner", newStatus.getOwner());
->>>>>>> f2f8480b
   }
 }