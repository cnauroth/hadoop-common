--- conflicted
+++ resolved
@@ -98,11 +98,8 @@
     if (TEST_ROOT.exists()) {
       FileUtil.fullyDelete(new File(TEST_ROOT_DIR));
     }
-<<<<<<< HEAD
+    TEST_ROOT.mkdirs();
     FileUtil.setPermission(TEST_ROOT, new FsPermission("755"));
-=======
-    TEST_ROOT.mkdirs();
->>>>>>> edbe2876
 
     conf = new Configuration();
     conf.set(FileSystem.FS_DEFAULT_NAME_KEY, "file:///");
@@ -114,13 +111,9 @@
     // during setUp() rather than in a subtle way later.
     assertTrue("Test root directory " + TEST_ROOT + " and all of its " +
                "parent directories must have a+x permissions",
-<<<<<<< HEAD
                TrackerDistributedCacheManager.isPublic(
-                 conf, new Path(TEST_ROOT.toString()).toUri()));
-=======
-               TrackerDistributedCacheManager.ancestorsHaveExecutePermissions(
-                 fs, new Path(TEST_ROOT.toString()), new HashMap<URI, FileStatus>()));
->>>>>>> edbe2876
+                 conf, new Path(TEST_ROOT.toString()).toUri(),
+                 new HashMap<URI, FileStatus>()));
 
     // Prepare the tests' mapred-local-dir
     ROOT_MAPRED_LOCAL_DIR = new File(TEST_ROOT_DIR, "mapred/local");
