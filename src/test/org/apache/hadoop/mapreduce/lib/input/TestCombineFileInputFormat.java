--- conflicted
+++ resolved
@@ -1130,11 +1130,7 @@
     dos.writeChars("Local file for CFIF");
     dos.close();
 
-<<<<<<< HEAD
-    Job job = new Job(conf);
-=======
     Job job = Job.getInstance(conf);
->>>>>>> edbe2876
     FileInputFormat.setInputPaths(job, lfs.makeQualified(localPath));
     DummyInputFormat inFormat = new DummyInputFormat();
     List<InputSplit> splits = inFormat.getSplits(job);
