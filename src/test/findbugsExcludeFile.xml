--- conflicted
+++ resolved
@@ -137,13 +137,10 @@
        <Method name="doAbort" />
        <Bug pattern="DM_EXIT" />
     </Match>
-<<<<<<< HEAD
-=======
      <!-- Don't complain about System.exit() being called from quit() -->
      <Match>
        <Class name="org.apache.hadoop.hdfs.server.namenode.MetaRecoveryContext" />
        <Method name="quit" />
        <Bug pattern="DM_EXIT" />
      </Match>
->>>>>>> edbe2876
 </FindBugsFilter>