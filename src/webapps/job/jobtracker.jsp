--- conflicted
+++ resolved
@@ -244,8 +244,6 @@
       private final JobTaskStats reduceStats;
       private final String jobSchedulingInfo;
 
-<<<<<<< HEAD
-=======
       // Constructor
       JobSummaryInfo(JobInProgress jip) {
 
@@ -373,7 +371,6 @@
   Vector<JobInProgress> failedJobs = tracker.failedJobs();
 %>
 
->>>>>>> edbe2876
 <!DOCTYPE html>
 <html>
 <head>
