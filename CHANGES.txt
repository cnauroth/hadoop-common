--- conflicted
+++ resolved
@@ -1,13 +1,5 @@
 Hadoop Change Log
 
-<<<<<<< HEAD
-Release 1.1.0 - (partial upto at r1293509 as of 2012-02-24 17:46:42)
-
-    HDFS-496. Backport: Use PureJavaCrc32 in HDFS.  (Brandon Li via szetszwo)
-
-    MAPREDUCE-782. Use PureJavaCrc32 in mapreduce spills. (Todd Lipcon, backport by Brandon Li via sseth)
-
-=======
 Release 1.3.0 - unreleased
 
   INCOMPATIBLE CHANGES
@@ -1028,7 +1020,6 @@
     MAPREDUCE-4603. Add support for JobClient to retry job-submission when
     JobTracker is in SafeMode. (acmurthy)
 
->>>>>>> edbe2876
   BUG FIXES
 
     HDFS-2751. Backport: Datanode may incorrectly drop OS cache behind reads
@@ -1300,14 +1291,8 @@
     was temporarilly unresolvable. Backport of HADOOP-7428. (Kihwal Lee via 
     mattf)
 
-<<<<<<< HEAD
-    HADOOP-8329. Build fails with Java 7. (eli)
-
-    HDFS-2547. Fix inaccuracy in ReplicationTargetChooser comments. (harsh)
-=======
     HDFS-3310. Make sure that we abort when no edit log directories are left.
     (Colin Patrick McCabe via eli)
->>>>>>> edbe2876
 
     MAPREDUCE-4207. Remove System.out.println() in FileInputFormat
     (Kihwal Lee via harsh)
@@ -1322,80 +1307,6 @@
     HADOOP-8346. Makes oid changes to make SPNEGO work. Was broken due
     to fixes introduced by the IBM JDK compatibility patch. (ddas)
 
-<<<<<<< HEAD
-    HDFS-2741. Document the max transfer threads property for branch-1.
-    Backport of HDFS-1866. (Markus Jelsma via harsh)
-
-    HDFS-3163. TestHDFSCLI.testAll fails if user name is not all lowercase.
-    (Brandon Li via suresh)
-
-Release 1.0.3 - 2012.05.07
-
-  NEW FEATURES
-
-  IMPROVEMENTS
-
-    MAPREDUCE-4017. Add jobname to jobsummary log (tgraves and Koji Noguchi
-    via bobby)
-
-  BUG FIXES
-
-    HADOOP-6924. Adds a directory to the list of directories to search for 
-    the libjvm.so file. The new directory is found by running a 'find' command
-    and the first output is taken. This was done to handle the build of Hadoop
-    with IBM's JDK. (Stephen Watt, Guillermo Cabrera and ddas) 
-
-    HADOOP-6941. Adds support for building Hadoop with IBM's JDK
-    (Stephen Watt, Eli and ddas)
-
-    HADOOP-8188. Fixes the build process to do with jsvc, with IBM's JDK 
-    as the underlying jdk. (ddas)
-
-    HDFS-3127. Do not throw exceptions when FSImage.restoreStorageDirs() 
-    fails. (Brandon Li via szetszwo)
-
-    MAPREDUCE-3377. Ensure OutputCommitter.checkOutputSpecs is called prior to
-    copying job.xml. (Jane Chen via acmurthy)
-
-    HADOOP-5528. Ensure BinaryPartitioner is present in mapred libs. (Klaas
-    Bosteels via acmurthy)
-
-    HADOOP-6963. In FileUtil.getDU(..), neither include the size of directories
-    nor follow symbolic links.  (Ravi Prakash via szetszwo)
-
-    HADOOP-8251. Fix SecurityUtil.fetchServiceTicket after HADOOP-6941. (todd)
-
-    HADOOP-8293. Fix the Makefile.am for the native library to include the
-    JNI path. (omalley)
-
-    MAPREDUCE-4154. streaming MR job succeeds even if the streaming command 
-    fails. (Devaraj Das via tgraves)
-
-    HDFS-119. Fix a bug in logSync(), which causes NameNode block forever. 
-    (shv)
-
-    HADOOP-8294. IPC Connection becomes unusable even if server address 
-    was temporarilly unresolvable. Backport of HADOOP-7428. (Kihwal Lee via 
-    mattf)
-
-    HDFS-3310. Make sure that we abort when no edit log directories are left.
-    (Colin Patrick McCabe via eli)
-
-    MAPREDUCE-4207. Remove System.out.println() in FileInputFormat
-    (Kihwal Lee via harsh)
-
-    HDFS-3265. PowerPc Build error. (Kumar Ravi via mattf)
-
-    HDFS-1041. DFSClient.getFileChecksum(..) should retry if connection to
-    the first datanode fails.  (szetszwo)
-
-    HADOOP-8338. Fix renew and cancel of RPC HDFS delegation tokens. (omalley)
-
-    HADOOP-8346. Makes oid changes to make SPNEGO work. Was broken due
-    to fixes introduced by the IBM JDK compatibility patch. (ddas)
-
-=======
->>>>>>> edbe2876
     HADOOP-8352. Regenerate configure scripts for the c++ compilation. 
     (omalley)
 
@@ -1416,29 +1327,16 @@
 
     MAPREDUCE-1238. mapred metrics shows negative count of waiting maps and
     reduces (tgraves via bobby)
-<<<<<<< HEAD
 
     MAPREDUCE-4003. log.index (No such file or directory) AND Task process 
     exit with nonzero status of 126. (Koji Noguchi via tgraves)
 
-    MAPREDUCE-4012. Hadoop Job setup error leaves no useful info to users
+    MAPREDUCE-4012. Hadoop Job setup error leaves no useful info to users 
     (when LinuxTaskController is used) (tgraves)
 
     HADOOP-8027. Visiting /jmx on the daemon web interfaces may print unnecessary
     error in logs (Aaron Myers and Hitesh Shah)
 
-=======
-
-    MAPREDUCE-4003. log.index (No such file or directory) AND Task process 
-    exit with nonzero status of 126. (Koji Noguchi via tgraves)
-
-    MAPREDUCE-4012. Hadoop Job setup error leaves no useful info to users 
-    (when LinuxTaskController is used) (tgraves)
-
-    HADOOP-8027. Visiting /jmx on the daemon web interfaces may print unnecessary
-    error in logs (Aaron Myers and Hitesh Shah)
-
->>>>>>> edbe2876
 Release 1.0.2 - 2012.03.24
 
   NEW FEATURES
@@ -1515,11 +1413,6 @@
 
     HADOOP-7988. Upper case in hostname part of the principals doesn't
     work with kerberos. (jitendra)
-<<<<<<< HEAD
-
-    HADOOP-7470. Move up to Jackson 1.8.8.  (Enis Soztutar via szetszwo)
-=======
->>>>>>> edbe2876
 
     HDFS-2814. NamenodeMXBean does not account for svn revision in the version 
     information. (Hitesh Shah via jitendra)
