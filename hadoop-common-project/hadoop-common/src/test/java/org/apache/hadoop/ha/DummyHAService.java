/**
 * Licensed to the Apache Software Foundation (ASF) under one
 * or more contributor license agreements.  See the NOTICE file
 * distributed with this work for additional information
 * regarding copyright ownership.  The ASF licenses this file
 * to you under the Apache License, Version 2.0 (the
 * "License"); you may not use this file except in compliance
 * with the License.  You may obtain a copy of the License at
 *
 *     http://www.apache.org/licenses/LICENSE-2.0
 *
 * Unless required by applicable law or agreed to in writing, software
 * distributed under the License is distributed on an "AS IS" BASIS,
 * WITHOUT WARRANTIES OR CONDITIONS OF ANY KIND, either express or implied.
 * See the License for the specific language governing permissions and
 * limitations under the License.
 */
package org.apache.hadoop.ha;

import java.io.Closeable;
import java.io.IOException;
import java.net.InetSocketAddress;
import java.util.ArrayList;

import com.google.protobuf.BlockingService;
import org.apache.commons.logging.Log;
import org.apache.commons.logging.LogFactory;
import org.apache.hadoop.conf.Configuration;
import org.apache.hadoop.ha.HAServiceProtocol.HAServiceState;
import org.apache.hadoop.ha.protocolPB.HAServiceProtocolPB;
import org.apache.hadoop.ha.protocolPB.HAServiceProtocolServerSideTranslatorPB;
import org.apache.hadoop.ha.proto.HAServiceProtocolProtos.HAServiceProtocolService;
import org.apache.hadoop.ipc.ProtobufRpcEngine;
import org.apache.hadoop.ipc.RPC;
import org.apache.hadoop.ipc.Server;
import org.apache.hadoop.net.NetUtils;
import org.apache.hadoop.security.AccessControlException;
import org.mockito.Mockito;

import com.google.common.collect.Lists;

import static org.apache.hadoop.fs.CommonConfigurationKeys.HA_HM_RPC_TIMEOUT_DEFAULT;

/**
 * Test-only implementation of {@link HAServiceTarget}, which returns
 * a mock implementation.
 */
class DummyHAService extends HAServiceTarget {
  public static final Log LOG = LogFactory.getLog(DummyHAService.class);
  private static final String DUMMY_FENCE_KEY = "dummy.fence.key";
  volatile HAServiceState state;
  HAServiceProtocol proxy, healthMonitorProxy;
  ZKFCProtocol zkfcProxy = null;
  NodeFencer fencer;
  InetSocketAddress address, healthMonitorAddress;
  boolean isHealthy = true;
  boolean actUnreachable = false;
  boolean failToBecomeActive, failToBecomeStandby, failToFence;
  
  DummySharedResource sharedResource;
  public int fenceCount = 0;
  public int activeTransitionCount = 0;
  boolean testWithProtoBufRPC = false;
  
  static ArrayList<DummyHAService> instances = Lists.newArrayList();
  int index;

  DummyHAService(HAServiceState state, InetSocketAddress address) {
    this(state, address, false);
  }

  DummyHAService(HAServiceState state, InetSocketAddress address,
      boolean testWithProtoBufRPC) {
    this.state = state;
    this.testWithProtoBufRPC = testWithProtoBufRPC;
    if (testWithProtoBufRPC) {
      this.address = startAndGetRPCServerAddress(address);
    } else {
      this.address = address;
    }
    Configuration conf = new Configuration();
    this.proxy = makeMock(conf, HA_HM_RPC_TIMEOUT_DEFAULT);
    this.healthMonitorProxy = makeHealthMonitorMock(conf, HA_HM_RPC_TIMEOUT_DEFAULT);
    try {
      conf.set(DUMMY_FENCE_KEY, DummyFencer.class.getName());
      this.fencer = Mockito.spy(
          NodeFencer.create(conf, DUMMY_FENCE_KEY));
    } catch (BadFencingConfigurationException e) {
      throw new RuntimeException(e);
    }
    synchronized (instances) {
      instances.add(this);
      this.index = instances.size();
    }
  }

  DummyHAService(HAServiceState state, InetSocketAddress address,
        InetSocketAddress healthMonitorAddress, boolean testWithProtoBufRPC) {
    this(state, address, testWithProtoBufRPC);
    if (testWithProtoBufRPC) {
      this.healthMonitorAddress = startAndGetRPCServerAddress(
          healthMonitorAddress);
    } else {
      this.healthMonitorAddress = healthMonitorAddress;
    }
  }
<<<<<<< HEAD
  
=======

>>>>>>> 41d3f889
  public void setSharedResource(DummySharedResource rsrc) {
    this.sharedResource = rsrc;
  }

  private InetSocketAddress startAndGetRPCServerAddress(InetSocketAddress serverAddress) {
    Configuration conf = new Configuration();

    try {
      RPC.setProtocolEngine(conf,
          HAServiceProtocolPB.class, ProtobufRpcEngine.class);
      HAServiceProtocolServerSideTranslatorPB haServiceProtocolXlator =
          new HAServiceProtocolServerSideTranslatorPB(new MockHAProtocolImpl());
      BlockingService haPbService = HAServiceProtocolService
          .newReflectiveBlockingService(haServiceProtocolXlator);

      Server server = new RPC.Builder(conf)
          .setProtocol(HAServiceProtocolPB.class)
          .setInstance(haPbService)
          .setBindAddress(serverAddress.getHostName())
          .setPort(serverAddress.getPort()).build();
      server.start();
      return NetUtils.getConnectAddress(server);
    } catch (IOException e) {
      return null;
    }
  }

  private HAServiceProtocol makeMock(Configuration conf, int timeoutMs) {
    HAServiceProtocol service;
    if (!testWithProtoBufRPC) {
      service = new MockHAProtocolImpl();
    } else {
      try {
        service = super.getProxy(conf, timeoutMs);
      } catch (IOException e) {
        return null;
      }
    }
    return Mockito.spy(service);
  }

  private HAServiceProtocol makeHealthMonitorMock(Configuration conf,
      int timeoutMs) {
    HAServiceProtocol service;
    if (!testWithProtoBufRPC) {
      service = new MockHAProtocolImpl();
    } else {
      try {
        service = super.getHealthMonitorProxy(conf, timeoutMs);
      } catch (IOException e) {
        return null;
      }
    }
    return Mockito.spy(service);
  }

  @Override
  public InetSocketAddress getAddress() {
    return address;
  }

  @Override
  public InetSocketAddress getHealthMonitorAddress() {
    return healthMonitorAddress;
  }

  @Override
  public InetSocketAddress getZKFCAddress() {
    return null;
  }

  @Override
  public HAServiceProtocol getProxy(Configuration conf, int timeout)
      throws IOException {
    if (testWithProtoBufRPC) {
      proxy = makeMock(conf, timeout);
    }
    return proxy;
  }

  @Override
  public HAServiceProtocol getHealthMonitorProxy(Configuration conf,
      int timeout) throws IOException {
    if (testWithProtoBufRPC) {
      proxy = makeHealthMonitorMock(conf, timeout);
    }
    return proxy;
  }
  
  @Override
  public ZKFCProtocol getZKFCProxy(Configuration conf, int timeout)
      throws IOException {
    assert zkfcProxy != null;
    return zkfcProxy;
  }
  
  @Override
  public NodeFencer getFencer() {
    return fencer;
  }

  @Override
  public void checkFencingConfigured() throws BadFencingConfigurationException {
  }
  
  @Override
  public boolean isAutoFailoverEnabled() {
    return true;
  }

  @Override
  public String toString() {
    return "DummyHAService #" + index;
  }

  public static HAServiceTarget getInstance(int serial) {
    return instances.get(serial - 1);
  }
  
  private class MockHAProtocolImpl implements
      HAServiceProtocol, Closeable {
    @Override
    public void monitorHealth() throws HealthCheckFailedException,
        AccessControlException, IOException {
      checkUnreachable();
      if (!isHealthy) {
        throw new HealthCheckFailedException("not healthy");
      }
    }
    
    @Override
    public void transitionToActive(StateChangeRequestInfo req) throws ServiceFailedException,
        AccessControlException, IOException {
      activeTransitionCount++;
      checkUnreachable();
      if (failToBecomeActive) {
        throw new ServiceFailedException("injected failure");
      }
      if (sharedResource != null) {
        sharedResource.take(DummyHAService.this);
      }
      state = HAServiceState.ACTIVE;
    }
    
    @Override
    public void transitionToStandby(StateChangeRequestInfo req) throws ServiceFailedException,
        AccessControlException, IOException {
      checkUnreachable();
      if (failToBecomeStandby) {
        throw new ServiceFailedException("injected failure");
      }
      if (sharedResource != null) {
        sharedResource.release(DummyHAService.this);
      }
      state = HAServiceState.STANDBY;
    }
    
    @Override
    public HAServiceStatus getServiceStatus() throws IOException {
      checkUnreachable();
      HAServiceStatus ret = new HAServiceStatus(state);
      if (state == HAServiceState.STANDBY || state == HAServiceState.ACTIVE) {
        ret.setReadyToBecomeActive();
      }
      return ret;
    }
    
    private void checkUnreachable() throws IOException {
      if (actUnreachable) {
        throw new IOException("Connection refused (fake)");
      }
    }
    
    @Override
    public void close() throws IOException {
    }
  }
  
  public static class DummyFencer implements FenceMethod {
    @Override
    public void checkArgs(String args) throws BadFencingConfigurationException {
    }

    @Override
    public boolean tryFence(HAServiceTarget target, String args)
        throws BadFencingConfigurationException {
      LOG.info("tryFence(" + target + ")");
      DummyHAService svc = (DummyHAService)target;
      synchronized (svc) {
        svc.fenceCount++;
      }
      if (svc.failToFence) {
        LOG.info("Injected failure to fence");
        return false;
      }
      svc.sharedResource.release(svc);
      return true;
    }
  }

}<|MERGE_RESOLUTION|>--- conflicted
+++ resolved
@@ -104,11 +104,7 @@
       this.healthMonitorAddress = healthMonitorAddress;
     }
   }
-<<<<<<< HEAD
-  
-=======
-
->>>>>>> 41d3f889
+
   public void setSharedResource(DummySharedResource rsrc) {
     this.sharedResource = rsrc;
   }
