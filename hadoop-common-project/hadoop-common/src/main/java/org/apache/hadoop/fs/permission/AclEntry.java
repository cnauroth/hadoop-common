/**
 * Licensed to the Apache Software Foundation (ASF) under one
 * or more contributor license agreements.  See the NOTICE file
 * distributed with this work for additional information
 * regarding copyright ownership.  The ASF licenses this file
 * to you under the Apache License, Version 2.0 (the
 * "License"); you may not use this file except in compliance
 * with the License.  You may obtain a copy of the License at
 *
 *     http://www.apache.org/licenses/LICENSE-2.0
 *
 * Unless required by applicable law or agreed to in writing, software
 * distributed under the License is distributed on an "AS IS" BASIS,
 * WITHOUT WARRANTIES OR CONDITIONS OF ANY KIND, either express or implied.
 * See the License for the specific language governing permissions and
 * limitations under the License.
 */
package org.apache.hadoop.fs.permission;

import java.util.ArrayList;
import java.util.Collection;
import java.util.List;

import com.google.common.base.Objects;

import org.apache.hadoop.HadoopIllegalArgumentException;
import org.apache.hadoop.classification.InterfaceAudience;
import org.apache.hadoop.classification.InterfaceStability;
import org.apache.hadoop.util.StringUtils;

/**
 * Defines a single entry in an ACL.  An ACL entry has a type (user, group,
 * mask, or other), an optional name (referring to a specific user or group), a
 * set of permissions (any combination of read, write and execute), and a scope
 * (access or default).  AclEntry instances are immutable.  Use a {@link Builder}
 * to create a new instance.
 */
@InterfaceAudience.Public
@InterfaceStability.Evolving
public class AclEntry {
  private final AclEntryType type;
  private final String name;
  private final FsAction permission;
  private final AclEntryScope scope;

  /**
   * Returns the ACL entry type.
   *
   * @return AclEntryType ACL entry type
   */
  public AclEntryType getType() {
    return type;
  }

  /**
   * Returns the optional ACL entry name.
   *
   * @return String ACL entry name, or null if undefined
   */
  public String getName() {
    return name;
  }

  /**
   * Returns the set of permissions in the ACL entry.
   *
   * @return FsAction set of permissions in the ACL entry
   */
  public FsAction getPermission() {
    return permission;
  }

  /**
   * Returns the scope of the ACL entry.
   *
   * @return AclEntryScope scope of the ACL entry
   */
  public AclEntryScope getScope() {
    return scope;
  }

  @Override
  public boolean equals(Object o) {
    if (o == null) {
      return false;
    }
    if (getClass() != o.getClass()) {
      return false;
    }
    AclEntry other = (AclEntry)o;
    return Objects.equal(type, other.type) &&
      Objects.equal(name, other.name) &&
      Objects.equal(permission, other.permission) &&
      Objects.equal(scope, other.scope);
  }

  @Override
  public int hashCode() {
    return Objects.hashCode(type, name, permission, scope);
  }

  @Override
  public String toString() {
    StringBuilder sb = new StringBuilder();
    if (scope == AclEntryScope.DEFAULT) {
      sb.append("default:");
    }
    if (type != null) {
      sb.append(type.toString().toLowerCase());
    }
    sb.append(':');
    if (name != null) {
      sb.append(name);
    }
    sb.append(':');
    if (permission != null) {
      sb.append(permission.SYMBOL);
    }
    return sb.toString();
  }

  /**
   * Builder for creating new AclEntry instances.
   */
  public static class Builder {
    private AclEntryType type;
    private String name;
    private FsAction permission;
    private AclEntryScope scope = AclEntryScope.ACCESS;

    /**
     * Sets the ACL entry type.
     *
     * @param type AclEntryType ACL entry type
     * @return Builder this builder, for call chaining
     */
    public Builder setType(AclEntryType type) {
      this.type = type;
      return this;
    }

    /**
     * Sets the optional ACL entry name.
     *
     * @param name String optional ACL entry name
     * @return Builder this builder, for call chaining
     */
    public Builder setName(String name) {
      this.name = name;
      return this;
    }

    /**
     * Sets the set of permissions in the ACL entry.
     *
     * @param permission FsAction set of permissions in the ACL entry
     * @return Builder this builder, for call chaining
     */
    public Builder setPermission(FsAction permission) {
      this.permission = permission;
      return this;
    }

    /**
     * Sets the scope of the ACL entry.  If this method is not called, then the
     * builder assumes {@link AclEntryScope#ACCESS}.
     *
     * @param scope AclEntryScope scope of the ACL entry
     * @return Builder this builder, for call chaining
     */
    public Builder setScope(AclEntryScope scope) {
      this.scope = scope;
      return this;
    }

    /**
     * Builds a new AclEntry populated with the set properties.
     *
     * @return AclEntry new AclEntry
     */
    public AclEntry build() {
      return new AclEntry(type, name, permission, scope);
    }
  }

  /**
   * Private constructor.
   *
   * @param type AclEntryType ACL entry type
   * @param name String optional ACL entry name
   * @param permission FsAction set of permissions in the ACL entry
   * @param scope AclEntryScope scope of the ACL entry
   */
  private AclEntry(AclEntryType type, String name, FsAction permission, AclEntryScope scope) {
    this.type = type;
    this.name = name;
    this.permission = permission;
    this.scope = scope;
  }

  /**
   * Parses a string representation of an ACL spec into a list of AclEntry
   * objects. Example: "user::rwx,user:foo:rw-,group::r--,other::---"
   * 
   * @param aclSpec
   *          String representation of an ACL spec.
   * @param includePermission
   *          for setAcl operations this will be true. i.e. AclSpec should
   *          include permissions.<br>
   *          But for removeAcl operation it will be false. i.e. AclSpec should
   *          not contain permissions.<br>
   *          Example: "user:foo,group:bar"
   * @return Returns list of AclEntries parsed
   */
  public static List<AclEntry> parseAclSpec(String aclSpec,
      boolean includePermission) {
    List<AclEntry> aclEntries = new ArrayList<AclEntry>();
    Collection<String> aclStrings = StringUtils.getStringCollection(aclSpec,
        ",");
    for (String aclStr : aclStrings) {
      AclEntry.Builder builder = new AclEntry.Builder();
      // Here "::" represent one empty string.
      // StringUtils.getStringCollection() will ignore this.
      String[] split = aclStr.split(":");
      int expectedAclSpecLength = 2;
      if (includePermission) {
        expectedAclSpecLength = 3;
      }
      if (split.length != expectedAclSpecLength
          && !(split.length == expectedAclSpecLength + 1 && "default"
              .equals(split[0]))) {
        throw new HadoopIllegalArgumentException("Invalid <aclSpec> : "
            + aclStr);
      }
      int index = 0;
      if (split.length == expectedAclSpecLength + 1) {
        assert "default".equals(split[0]);
        // default entry
        index++;
        builder.setScope(AclEntryScope.DEFAULT);
      }
      String type = split[index++];
      AclEntryType aclType = null;
      try {
        aclType = Enum.valueOf(AclEntryType.class, type.toUpperCase());
        builder.setType(aclType);
      } catch (IllegalArgumentException iae) {
        throw new HadoopIllegalArgumentException(
            "Invalid type of acl in <aclSpec> :" + aclStr);
      }

<<<<<<< HEAD
      builder.setName(split[index++]);
=======
      String name = split[index++];
      if (!name.isEmpty()) {
        builder.setName(name);
      }
>>>>>>> 209ec203

      if (expectedAclSpecLength == 3) {
        String permission = split[index++];
        FsAction fsAction = FsAction.getFsAction(permission);
        if (null == fsAction) {
          throw new HadoopIllegalArgumentException(
              "Invalid permission in <aclSpec> : " + aclStr);
        }
        builder.setPermission(fsAction);
      }
      aclEntries.add(builder.build());
    }
    return aclEntries;
  }
}<|MERGE_RESOLUTION|>--- conflicted
+++ resolved
@@ -249,14 +249,10 @@
             "Invalid type of acl in <aclSpec> :" + aclStr);
       }
 
-<<<<<<< HEAD
-      builder.setName(split[index++]);
-=======
       String name = split[index++];
       if (!name.isEmpty()) {
         builder.setName(name);
       }
->>>>>>> 209ec203
 
       if (expectedAclSpecLength == 3) {
         String permission = split[index++];
