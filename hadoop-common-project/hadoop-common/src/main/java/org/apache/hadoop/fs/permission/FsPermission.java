/**
 * Licensed to the Apache Software Foundation (ASF) under one
 * or more contributor license agreements.  See the NOTICE file
 * distributed with this work for additional information
 * regarding copyright ownership.  The ASF licenses this file
 * to you under the Apache License, Version 2.0 (the
 * "License"); you may not use this file except in compliance
 * with the License.  You may obtain a copy of the License at
 *
 *     http://www.apache.org/licenses/LICENSE-2.0
 *
 * Unless required by applicable law or agreed to in writing, software
 * distributed under the License is distributed on an "AS IS" BASIS,
 * WITHOUT WARRANTIES OR CONDITIONS OF ANY KIND, either express or implied.
 * See the License for the specific language governing permissions and
 * limitations under the License.
 */
package org.apache.hadoop.fs.permission;

import java.io.DataInput;
import java.io.DataOutput;
import java.io.IOException;

import org.apache.commons.logging.Log;
import org.apache.commons.logging.LogFactory;
import org.apache.hadoop.classification.InterfaceAudience;
import org.apache.hadoop.classification.InterfaceStability;
import org.apache.hadoop.conf.Configuration;
import org.apache.hadoop.fs.CommonConfigurationKeys;
import org.apache.hadoop.io.Writable;
import org.apache.hadoop.io.WritableFactories;
import org.apache.hadoop.io.WritableFactory;

/**
 * A class for file/directory permissions.
 */
@InterfaceAudience.Public
@InterfaceStability.Stable
public class FsPermission implements Writable {
  private static final Log LOG = LogFactory.getLog(FsPermission.class);

  static final WritableFactory FACTORY = new WritableFactory() {
    @Override
    public Writable newInstance() { return new FsPermission(); }
  };
  static {                                      // register a ctor
    WritableFactories.setFactory(FsPermission.class, FACTORY);
    WritableFactories.setFactory(ImmutableFsPermission.class, FACTORY);
  }

  /** Maximum acceptable length of a permission string to parse */
  public static final int MAX_PERMISSION_LENGTH = 10;

  /** Create an immutable {@link FsPermission} object. */
  public static FsPermission createImmutable(short permission) {
    return new ImmutableFsPermission(permission);
  }

  //POSIX permission style
  private FsAction useraction = null;
  private FsAction groupaction = null;
  private FsAction otheraction = null;
  private boolean stickyBit = false;

  private FsPermission() {}

  /**
   * Construct by the given {@link FsAction}.
   * @param u user action
   * @param g group action
   * @param o other action
   */
  public FsPermission(FsAction u, FsAction g, FsAction o) {
    this(u, g, o, false);
  }

  public FsPermission(FsAction u, FsAction g, FsAction o, boolean sb) {
    set(u, g, o, sb);
  }

  /**
   * Construct by the given mode.
   * @param mode
   * @see #toShort()
   */
  public FsPermission(short mode) { fromShort(mode); }

  /**
   * Copy constructor
   * 
   * @param other other permission
   */
  public FsPermission(FsPermission other) {
    this.useraction = other.useraction;
    this.groupaction = other.groupaction;
    this.otheraction = other.otheraction;
    this.stickyBit = other.stickyBit;
  }
  
  /**
   * Construct by given mode, either in octal or symbolic format.
   * @param mode mode as a string, either in octal or symbolic format
   * @throws IllegalArgumentException if <code>mode</code> is invalid
   */
  public FsPermission(String mode) {
    this(new UmaskParser(mode).getUMask());
  }

  /** Return user {@link FsAction}. */
  public FsAction getUserAction() {return useraction;}

  /** Return group {@link FsAction}. */
  public FsAction getGroupAction() {return groupaction;}

  /** Return other {@link FsAction}. */
  public FsAction getOtherAction() {return otheraction;}

  private void set(FsAction u, FsAction g, FsAction o, boolean sb) {
    useraction = u;
    groupaction = g;
    otheraction = o;
    stickyBit = sb;
  }

  public void fromShort(short n) {
    FsAction[] v = FSACTION_VALUES;
    set(v[(n >>> 6) & 7], v[(n >>> 3) & 7], v[n & 7], (((n >>> 9) & 1) == 1) );
  }

  @Override
  public void write(DataOutput out) throws IOException {
    out.writeShort(toShort());
  }

  @Override
  public void readFields(DataInput in) throws IOException {
    fromShort(in.readShort());
  }

  /**
   * Create and initialize a {@link FsPermission} from {@link DataInput}.
   */
  public static FsPermission read(DataInput in) throws IOException {
    FsPermission p = new FsPermission();
    p.readFields(in);
    return p;
  }

  /**
   * Encode the object to a short.
   */
  public short toShort() {
    int s =  (stickyBit ? 1 << 9 : 0)     |
             (useraction.ordinal() << 6)  |
             (groupaction.ordinal() << 3) |
             otheraction.ordinal();

    return (short)s;
  }

  /**
<<<<<<< HEAD
   * Encodes the object to a short.  Unlike {@link toShort()}, this method may
=======
   * Encodes the object to a short.  Unlike {@link #toShort()}, this method may
>>>>>>> 3aed04d9
   * return values outside the fixed range 00000 - 01777 if extended features
   * are encoded into this permission, such as the ACL bit.
   *
   * @return short extended short representation of this permission
   */
  public short toExtendedShort() {
    return toShort();
  }

  @Override
  public boolean equals(Object obj) {
    if (obj instanceof FsPermission) {
      FsPermission that = (FsPermission)obj;
      return this.useraction == that.useraction
          && this.groupaction == that.groupaction
          && this.otheraction == that.otheraction
          && this.stickyBit == that.stickyBit;
    }
    return false;
  }

  @Override
  public int hashCode() {return toShort();}

  @Override
  public String toString() {
    String str = useraction.SYMBOL + groupaction.SYMBOL + otheraction.SYMBOL;
    if(stickyBit) {
      StringBuilder str2 = new StringBuilder(str);
      str2.replace(str2.length() - 1, str2.length(),
           otheraction.implies(FsAction.EXECUTE) ? "t" : "T");
      str = str2.toString();
    }

    return str;
  }

  /**
   * Apply a umask to this permission and return a new one.
   *
   * The umask is used by create, mkdir, and other Hadoop filesystem operations.
   * The mode argument for these operations is modified by removing the bits
   * which are set in the umask.  Thus, the umask limits the permissions which
   * newly created files and directories get.
   *
   * @param umask              The umask to use
   * 
   * @return                   The effective permission
   */
  public FsPermission applyUMask(FsPermission umask) {
    return new FsPermission(useraction.and(umask.useraction.not()),
        groupaction.and(umask.groupaction.not()),
        otheraction.and(umask.otheraction.not()));
  }

  /** umask property label deprecated key and code in getUMask method
   *  to accommodate it may be removed in version .23 */
  public static final String DEPRECATED_UMASK_LABEL = "dfs.umask"; 
  public static final String UMASK_LABEL = 
                  CommonConfigurationKeys.FS_PERMISSIONS_UMASK_KEY;
  public static final int DEFAULT_UMASK = 
                  CommonConfigurationKeys.FS_PERMISSIONS_UMASK_DEFAULT;

  private static final FsAction[] FSACTION_VALUES = FsAction.values();

  /** 
   * Get the user file creation mask (umask)
   * 
   * {@code UMASK_LABEL} config param has umask value that is either symbolic 
   * or octal.
   * 
   * Symbolic umask is applied relative to file mode creation mask; 
   * the permission op characters '+' clears the corresponding bit in the mask, 
   * '-' sets bits in the mask.
   * 
   * Octal umask, the specified bits are set in the file mode creation mask.
   * 
   * {@code DEPRECATED_UMASK_LABEL} config param has umask value set to decimal.
   */
  public static FsPermission getUMask(Configuration conf) {
    int umask = DEFAULT_UMASK;
    
    // To ensure backward compatibility first use the deprecated key.
    // If the deprecated key is not present then check for the new key
    if(conf != null) {
      String confUmask = conf.get(UMASK_LABEL);
      int oldUmask = conf.getInt(DEPRECATED_UMASK_LABEL, Integer.MIN_VALUE);
      try {
        if(confUmask != null) {
          umask = new UmaskParser(confUmask).getUMask();
        }
      } catch(IllegalArgumentException iae) {
        // Provide more explanation for user-facing message
        String type = iae instanceof NumberFormatException ? "decimal"
            : "octal or symbolic";
        String error = "Unable to parse configuration " + UMASK_LABEL
            + " with value " + confUmask + " as " + type + " umask.";
        LOG.warn(error);
        
        // If oldUmask is not set, then throw the exception
        if (oldUmask == Integer.MIN_VALUE) {
          throw new IllegalArgumentException(error);
        }
      }
        
      if(oldUmask != Integer.MIN_VALUE) { // Property was set with old key
        if (umask != oldUmask) {
          LOG.warn(DEPRECATED_UMASK_LABEL
              + " configuration key is deprecated. " + "Convert to "
              + UMASK_LABEL + ", using octal or symbolic umask "
              + "specifications.");
          // Old and new umask values do not match - Use old umask
          umask = oldUmask;
        }
      }
    }
    
    return new FsPermission((short)umask);
  }

  public boolean getStickyBit() {
    return stickyBit;
  }

  /**
   * Returns true if there is also an ACL (access control list).
   *
   * @return boolean true if there is also an ACL (access control list).
   */
  public boolean getAclBit() {
    // File system subclasses that support the ACL bit would override this.
    return false;
  }

  /** Set the user file creation mask (umask) */
  public static void setUMask(Configuration conf, FsPermission umask) {
    conf.set(UMASK_LABEL, String.format("%1$03o", umask.toShort()));
    conf.setInt(DEPRECATED_UMASK_LABEL, umask.toShort());
  }

  /**
   * Get the default permission for directory and symlink.
   * In previous versions, this default permission was also used to
   * create files, so files created end up with ugo+x permission.
   * See HADOOP-9155 for detail. 
   * Two new methods are added to solve this, please use 
   * {@link FsPermission#getDirDefault()} for directory, and use
   * {@link FsPermission#getFileDefault()} for file.
   * This method is kept for compatibility.
   */
  public static FsPermission getDefault() {
    return new FsPermission((short)00777);
  }

  /**
   * Get the default permission for directory.
   */
  public static FsPermission getDirDefault() {
    return new FsPermission((short)00777);
  }

  /**
   * Get the default permission for file.
   */
  public static FsPermission getFileDefault() {
    return new FsPermission((short)00666);
  }

  /**
   * Get the default permission for cache pools.
   */
  public static FsPermission getCachePoolDefault() {
    return new FsPermission((short)00755);
  }

  /**
   * Create a FsPermission from a Unix symbolic permission string
   * @param unixSymbolicPermission e.g. "-rw-rw-rw-"
   */
  public static FsPermission valueOf(String unixSymbolicPermission) {
    if (unixSymbolicPermission == null) {
      return null;
    }
    else if (unixSymbolicPermission.length() != MAX_PERMISSION_LENGTH) {
      throw new IllegalArgumentException(String.format(
        "length != %d(unixSymbolicPermission=%s)", MAX_PERMISSION_LENGTH,
        unixSymbolicPermission));
    }

    int n = 0;
    for(int i = 1; i < unixSymbolicPermission.length(); i++) {
      n = n << 1;
      char c = unixSymbolicPermission.charAt(i);
      n += (c == '-' || c == 'T' || c == 'S') ? 0: 1;
    }

    // Add sticky bit value if set
    if(unixSymbolicPermission.charAt(9) == 't' ||
        unixSymbolicPermission.charAt(9) == 'T')
      n += 01000;

    return new FsPermission((short)n);
  }
  
  private static class ImmutableFsPermission extends FsPermission {
    public ImmutableFsPermission(short permission) {
      super(permission);
    }
    @Override
    public FsPermission applyUMask(FsPermission umask) {
      throw new UnsupportedOperationException();
    }
    @Override
    public void readFields(DataInput in) throws IOException {
      throw new UnsupportedOperationException();
    }    
  }
}<|MERGE_RESOLUTION|>--- conflicted
+++ resolved
@@ -159,11 +159,7 @@
   }
 
   /**
-<<<<<<< HEAD
-   * Encodes the object to a short.  Unlike {@link toShort()}, this method may
-=======
    * Encodes the object to a short.  Unlike {@link #toShort()}, this method may
->>>>>>> 3aed04d9
    * return values outside the fixed range 00000 - 01777 if extended features
    * are encoded into this permission, such as the ACL bit.
    *
