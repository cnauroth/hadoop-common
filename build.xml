--- conflicted
+++ resolved
@@ -180,11 +180,7 @@
 
   <property name="jdiff.build.dir" value="${build.docs}/jdiff"/>
   <property name="jdiff.xml.dir" value="${lib.dir}/jdiff"/>
-<<<<<<< HEAD
-  <property name="jdiff.stable" value="1.0.2"/>
-=======
   <property name="jdiff.stable" value="1.2.0"/>
->>>>>>> edbe2876
   <property name="jdiff.stable.javadoc" 
             value="http://hadoop.apache.org/core/docs/r${jdiff.stable}/api/"/>
 
@@ -218,17 +214,13 @@
       <os arch="x86" />
     </or>
   </condition>
-<<<<<<< HEAD
 
   <condition property="windows">
     <os family="windows" />
   </condition>
 
 
-  <property name="jsvc.location" value="http://archive.apache.org/dist/commons/daemon/binaries/1.0.2/linux/commons-daemon-1.0.2-bin-linux-${os-arch}.tar.gz" />
-=======
   <property name="jsvc.location" value="http://archive.apache.org/dist/commons/daemon/binaries/1.0.2/${os-name}/commons-daemon-1.0.2-bin-${os-name}-${os-arch}.tar.gz" />
->>>>>>> edbe2876
   <property name="jsvc.dest.name" value="jsvc.${os.arch}.tar.gz" />
 
   <!-- task-controller properties set here -->
@@ -703,7 +695,6 @@
     </antcall>
   </target>
 
-<<<<<<< HEAD
   <target name="compile-win-core-native" depends="compile-core-classes"
     if="windows">
 
@@ -740,24 +731,15 @@
   </target>
 
   <target name="create-native-configure" unless="windows">
-=======
-  <target name="create-native-configure">
->>>>>>> edbe2876
     <exec executable="autoreconf" dir="${native.src.dir}" searchpath="yes" 
           failonerror="yes">
        <arg value="-if"/>
     </exec>
   </target>
 
-<<<<<<< HEAD
   <target name="compile-core-native" if="compile.native" unless="windows">
     <antcall target="compile-core-classes"/>
     <antcall target="create-native-configure"/>
-=======
-  <target name="compile-core-native" depends="create-native-configure, compile-core-classes"
-          if="compile.native">
-  	
->>>>>>> edbe2876
     <mkdir dir="${build.native}/lib"/>
     <mkdir dir="${build.native}/src/org/apache/hadoop/io/compress/zlib"/>
     <mkdir dir="${build.native}/src/org/apache/hadoop/io/compress/snappy"/>
@@ -1221,11 +1203,7 @@
                      value="@{test.krb5.conf.filename}"/>
         <sysproperty key="hadoop.policy.file" value="hadoop-policy.xml" />
         <sysproperty key="java.library.path"
-<<<<<<< HEAD
           value="${build.native}/lib${path.separator}${lib.dir}/native/${build.platform}${path.separator}${lib.file.path}${path.separator}${snappy.lib}" />
-=======
-                     value="${build.native}/lib:${lib.dir}/native/${build.platform}:${lib.file.path}:${snappy.lib}" />
->>>>>>> edbe2876
         <sysproperty key="install.c++.examples"
                      value="${install.c++.examples}" />
         <sysproperty key="testjar"
@@ -1524,10 +1502,6 @@
     <fail message="'forrest.home' is not defined. Please pass -Dforrest.home=&lt;base of Apache Forrest installation&gt; to Ant on the command-line." />
   </target>
 
-<<<<<<< HEAD
-	
-=======
->>>>>>> edbe2876
   <target name="javadoc-dev" description="Generate javadoc for hadoop developers">
     <mkdir dir="${build.javadoc.dev}"/>
     <javadoc
@@ -1710,7 +1684,6 @@
       </fileset>
     </copy>
 
-<<<<<<< HEAD
     <exec dir="${dist.dir}" executable="python" failonerror="true">
     <env key="BASE_NATIVE_LIB_DIR" value="${lib.dir}/native"/>
       <env key="BUILD_NATIVE_DIR" value="${build.dir}/native"/>
@@ -1718,15 +1691,6 @@
       <env key="BUNDLE_SNAPPY_LIB" value="${bundle.snappy}"/>
       <env key="SNAPPY_LIB_DIR" value="${snappy.prefix}/lib"/>
       <arg line="${native.src.dir}/packageNativeHadoop.py"/>
-=======
-  	<exec dir="${dist.dir}" executable="sh" failonerror="true">
-	  <env key="BASE_NATIVE_LIB_DIR" value="${lib.dir}/native"/>
-	  <env key="BUILD_NATIVE_DIR" value="${build.dir}/native"/>
-	  <env key="DIST_LIB_DIR" value="${dist.dir}/lib/native"/>
-      <env key="BUNDLE_SNAPPY_LIB" value="${bundle.snappy}"/>
-      <env key="SNAPPY_LIB_DIR" value="${snappy.prefix}/lib"/>
-	  <arg line="${native.src.dir}/packageNativeHadoop.sh"/>
->>>>>>> edbe2876
     </exec>
 
     <subant target="package">
@@ -2258,13 +2222,8 @@
   <!-- ================================================================== -->
   <!-- Clean.  Delete the build files, and their directories              -->
   <!-- ================================================================== -->
-<<<<<<< HEAD
   <target name="clean" depends="clean-contrib, clean-sign, clean-fi, clean-ms-winutils" description="Clean.  Delete the build files, and their directories">
-    <delete dir="${build.dir}"/>
-=======
-  <target name="clean" depends="clean-contrib, clean-sign, clean-fi" description="Clean.  Delete the build files, and their directories">
     <delete dir="${build.dir}" followSymlinks="false"/>
->>>>>>> edbe2876
     <delete dir="${docs.src}/build"/>
     <delete dir="${src.docs.cn}/build"/>
     <delete dir="${package.buildroot}"/>
